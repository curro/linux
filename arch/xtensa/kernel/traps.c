/*
 * arch/xtensa/kernel/traps.c
 *
 * Exception handling.
 *
 * Derived from code with the following copyrights:
 * Copyright (C) 1994 - 1999 by Ralf Baechle
 * Modified for R3000 by Paul M. Antoine, 1995, 1996
 * Complete output from die() by Ulf Carlsson, 1998
 * Copyright (C) 1999 Silicon Graphics, Inc.
 *
 * Essentially rewritten for the Xtensa architecture port.
 *
 * Copyright (C) 2001 - 2013 Tensilica Inc.
 *
 * Joe Taylor	<joe@tensilica.com, joetylr@yahoo.com>
 * Chris Zankel	<chris@zankel.net>
 * Marc Gauthier<marc@tensilica.com, marc@alumni.uwaterloo.ca>
 * Kevin Chea
 *
 * This file is subject to the terms and conditions of the GNU General Public
 * License.  See the file "COPYING" in the main directory of this archive
 * for more details.
 */

#include <linux/kernel.h>
#include <linux/sched/signal.h>
#include <linux/sched/debug.h>
#include <linux/sched/task_stack.h>
#include <linux/init.h>
#include <linux/module.h>
#include <linux/stringify.h>
#include <linux/kallsyms.h>
#include <linux/delay.h>
#include <linux/hardirq.h>
#include <linux/ratelimit.h>

#include <asm/stacktrace.h>
#include <asm/ptrace.h>
#include <asm/timex.h>
#include <linux/uaccess.h>
#include <asm/pgtable.h>
#include <asm/processor.h>
#include <asm/traps.h>
#include <asm/hw_breakpoint.h>

/*
 * Machine specific interrupt handlers
 */

extern void kernel_exception(void);
extern void user_exception(void);

extern void fast_illegal_instruction_user(void);
extern void fast_syscall_user(void);
extern void fast_alloca(void);
extern void fast_unaligned(void);
extern void fast_second_level_miss(void);
extern void fast_store_prohibited(void);
extern void fast_coprocessor(void);

extern void do_illegal_instruction (struct pt_regs*);
extern void do_interrupt (struct pt_regs*);
extern void do_nmi(struct pt_regs *);
extern void do_unaligned_user (struct pt_regs*);
extern void do_multihit (struct pt_regs*, unsigned long);
extern void do_page_fault (struct pt_regs*, unsigned long);
extern void do_debug (struct pt_regs*);
extern void system_call (struct pt_regs*);

/*
 * The vector table must be preceded by a save area (which
 * implies it must be in RAM, unless one places RAM immediately
 * before a ROM and puts the vector at the start of the ROM (!))
 */

#define KRNL		0x01
#define USER		0x02

#define COPROCESSOR(x)							\
{ EXCCAUSE_COPROCESSOR ## x ## _DISABLED, USER, fast_coprocessor }

typedef struct {
	int cause;
	int fast;
	void* handler;
} dispatch_init_table_t;

static dispatch_init_table_t __initdata dispatch_init_table[] = {

#ifdef CONFIG_USER_ABI_CALL0_PROBE
{ EXCCAUSE_ILLEGAL_INSTRUCTION,	USER,	   fast_illegal_instruction_user },
#endif
{ EXCCAUSE_ILLEGAL_INSTRUCTION,	0,	   do_illegal_instruction},
{ EXCCAUSE_SYSTEM_CALL,		USER,	   fast_syscall_user },
{ EXCCAUSE_SYSTEM_CALL,		0,	   system_call },
/* EXCCAUSE_INSTRUCTION_FETCH unhandled */
/* EXCCAUSE_LOAD_STORE_ERROR unhandled*/
{ EXCCAUSE_LEVEL1_INTERRUPT,	0,	   do_interrupt },
{ EXCCAUSE_ALLOCA,		USER|KRNL, fast_alloca },
/* EXCCAUSE_INTEGER_DIVIDE_BY_ZERO unhandled */
/* EXCCAUSE_PRIVILEGED unhandled */
#if XCHAL_UNALIGNED_LOAD_EXCEPTION || XCHAL_UNALIGNED_STORE_EXCEPTION
#ifdef CONFIG_XTENSA_UNALIGNED_USER
{ EXCCAUSE_UNALIGNED,		USER,	   fast_unaligned },
#endif
{ EXCCAUSE_UNALIGNED,		0,	   do_unaligned_user },
{ EXCCAUSE_UNALIGNED,		KRNL,	   fast_unaligned },
#endif
#ifdef CONFIG_MMU
{ EXCCAUSE_ITLB_MISS,		0,	   do_page_fault },
{ EXCCAUSE_ITLB_MISS,		USER|KRNL, fast_second_level_miss},
{ EXCCAUSE_ITLB_MULTIHIT,		0,	   do_multihit },
{ EXCCAUSE_ITLB_PRIVILEGE,	0,	   do_page_fault },
/* EXCCAUSE_SIZE_RESTRICTION unhandled */
{ EXCCAUSE_FETCH_CACHE_ATTRIBUTE,	0,	   do_page_fault },
{ EXCCAUSE_DTLB_MISS,		USER|KRNL, fast_second_level_miss},
{ EXCCAUSE_DTLB_MISS,		0,	   do_page_fault },
{ EXCCAUSE_DTLB_MULTIHIT,		0,	   do_multihit },
{ EXCCAUSE_DTLB_PRIVILEGE,	0,	   do_page_fault },
/* EXCCAUSE_DTLB_SIZE_RESTRICTION unhandled */
{ EXCCAUSE_STORE_CACHE_ATTRIBUTE,	USER|KRNL, fast_store_prohibited },
{ EXCCAUSE_STORE_CACHE_ATTRIBUTE,	0,	   do_page_fault },
{ EXCCAUSE_LOAD_CACHE_ATTRIBUTE,	0,	   do_page_fault },
#endif /* CONFIG_MMU */
/* XCCHAL_EXCCAUSE_FLOATING_POINT unhandled */
#if XTENSA_HAVE_COPROCESSOR(0)
COPROCESSOR(0),
#endif
#if XTENSA_HAVE_COPROCESSOR(1)
COPROCESSOR(1),
#endif
#if XTENSA_HAVE_COPROCESSOR(2)
COPROCESSOR(2),
#endif
#if XTENSA_HAVE_COPROCESSOR(3)
COPROCESSOR(3),
#endif
#if XTENSA_HAVE_COPROCESSOR(4)
COPROCESSOR(4),
#endif
#if XTENSA_HAVE_COPROCESSOR(5)
COPROCESSOR(5),
#endif
#if XTENSA_HAVE_COPROCESSOR(6)
COPROCESSOR(6),
#endif
#if XTENSA_HAVE_COPROCESSOR(7)
COPROCESSOR(7),
#endif
#if XTENSA_FAKE_NMI
{ EXCCAUSE_MAPPED_NMI,			0,		do_nmi },
#endif
{ EXCCAUSE_MAPPED_DEBUG,		0,		do_debug },
{ -1, -1, 0 }

};

/* The exception table <exc_table> serves two functions:
 * 1. it contains three dispatch tables (fast_user, fast_kernel, default-c)
 * 2. it is a temporary memory buffer for the exception handlers.
 */

DEFINE_PER_CPU(struct exc_table, exc_table);
DEFINE_PER_CPU(struct debug_table, debug_table);

void die(const char*, struct pt_regs*, long);

static inline void
__die_if_kernel(const char *str, struct pt_regs *regs, long err)
{
	if (!user_mode(regs))
		die(str, regs, err);
}

/*
 * Unhandled Exceptions. Kill user task or panic if in kernel space.
 */

void do_unhandled(struct pt_regs *regs, unsigned long exccause)
{
	__die_if_kernel("Caught unhandled exception - should not happen",
			regs, SIGKILL);

	/* If in user mode, send SIGILL signal to current process */
	pr_info_ratelimited("Caught unhandled exception in '%s' "
			    "(pid = %d, pc = %#010lx) - should not happen\n"
			    "\tEXCCAUSE is %ld\n",
			    current->comm, task_pid_nr(current), regs->pc,
			    exccause);
	force_sig(SIGILL);
}

/*
 * Multi-hit exception. This if fatal!
 */

void do_multihit(struct pt_regs *regs, unsigned long exccause)
{
	die("Caught multihit exception", regs, SIGKILL);
}

/*
 * IRQ handler.
 */

extern void do_IRQ(int, struct pt_regs *);

#if XTENSA_FAKE_NMI

#define IS_POW2(v) (((v) & ((v) - 1)) == 0)

#if !(PROFILING_INTLEVEL == XCHAL_EXCM_LEVEL && \
      IS_POW2(XTENSA_INTLEVEL_MASK(PROFILING_INTLEVEL)))
#warning "Fake NMI is requested for PMM, but there are other IRQs at or above its level."
#warning "Fake NMI will be used, but there will be a bugcheck if one of those IRQs fire."

static inline void check_valid_nmi(void)
{
	unsigned intread = xtensa_get_sr(interrupt);
	unsigned intenable = xtensa_get_sr(intenable);

	BUG_ON(intread & intenable &
	       ~(XTENSA_INTLEVEL_ANDBELOW_MASK(PROFILING_INTLEVEL) ^
		 XTENSA_INTLEVEL_MASK(PROFILING_INTLEVEL) ^
		 BIT(XCHAL_PROFILING_INTERRUPT)));
}

#else

static inline void check_valid_nmi(void)
{
}

#endif

irqreturn_t xtensa_pmu_irq_handler(int irq, void *dev_id);

DEFINE_PER_CPU(unsigned long, nmi_count);

void do_nmi(struct pt_regs *regs)
{
	struct pt_regs *old_regs;

	if ((regs->ps & PS_INTLEVEL_MASK) < LOCKLEVEL)
		trace_hardirqs_off();

	old_regs = set_irq_regs(regs);
	nmi_enter();
	++*this_cpu_ptr(&nmi_count);
	check_valid_nmi();
	xtensa_pmu_irq_handler(0, NULL);
	nmi_exit();
	set_irq_regs(old_regs);
}
#endif

void do_interrupt(struct pt_regs *regs)
{
	static const unsigned int_level_mask[] = {
		0,
		XCHAL_INTLEVEL1_MASK,
		XCHAL_INTLEVEL2_MASK,
		XCHAL_INTLEVEL3_MASK,
		XCHAL_INTLEVEL4_MASK,
		XCHAL_INTLEVEL5_MASK,
		XCHAL_INTLEVEL6_MASK,
		XCHAL_INTLEVEL7_MASK,
	};
	struct pt_regs *old_regs;

	trace_hardirqs_off();

	old_regs = set_irq_regs(regs);
	irq_enter();

	for (;;) {
		unsigned intread = xtensa_get_sr(interrupt);
		unsigned intenable = xtensa_get_sr(intenable);
		unsigned int_at_level = intread & intenable;
		unsigned level;

		for (level = LOCKLEVEL; level > 0; --level) {
			if (int_at_level & int_level_mask[level]) {
				int_at_level &= int_level_mask[level];
				break;
			}
		}

		if (level == 0)
			break;

		do_IRQ(__ffs(int_at_level), regs);
	}

	irq_exit();
	set_irq_regs(old_regs);
}

/*
 * Illegal instruction. Fatal if in kernel space.
 */

void
do_illegal_instruction(struct pt_regs *regs)
{
	__die_if_kernel("Illegal instruction in kernel", regs, SIGKILL);

	/* If in user mode, send SIGILL signal to current process. */

	pr_info_ratelimited("Illegal Instruction in '%s' (pid = %d, pc = %#010lx)\n",
			    current->comm, task_pid_nr(current), regs->pc);
	force_sig(SIGILL);
}


/*
 * Handle unaligned memory accesses from user space. Kill task.
 *
 * If CONFIG_UNALIGNED_USER is not set, we don't allow unaligned memory
 * accesses causes from user space.
 */

#if XCHAL_UNALIGNED_LOAD_EXCEPTION || XCHAL_UNALIGNED_STORE_EXCEPTION
void
do_unaligned_user (struct pt_regs *regs)
{
	__die_if_kernel("Unhandled unaligned exception in kernel",
			regs, SIGKILL);

	current->thread.bad_vaddr = regs->excvaddr;
	current->thread.error_code = -3;
	pr_info_ratelimited("Unaligned memory access to %08lx in '%s' "
			    "(pid = %d, pc = %#010lx)\n",
			    regs->excvaddr, current->comm,
			    task_pid_nr(current), regs->pc);
	force_sig_fault(SIGBUS, BUS_ADRALN, (void *) regs->excvaddr);
}
#endif

/* Handle debug events.
 * When CONFIG_HAVE_HW_BREAKPOINT is on this handler is called with
 * preemption disabled to avoid rescheduling and keep mapping of hardware
 * breakpoint structures to debug registers intact, so that
 * DEBUGCAUSE.DBNUM could be used in case of data breakpoint hit.
 */
void
do_debug(struct pt_regs *regs)
{
#ifdef CONFIG_HAVE_HW_BREAKPOINT
	int ret = check_hw_breakpoint(regs);

	preempt_enable();
	if (ret == 0)
		return;
#endif
	__die_if_kernel("Breakpoint in kernel", regs, SIGKILL);

	/* If in user mode, send SIGTRAP signal to current process */

	force_sig(SIGTRAP);
}


#define set_handler(type, cause, handler)				\
	do {								\
		unsigned int cpu;					\
									\
		for_each_possible_cpu(cpu)				\
			per_cpu(exc_table, cpu).type[cause] = (handler);\
	} while (0)

/* Set exception C handler - for temporary use when probing exceptions */

void * __init trap_set_handler(int cause, void *handler)
{
	void *previous = per_cpu(exc_table, 0).default_handler[cause];

	set_handler(default_handler, cause, handler);
	return previous;
}


static void trap_init_excsave(void)
{
	unsigned long excsave1 = (unsigned long)this_cpu_ptr(&exc_table);
	__asm__ __volatile__("wsr  %0, excsave1\n" : : "a" (excsave1));
}

static void trap_init_debug(void)
{
	unsigned long debugsave = (unsigned long)this_cpu_ptr(&debug_table);

	this_cpu_ptr(&debug_table)->debug_exception = debug_exception;
	__asm__ __volatile__("wsr %0, excsave" __stringify(XCHAL_DEBUGLEVEL)
			     :: "a"(debugsave));
}

/*
 * Initialize dispatch tables.
 *
 * The exception vectors are stored compressed the __init section in the
 * dispatch_init_table. This function initializes the following three tables
 * from that compressed table:
 * - fast user		first dispatch table for user exceptions
 * - fast kernel	first dispatch table for kernel exceptions
 * - default C-handler	C-handler called by the default fast handler.
 *
 * See vectors.S for more details.
 */

void __init trap_init(void)
{
	int i;

	/* Setup default vectors. */

	for (i = 0; i < EXCCAUSE_N; i++) {
		set_handler(fast_user_handler, i, user_exception);
		set_handler(fast_kernel_handler, i, kernel_exception);
		set_handler(default_handler, i, do_unhandled);
	}

	/* Setup specific handlers. */

	for(i = 0; dispatch_init_table[i].cause >= 0; i++) {
		int fast = dispatch_init_table[i].fast;
		int cause = dispatch_init_table[i].cause;
		void *handler = dispatch_init_table[i].handler;

		if (fast == 0)
			set_handler(default_handler, cause, handler);
		if ((fast & USER) != 0)
			set_handler(fast_user_handler, cause, handler);
		if ((fast & KRNL) != 0)
			set_handler(fast_kernel_handler, cause, handler);
	}

	/* Initialize EXCSAVE_1 to hold the address of the exception table. */
	trap_init_excsave();
	trap_init_debug();
}

#ifdef CONFIG_SMP
void secondary_trap_init(void)
{
	trap_init_excsave();
	trap_init_debug();
}
#endif

/*
 * This function dumps the current valid window frame and other base registers.
 */

void show_regs(struct pt_regs * regs)
{
	int i, wmask;

	show_regs_print_info(KERN_DEFAULT);

	wmask = regs->wmask & ~1;

	for (i = 0; i < 16; i++) {
		if ((i % 8) == 0)
			pr_info("a%02d:", i);
		pr_cont(" %08lx", regs->areg[i]);
	}
	pr_cont("\n");
	pr_info("pc: %08lx, ps: %08lx, depc: %08lx, excvaddr: %08lx\n",
		regs->pc, regs->ps, regs->depc, regs->excvaddr);
	pr_info("lbeg: %08lx, lend: %08lx lcount: %08lx, sar: %08lx\n",
		regs->lbeg, regs->lend, regs->lcount, regs->sar);
	if (user_mode(regs))
		pr_cont("wb: %08lx, ws: %08lx, wmask: %08lx, syscall: %ld\n",
			regs->windowbase, regs->windowstart, regs->wmask,
			regs->syscall);
}

static int show_trace_cb(struct stackframe *frame, void *data)
{
	if (kernel_text_address(frame->pc))
		pr_cont(" [<%08lx>] %pB\n", frame->pc, (void *)frame->pc);
	return 0;
}

void show_trace(struct task_struct *task, unsigned long *sp)
{
	if (!sp)
		sp = stack_pointer(task);

	pr_info("Call Trace:\n");
	walk_stackframe(sp, show_trace_cb, NULL);
}

<<<<<<< HEAD
static int kstack_depth_to_print = CONFIG_PRINT_STACK_DEPTH;
=======
#define STACK_DUMP_ENTRY_SIZE 4
#define STACK_DUMP_LINE_SIZE 32
static size_t kstack_depth_to_print = CONFIG_PRINT_STACK_DEPTH;
>>>>>>> 30b42a63

void show_stack(struct task_struct *task, unsigned long *sp)
{
	size_t len;

	if (!sp)
		sp = stack_pointer(task);

<<<<<<< HEAD
	len = min((-(unsigned long)sp) & (THREAD_SIZE - 4),
		  kstack_depth_to_print * 4ul);

	pr_info("Stack:\n");
	print_hex_dump(KERN_INFO, " ", DUMP_PREFIX_NONE, 32, 4,
=======
	len = min((-(size_t)sp) & (THREAD_SIZE - STACK_DUMP_ENTRY_SIZE),
		  kstack_depth_to_print * STACK_DUMP_ENTRY_SIZE);

	pr_info("Stack:\n");
	print_hex_dump(KERN_INFO, " ", DUMP_PREFIX_NONE,
		       STACK_DUMP_LINE_SIZE, STACK_DUMP_ENTRY_SIZE,
>>>>>>> 30b42a63
		       sp, len, false);
	show_trace(task, sp);
}

DEFINE_SPINLOCK(die_lock);

void die(const char * str, struct pt_regs * regs, long err)
{
	static int die_counter;

	console_verbose();
	spin_lock_irq(&die_lock);

	pr_info("%s: sig: %ld [#%d]%s\n", str, err, ++die_counter,
		IS_ENABLED(CONFIG_PREEMPT) ? " PREEMPT" : "");
	show_regs(regs);
	if (!user_mode(regs))
		show_stack(NULL, (unsigned long*)regs->areg[1]);

	add_taint(TAINT_DIE, LOCKDEP_NOW_UNRELIABLE);
	spin_unlock_irq(&die_lock);

	if (in_interrupt())
		panic("Fatal exception in interrupt");

	if (panic_on_oops)
		panic("Fatal exception");

	do_exit(err);
}<|MERGE_RESOLUTION|>--- conflicted
+++ resolved
@@ -493,13 +493,9 @@
 	walk_stackframe(sp, show_trace_cb, NULL);
 }
 
-<<<<<<< HEAD
-static int kstack_depth_to_print = CONFIG_PRINT_STACK_DEPTH;
-=======
 #define STACK_DUMP_ENTRY_SIZE 4
 #define STACK_DUMP_LINE_SIZE 32
 static size_t kstack_depth_to_print = CONFIG_PRINT_STACK_DEPTH;
->>>>>>> 30b42a63
 
 void show_stack(struct task_struct *task, unsigned long *sp)
 {
@@ -508,20 +504,12 @@
 	if (!sp)
 		sp = stack_pointer(task);
 
-<<<<<<< HEAD
-	len = min((-(unsigned long)sp) & (THREAD_SIZE - 4),
-		  kstack_depth_to_print * 4ul);
-
-	pr_info("Stack:\n");
-	print_hex_dump(KERN_INFO, " ", DUMP_PREFIX_NONE, 32, 4,
-=======
 	len = min((-(size_t)sp) & (THREAD_SIZE - STACK_DUMP_ENTRY_SIZE),
 		  kstack_depth_to_print * STACK_DUMP_ENTRY_SIZE);
 
 	pr_info("Stack:\n");
 	print_hex_dump(KERN_INFO, " ", DUMP_PREFIX_NONE,
 		       STACK_DUMP_LINE_SIZE, STACK_DUMP_ENTRY_SIZE,
->>>>>>> 30b42a63
 		       sp, len, false);
 	show_trace(task, sp);
 }
