// SPDX-License-Identifier: GPL-2.0
/*
 *  Page table allocation functions
 *
 *    Copyright IBM Corp. 2016
 *    Author(s): Martin Schwidefsky <schwidefsky@de.ibm.com>
 */

#include <linux/sysctl.h>
#include <linux/slab.h>
#include <linux/mm.h>
#include <asm/mmu_context.h>
#include <asm/pgalloc.h>
#include <asm/gmap.h>
#include <asm/tlb.h>
#include <asm/tlbflush.h>

#ifdef CONFIG_PGSTE

int page_table_allocate_pgste = 0;
EXPORT_SYMBOL(page_table_allocate_pgste);

static struct ctl_table page_table_sysctl[] = {
	{
		.procname	= "allocate_pgste",
		.data		= &page_table_allocate_pgste,
		.maxlen		= sizeof(int),
		.mode		= S_IRUGO | S_IWUSR,
		.proc_handler	= proc_dointvec_minmax,
		.extra1		= SYSCTL_ZERO,
		.extra2		= SYSCTL_ONE,
	},
	{ }
};

static struct ctl_table page_table_sysctl_dir[] = {
	{
		.procname	= "vm",
		.maxlen		= 0,
		.mode		= 0555,
		.child		= page_table_sysctl,
	},
	{ }
};

static int __init page_table_register_sysctl(void)
{
	return register_sysctl_table(page_table_sysctl_dir) ? 0 : -ENOMEM;
}
__initcall(page_table_register_sysctl);

#endif /* CONFIG_PGSTE */

unsigned long *crst_table_alloc(struct mm_struct *mm)
{
	struct page *page = alloc_pages(GFP_KERNEL, 2);

	if (!page)
		return NULL;
	arch_set_page_dat(page, 2);
	return (unsigned long *) page_to_phys(page);
}

void crst_table_free(struct mm_struct *mm, unsigned long *table)
{
	free_pages((unsigned long) table, 2);
}

static void __crst_table_upgrade(void *arg)
{
	struct mm_struct *mm = arg;

	/* we must change all active ASCEs to avoid the creation of new TLBs */
	if (current->active_mm == mm) {
		S390_lowcore.user_asce = mm->context.asce;
		if (current->thread.mm_segment == USER_DS) {
			__ctl_load(S390_lowcore.user_asce, 1, 1);
			/* Mark user-ASCE present in CR1 */
			clear_cpu_flag(CIF_ASCE_PRIMARY);
		}
		if (current->thread.mm_segment == USER_DS_SACF) {
			__ctl_load(S390_lowcore.user_asce, 7, 7);
			/* enable_sacf_uaccess does all or nothing */
			WARN_ON(!test_cpu_flag(CIF_ASCE_SECONDARY));
		}
	}
	__tlb_flush_local();
}

int crst_table_upgrade(struct mm_struct *mm, unsigned long end)
{
	unsigned long *pgd = NULL, *p4d = NULL, *__pgd;
	unsigned long asce_limit = mm->context.asce_limit;

	/* upgrade should only happen from 3 to 4, 3 to 5, or 4 to 5 levels */
	VM_BUG_ON(asce_limit < _REGION2_SIZE);

	if (end <= asce_limit)
		return 0;

	if (asce_limit == _REGION2_SIZE) {
		p4d = crst_table_alloc(mm);
		if (unlikely(!p4d))
			goto err_p4d;
		crst_table_init(p4d, _REGION2_ENTRY_EMPTY);
	}
	if (end > _REGION1_SIZE) {
		pgd = crst_table_alloc(mm);
		if (unlikely(!pgd))
			goto err_pgd;
		crst_table_init(pgd, _REGION1_ENTRY_EMPTY);
	}

	spin_lock_bh(&mm->page_table_lock);

	/*
	 * This routine gets called with mmap_sem lock held and there is
	 * no reason to optimize for the case of otherwise. However, if
	 * that would ever change, the below check will let us know.
	 */
	VM_BUG_ON(asce_limit != mm->context.asce_limit);

	if (p4d) {
		__pgd = (unsigned long *) mm->pgd;
		p4d_populate(mm, (p4d_t *) p4d, (pud_t *) __pgd);
		mm->pgd = (pgd_t *) p4d;
		mm->context.asce_limit = _REGION1_SIZE;
		mm->context.asce = __pa(mm->pgd) | _ASCE_TABLE_LENGTH |
			_ASCE_USER_BITS | _ASCE_TYPE_REGION2;
		mm_inc_nr_puds(mm);
<<<<<<< HEAD
	}
	if (pgd) {
		__pgd = (unsigned long *) mm->pgd;
		pgd_populate(mm, (pgd_t *) pgd, (p4d_t *) __pgd);
		mm->pgd = (pgd_t *) pgd;
		mm->context.asce_limit = TASK_SIZE_MAX;
		mm->context.asce = __pa(mm->pgd) | _ASCE_TABLE_LENGTH |
			_ASCE_USER_BITS | _ASCE_TYPE_REGION1;
=======
>>>>>>> 358c7c61
	}
	if (pgd) {
		__pgd = (unsigned long *) mm->pgd;
		pgd_populate(mm, (pgd_t *) pgd, (p4d_t *) __pgd);
		mm->pgd = (pgd_t *) pgd;
		mm->context.asce_limit = TASK_SIZE_MAX;
		mm->context.asce = __pa(mm->pgd) | _ASCE_TABLE_LENGTH |
			_ASCE_USER_BITS | _ASCE_TYPE_REGION1;
	}

	spin_unlock_bh(&mm->page_table_lock);

<<<<<<< HEAD
	spin_unlock_bh(&mm->page_table_lock);

	on_each_cpu(__crst_table_upgrade, mm, 0);

	return 0;

=======
	on_each_cpu(__crst_table_upgrade, mm, 0);

	return 0;

>>>>>>> 358c7c61
err_pgd:
	crst_table_free(mm, p4d);
err_p4d:
	return -ENOMEM;
}

static inline unsigned int atomic_xor_bits(atomic_t *v, unsigned int bits)
{
	unsigned int old, new;

	do {
		old = atomic_read(v);
		new = old ^ bits;
	} while (atomic_cmpxchg(v, old, new) != old);
	return new;
}

#ifdef CONFIG_PGSTE

struct page *page_table_alloc_pgste(struct mm_struct *mm)
{
	struct page *page;
	u64 *table;

	page = alloc_page(GFP_KERNEL);
	if (page) {
		table = (u64 *)page_to_phys(page);
		memset64(table, _PAGE_INVALID, PTRS_PER_PTE);
		memset64(table + PTRS_PER_PTE, 0, PTRS_PER_PTE);
	}
	return page;
}

void page_table_free_pgste(struct page *page)
{
	__free_page(page);
}

#endif /* CONFIG_PGSTE */

/*
 * page table entry allocation/free routines.
 */
unsigned long *page_table_alloc(struct mm_struct *mm)
{
	unsigned long *table;
	struct page *page;
	unsigned int mask, bit;

	/* Try to get a fragment of a 4K page as a 2K page table */
	if (!mm_alloc_pgste(mm)) {
		table = NULL;
		spin_lock_bh(&mm->context.lock);
		if (!list_empty(&mm->context.pgtable_list)) {
			page = list_first_entry(&mm->context.pgtable_list,
						struct page, lru);
			mask = atomic_read(&page->_refcount) >> 24;
			mask = (mask | (mask >> 4)) & 3;
			if (mask != 3) {
				table = (unsigned long *) page_to_phys(page);
				bit = mask & 1;		/* =1 -> second 2K */
				if (bit)
					table += PTRS_PER_PTE;
				atomic_xor_bits(&page->_refcount,
							1U << (bit + 24));
				list_del(&page->lru);
			}
		}
		spin_unlock_bh(&mm->context.lock);
		if (table)
			return table;
	}
	/* Allocate a fresh page */
	page = alloc_page(GFP_KERNEL);
	if (!page)
		return NULL;
	if (!pgtable_pte_page_ctor(page)) {
		__free_page(page);
		return NULL;
	}
	arch_set_page_dat(page, 0);
	/* Initialize page table */
	table = (unsigned long *) page_to_phys(page);
	if (mm_alloc_pgste(mm)) {
		/* Return 4K page table with PGSTEs */
		atomic_xor_bits(&page->_refcount, 3 << 24);
		memset64((u64 *)table, _PAGE_INVALID, PTRS_PER_PTE);
		memset64((u64 *)table + PTRS_PER_PTE, 0, PTRS_PER_PTE);
	} else {
		/* Return the first 2K fragment of the page */
		atomic_xor_bits(&page->_refcount, 1 << 24);
		memset64((u64 *)table, _PAGE_INVALID, 2 * PTRS_PER_PTE);
		spin_lock_bh(&mm->context.lock);
		list_add(&page->lru, &mm->context.pgtable_list);
		spin_unlock_bh(&mm->context.lock);
	}
	return table;
}

void page_table_free(struct mm_struct *mm, unsigned long *table)
{
	struct page *page;
	unsigned int bit, mask;

	page = pfn_to_page(__pa(table) >> PAGE_SHIFT);
	if (!mm_alloc_pgste(mm)) {
		/* Free 2K page table fragment of a 4K page */
		bit = (__pa(table) & ~PAGE_MASK)/(PTRS_PER_PTE*sizeof(pte_t));
		spin_lock_bh(&mm->context.lock);
		mask = atomic_xor_bits(&page->_refcount, 1U << (bit + 24));
		mask >>= 24;
		if (mask & 3)
			list_add(&page->lru, &mm->context.pgtable_list);
		else
			list_del(&page->lru);
		spin_unlock_bh(&mm->context.lock);
		if (mask != 0)
			return;
	} else {
		atomic_xor_bits(&page->_refcount, 3U << 24);
	}

	pgtable_pte_page_dtor(page);
	__free_page(page);
}

void page_table_free_rcu(struct mmu_gather *tlb, unsigned long *table,
			 unsigned long vmaddr)
{
	struct mm_struct *mm;
	struct page *page;
	unsigned int bit, mask;

	mm = tlb->mm;
	page = pfn_to_page(__pa(table) >> PAGE_SHIFT);
	if (mm_alloc_pgste(mm)) {
		gmap_unlink(mm, table, vmaddr);
		table = (unsigned long *) (__pa(table) | 3);
		tlb_remove_table(tlb, table);
		return;
	}
	bit = (__pa(table) & ~PAGE_MASK) / (PTRS_PER_PTE*sizeof(pte_t));
	spin_lock_bh(&mm->context.lock);
	mask = atomic_xor_bits(&page->_refcount, 0x11U << (bit + 24));
	mask >>= 24;
	if (mask & 3)
		list_add_tail(&page->lru, &mm->context.pgtable_list);
	else
		list_del(&page->lru);
	spin_unlock_bh(&mm->context.lock);
	table = (unsigned long *) (__pa(table) | (1U << bit));
	tlb_remove_table(tlb, table);
}

void __tlb_remove_table(void *_table)
{
	unsigned int mask = (unsigned long) _table & 3;
	void *table = (void *)((unsigned long) _table ^ mask);
	struct page *page = pfn_to_page(__pa(table) >> PAGE_SHIFT);

	switch (mask) {
	case 0:		/* pmd, pud, or p4d */
		free_pages((unsigned long) table, 2);
		break;
	case 1:		/* lower 2K of a 4K page table */
	case 2:		/* higher 2K of a 4K page table */
		mask = atomic_xor_bits(&page->_refcount, mask << (4 + 24));
		mask >>= 24;
		if (mask != 0)
			break;
		fallthrough;
	case 3:		/* 4K page table with pgstes */
		if (mask & 3)
			atomic_xor_bits(&page->_refcount, 3 << 24);
		pgtable_pte_page_dtor(page);
		__free_page(page);
		break;
	}
}

/*
 * Base infrastructure required to generate basic asces, region, segment,
 * and page tables that do not make use of enhanced features like EDAT1.
 */

static struct kmem_cache *base_pgt_cache;

static unsigned long base_pgt_alloc(void)
{
	u64 *table;

	table = kmem_cache_alloc(base_pgt_cache, GFP_KERNEL);
	if (table)
		memset64(table, _PAGE_INVALID, PTRS_PER_PTE);
	return (unsigned long) table;
}

static void base_pgt_free(unsigned long table)
{
	kmem_cache_free(base_pgt_cache, (void *) table);
}

static unsigned long base_crst_alloc(unsigned long val)
{
	unsigned long table;

	table =	 __get_free_pages(GFP_KERNEL, CRST_ALLOC_ORDER);
	if (table)
		crst_table_init((unsigned long *)table, val);
	return table;
}

static void base_crst_free(unsigned long table)
{
	free_pages(table, CRST_ALLOC_ORDER);
}

#define BASE_ADDR_END_FUNC(NAME, SIZE)					\
static inline unsigned long base_##NAME##_addr_end(unsigned long addr,	\
						   unsigned long end)	\
{									\
	unsigned long next = (addr + (SIZE)) & ~((SIZE) - 1);		\
									\
	return (next - 1) < (end - 1) ? next : end;			\
}

BASE_ADDR_END_FUNC(page,    _PAGE_SIZE)
BASE_ADDR_END_FUNC(segment, _SEGMENT_SIZE)
BASE_ADDR_END_FUNC(region3, _REGION3_SIZE)
BASE_ADDR_END_FUNC(region2, _REGION2_SIZE)
BASE_ADDR_END_FUNC(region1, _REGION1_SIZE)

static inline unsigned long base_lra(unsigned long address)
{
	unsigned long real;

	asm volatile(
		"	lra	%0,0(%1)\n"
		: "=d" (real) : "a" (address) : "cc");
	return real;
}

static int base_page_walk(unsigned long origin, unsigned long addr,
			  unsigned long end, int alloc)
{
	unsigned long *pte, next;

	if (!alloc)
		return 0;
	pte = (unsigned long *) origin;
	pte += (addr & _PAGE_INDEX) >> _PAGE_SHIFT;
	do {
		next = base_page_addr_end(addr, end);
		*pte = base_lra(addr);
	} while (pte++, addr = next, addr < end);
	return 0;
}

static int base_segment_walk(unsigned long origin, unsigned long addr,
			     unsigned long end, int alloc)
{
	unsigned long *ste, next, table;
	int rc;

	ste = (unsigned long *) origin;
	ste += (addr & _SEGMENT_INDEX) >> _SEGMENT_SHIFT;
	do {
		next = base_segment_addr_end(addr, end);
		if (*ste & _SEGMENT_ENTRY_INVALID) {
			if (!alloc)
				continue;
			table = base_pgt_alloc();
			if (!table)
				return -ENOMEM;
			*ste = table | _SEGMENT_ENTRY;
		}
		table = *ste & _SEGMENT_ENTRY_ORIGIN;
		rc = base_page_walk(table, addr, next, alloc);
		if (rc)
			return rc;
		if (!alloc)
			base_pgt_free(table);
		cond_resched();
	} while (ste++, addr = next, addr < end);
	return 0;
}

static int base_region3_walk(unsigned long origin, unsigned long addr,
			     unsigned long end, int alloc)
{
	unsigned long *rtte, next, table;
	int rc;

	rtte = (unsigned long *) origin;
	rtte += (addr & _REGION3_INDEX) >> _REGION3_SHIFT;
	do {
		next = base_region3_addr_end(addr, end);
		if (*rtte & _REGION_ENTRY_INVALID) {
			if (!alloc)
				continue;
			table = base_crst_alloc(_SEGMENT_ENTRY_EMPTY);
			if (!table)
				return -ENOMEM;
			*rtte = table | _REGION3_ENTRY;
		}
		table = *rtte & _REGION_ENTRY_ORIGIN;
		rc = base_segment_walk(table, addr, next, alloc);
		if (rc)
			return rc;
		if (!alloc)
			base_crst_free(table);
	} while (rtte++, addr = next, addr < end);
	return 0;
}

static int base_region2_walk(unsigned long origin, unsigned long addr,
			     unsigned long end, int alloc)
{
	unsigned long *rste, next, table;
	int rc;

	rste = (unsigned long *) origin;
	rste += (addr & _REGION2_INDEX) >> _REGION2_SHIFT;
	do {
		next = base_region2_addr_end(addr, end);
		if (*rste & _REGION_ENTRY_INVALID) {
			if (!alloc)
				continue;
			table = base_crst_alloc(_REGION3_ENTRY_EMPTY);
			if (!table)
				return -ENOMEM;
			*rste = table | _REGION2_ENTRY;
		}
		table = *rste & _REGION_ENTRY_ORIGIN;
		rc = base_region3_walk(table, addr, next, alloc);
		if (rc)
			return rc;
		if (!alloc)
			base_crst_free(table);
	} while (rste++, addr = next, addr < end);
	return 0;
}

static int base_region1_walk(unsigned long origin, unsigned long addr,
			     unsigned long end, int alloc)
{
	unsigned long *rfte, next, table;
	int rc;

	rfte = (unsigned long *) origin;
	rfte += (addr & _REGION1_INDEX) >> _REGION1_SHIFT;
	do {
		next = base_region1_addr_end(addr, end);
		if (*rfte & _REGION_ENTRY_INVALID) {
			if (!alloc)
				continue;
			table = base_crst_alloc(_REGION2_ENTRY_EMPTY);
			if (!table)
				return -ENOMEM;
			*rfte = table | _REGION1_ENTRY;
		}
		table = *rfte & _REGION_ENTRY_ORIGIN;
		rc = base_region2_walk(table, addr, next, alloc);
		if (rc)
			return rc;
		if (!alloc)
			base_crst_free(table);
	} while (rfte++, addr = next, addr < end);
	return 0;
}

/**
 * base_asce_free - free asce and tables returned from base_asce_alloc()
 * @asce: asce to be freed
 *
 * Frees all region, segment, and page tables that were allocated with a
 * corresponding base_asce_alloc() call.
 */
void base_asce_free(unsigned long asce)
{
	unsigned long table = asce & _ASCE_ORIGIN;

	if (!asce)
		return;
	switch (asce & _ASCE_TYPE_MASK) {
	case _ASCE_TYPE_SEGMENT:
		base_segment_walk(table, 0, _REGION3_SIZE, 0);
		break;
	case _ASCE_TYPE_REGION3:
		base_region3_walk(table, 0, _REGION2_SIZE, 0);
		break;
	case _ASCE_TYPE_REGION2:
		base_region2_walk(table, 0, _REGION1_SIZE, 0);
		break;
	case _ASCE_TYPE_REGION1:
		base_region1_walk(table, 0, TASK_SIZE_MAX, 0);
		break;
	}
	base_crst_free(table);
}

static int base_pgt_cache_init(void)
{
	static DEFINE_MUTEX(base_pgt_cache_mutex);
	unsigned long sz = _PAGE_TABLE_SIZE;

	if (base_pgt_cache)
		return 0;
	mutex_lock(&base_pgt_cache_mutex);
	if (!base_pgt_cache)
		base_pgt_cache = kmem_cache_create("base_pgt", sz, sz, 0, NULL);
	mutex_unlock(&base_pgt_cache_mutex);
	return base_pgt_cache ? 0 : -ENOMEM;
}

/**
 * base_asce_alloc - create kernel mapping without enhanced DAT features
 * @addr: virtual start address of kernel mapping
 * @num_pages: number of consecutive pages
 *
 * Generate an asce, including all required region, segment and page tables,
 * that can be used to access the virtual kernel mapping. The difference is
 * that the returned asce does not make use of any enhanced DAT features like
 * e.g. large pages. This is required for some I/O functions that pass an
 * asce, like e.g. some service call requests.
 *
 * Note: the returned asce may NEVER be attached to any cpu. It may only be
 *	 used for I/O requests. tlb entries that might result because the
 *	 asce was attached to a cpu won't be cleared.
 */
unsigned long base_asce_alloc(unsigned long addr, unsigned long num_pages)
{
	unsigned long asce, table, end;
	int rc;

	if (base_pgt_cache_init())
		return 0;
	end = addr + num_pages * PAGE_SIZE;
	if (end <= _REGION3_SIZE) {
		table = base_crst_alloc(_SEGMENT_ENTRY_EMPTY);
		if (!table)
			return 0;
		rc = base_segment_walk(table, addr, end, 1);
		asce = table | _ASCE_TYPE_SEGMENT | _ASCE_TABLE_LENGTH;
	} else if (end <= _REGION2_SIZE) {
		table = base_crst_alloc(_REGION3_ENTRY_EMPTY);
		if (!table)
			return 0;
		rc = base_region3_walk(table, addr, end, 1);
		asce = table | _ASCE_TYPE_REGION3 | _ASCE_TABLE_LENGTH;
	} else if (end <= _REGION1_SIZE) {
		table = base_crst_alloc(_REGION2_ENTRY_EMPTY);
		if (!table)
			return 0;
		rc = base_region2_walk(table, addr, end, 1);
		asce = table | _ASCE_TYPE_REGION2 | _ASCE_TABLE_LENGTH;
	} else {
		table = base_crst_alloc(_REGION1_ENTRY_EMPTY);
		if (!table)
			return 0;
		rc = base_region1_walk(table, addr, end, 1);
		asce = table | _ASCE_TYPE_REGION1 | _ASCE_TABLE_LENGTH;
	}
	if (rc) {
		base_asce_free(asce);
		asce = 0;
	}
	return asce;
}<|MERGE_RESOLUTION|>--- conflicted
+++ resolved
@@ -128,7 +128,6 @@
 		mm->context.asce = __pa(mm->pgd) | _ASCE_TABLE_LENGTH |
 			_ASCE_USER_BITS | _ASCE_TYPE_REGION2;
 		mm_inc_nr_puds(mm);
-<<<<<<< HEAD
 	}
 	if (pgd) {
 		__pgd = (unsigned long *) mm->pgd;
@@ -137,33 +136,14 @@
 		mm->context.asce_limit = TASK_SIZE_MAX;
 		mm->context.asce = __pa(mm->pgd) | _ASCE_TABLE_LENGTH |
 			_ASCE_USER_BITS | _ASCE_TYPE_REGION1;
-=======
->>>>>>> 358c7c61
-	}
-	if (pgd) {
-		__pgd = (unsigned long *) mm->pgd;
-		pgd_populate(mm, (pgd_t *) pgd, (p4d_t *) __pgd);
-		mm->pgd = (pgd_t *) pgd;
-		mm->context.asce_limit = TASK_SIZE_MAX;
-		mm->context.asce = __pa(mm->pgd) | _ASCE_TABLE_LENGTH |
-			_ASCE_USER_BITS | _ASCE_TYPE_REGION1;
 	}
 
 	spin_unlock_bh(&mm->page_table_lock);
 
-<<<<<<< HEAD
-	spin_unlock_bh(&mm->page_table_lock);
-
 	on_each_cpu(__crst_table_upgrade, mm, 0);
 
 	return 0;
 
-=======
-	on_each_cpu(__crst_table_upgrade, mm, 0);
-
-	return 0;
-
->>>>>>> 358c7c61
 err_pgd:
 	crst_table_free(mm, p4d);
 err_p4d:
