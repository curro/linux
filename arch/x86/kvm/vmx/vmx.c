// SPDX-License-Identifier: GPL-2.0-only
/*
 * Kernel-based Virtual Machine driver for Linux
 *
 * This module enables machines with Intel VT-x extensions to run virtual
 * machines without emulation or binary translation.
 *
 * Copyright (C) 2006 Qumranet, Inc.
 * Copyright 2010 Red Hat, Inc. and/or its affiliates.
 *
 * Authors:
 *   Avi Kivity   <avi@qumranet.com>
 *   Yaniv Kamay  <yaniv@qumranet.com>
 */

#include <linux/frame.h>
#include <linux/highmem.h>
#include <linux/hrtimer.h>
#include <linux/kernel.h>
#include <linux/kvm_host.h>
#include <linux/module.h>
#include <linux/moduleparam.h>
#include <linux/mod_devicetable.h>
#include <linux/mm.h>
#include <linux/sched.h>
#include <linux/sched/smt.h>
#include <linux/slab.h>
#include <linux/tboot.h>
#include <linux/trace_events.h>

#include <asm/apic.h>
#include <asm/asm.h>
#include <asm/cpu.h>
#include <asm/debugreg.h>
#include <asm/desc.h>
#include <asm/fpu/internal.h>
#include <asm/io.h>
#include <asm/irq_remapping.h>
#include <asm/kexec.h>
#include <asm/perf_event.h>
#include <asm/mce.h>
#include <asm/mmu_context.h>
#include <asm/mshyperv.h>
#include <asm/spec-ctrl.h>
#include <asm/virtext.h>
#include <asm/vmx.h>

#include "capabilities.h"
#include "cpuid.h"
#include "evmcs.h"
#include "irq.h"
#include "kvm_cache_regs.h"
#include "lapic.h"
#include "mmu.h"
#include "nested.h"
#include "ops.h"
#include "pmu.h"
#include "trace.h"
#include "vmcs.h"
#include "vmcs12.h"
#include "vmx.h"
#include "x86.h"

MODULE_AUTHOR("Qumranet");
MODULE_LICENSE("GPL");

static const struct x86_cpu_id vmx_cpu_id[] = {
	X86_FEATURE_MATCH(X86_FEATURE_VMX),
	{}
};
MODULE_DEVICE_TABLE(x86cpu, vmx_cpu_id);

bool __read_mostly enable_vpid = 1;
module_param_named(vpid, enable_vpid, bool, 0444);

static bool __read_mostly enable_vnmi = 1;
module_param_named(vnmi, enable_vnmi, bool, S_IRUGO);

bool __read_mostly flexpriority_enabled = 1;
module_param_named(flexpriority, flexpriority_enabled, bool, S_IRUGO);

bool __read_mostly enable_ept = 1;
module_param_named(ept, enable_ept, bool, S_IRUGO);

bool __read_mostly enable_unrestricted_guest = 1;
module_param_named(unrestricted_guest,
			enable_unrestricted_guest, bool, S_IRUGO);

bool __read_mostly enable_ept_ad_bits = 1;
module_param_named(eptad, enable_ept_ad_bits, bool, S_IRUGO);

static bool __read_mostly emulate_invalid_guest_state = true;
module_param(emulate_invalid_guest_state, bool, S_IRUGO);

static bool __read_mostly fasteoi = 1;
module_param(fasteoi, bool, S_IRUGO);

static bool __read_mostly enable_apicv = 1;
module_param(enable_apicv, bool, S_IRUGO);

/*
 * If nested=1, nested virtualization is supported, i.e., guests may use
 * VMX and be a hypervisor for its own guests. If nested=0, guests may not
 * use VMX instructions.
 */
static bool __read_mostly nested = 1;
module_param(nested, bool, S_IRUGO);

bool __read_mostly enable_pml = 1;
module_param_named(pml, enable_pml, bool, S_IRUGO);

static bool __read_mostly dump_invalid_vmcs = 0;
module_param(dump_invalid_vmcs, bool, 0644);

#define MSR_BITMAP_MODE_X2APIC		1
#define MSR_BITMAP_MODE_X2APIC_APICV	2

#define KVM_VMX_TSC_MULTIPLIER_MAX     0xffffffffffffffffULL

/* Guest_tsc -> host_tsc conversion requires 64-bit division.  */
static int __read_mostly cpu_preemption_timer_multi;
static bool __read_mostly enable_preemption_timer = 1;
#ifdef CONFIG_X86_64
module_param_named(preemption_timer, enable_preemption_timer, bool, S_IRUGO);
#endif

#define KVM_VM_CR0_ALWAYS_OFF (X86_CR0_NW | X86_CR0_CD)
#define KVM_VM_CR0_ALWAYS_ON_UNRESTRICTED_GUEST X86_CR0_NE
#define KVM_VM_CR0_ALWAYS_ON				\
	(KVM_VM_CR0_ALWAYS_ON_UNRESTRICTED_GUEST | 	\
	 X86_CR0_WP | X86_CR0_PG | X86_CR0_PE)
#define KVM_CR4_GUEST_OWNED_BITS				      \
	(X86_CR4_PVI | X86_CR4_DE | X86_CR4_PCE | X86_CR4_OSFXSR      \
	 | X86_CR4_OSXMMEXCPT | X86_CR4_LA57 | X86_CR4_TSD)

#define KVM_VM_CR4_ALWAYS_ON_UNRESTRICTED_GUEST X86_CR4_VMXE
#define KVM_PMODE_VM_CR4_ALWAYS_ON (X86_CR4_PAE | X86_CR4_VMXE)
#define KVM_RMODE_VM_CR4_ALWAYS_ON (X86_CR4_VME | X86_CR4_PAE | X86_CR4_VMXE)

#define RMODE_GUEST_OWNED_EFLAGS_BITS (~(X86_EFLAGS_IOPL | X86_EFLAGS_VM))

#define MSR_IA32_RTIT_STATUS_MASK (~(RTIT_STATUS_FILTEREN | \
	RTIT_STATUS_CONTEXTEN | RTIT_STATUS_TRIGGEREN | \
	RTIT_STATUS_ERROR | RTIT_STATUS_STOPPED | \
	RTIT_STATUS_BYTECNT))

#define MSR_IA32_RTIT_OUTPUT_BASE_MASK \
	(~((1UL << cpuid_query_maxphyaddr(vcpu)) - 1) | 0x7f)

/*
 * These 2 parameters are used to config the controls for Pause-Loop Exiting:
 * ple_gap:    upper bound on the amount of time between two successive
 *             executions of PAUSE in a loop. Also indicate if ple enabled.
 *             According to test, this time is usually smaller than 128 cycles.
 * ple_window: upper bound on the amount of time a guest is allowed to execute
 *             in a PAUSE loop. Tests indicate that most spinlocks are held for
 *             less than 2^12 cycles
 * Time is measured based on a counter that runs at the same rate as the TSC,
 * refer SDM volume 3b section 21.6.13 & 22.1.3.
 */
static unsigned int ple_gap = KVM_DEFAULT_PLE_GAP;
module_param(ple_gap, uint, 0444);

static unsigned int ple_window = KVM_VMX_DEFAULT_PLE_WINDOW;
module_param(ple_window, uint, 0444);

/* Default doubles per-vcpu window every exit. */
static unsigned int ple_window_grow = KVM_DEFAULT_PLE_WINDOW_GROW;
module_param(ple_window_grow, uint, 0444);

/* Default resets per-vcpu window every exit to ple_window. */
static unsigned int ple_window_shrink = KVM_DEFAULT_PLE_WINDOW_SHRINK;
module_param(ple_window_shrink, uint, 0444);

/* Default is to compute the maximum so we can never overflow. */
static unsigned int ple_window_max        = KVM_VMX_DEFAULT_PLE_WINDOW_MAX;
module_param(ple_window_max, uint, 0444);

/* Default is SYSTEM mode, 1 for host-guest mode */
int __read_mostly pt_mode = PT_MODE_SYSTEM;
module_param(pt_mode, int, S_IRUGO);

static DEFINE_STATIC_KEY_FALSE(vmx_l1d_should_flush);
static DEFINE_STATIC_KEY_FALSE(vmx_l1d_flush_cond);
static DEFINE_MUTEX(vmx_l1d_flush_mutex);

/* Storage for pre module init parameter parsing */
static enum vmx_l1d_flush_state __read_mostly vmentry_l1d_flush_param = VMENTER_L1D_FLUSH_AUTO;

static const struct {
	const char *option;
	bool for_parse;
} vmentry_l1d_param[] = {
	[VMENTER_L1D_FLUSH_AUTO]	 = {"auto", true},
	[VMENTER_L1D_FLUSH_NEVER]	 = {"never", true},
	[VMENTER_L1D_FLUSH_COND]	 = {"cond", true},
	[VMENTER_L1D_FLUSH_ALWAYS]	 = {"always", true},
	[VMENTER_L1D_FLUSH_EPT_DISABLED] = {"EPT disabled", false},
	[VMENTER_L1D_FLUSH_NOT_REQUIRED] = {"not required", false},
};

#define L1D_CACHE_ORDER 4
static void *vmx_l1d_flush_pages;

static int vmx_setup_l1d_flush(enum vmx_l1d_flush_state l1tf)
{
	struct page *page;
	unsigned int i;

	if (!boot_cpu_has_bug(X86_BUG_L1TF)) {
		l1tf_vmx_mitigation = VMENTER_L1D_FLUSH_NOT_REQUIRED;
		return 0;
	}

	if (!enable_ept) {
		l1tf_vmx_mitigation = VMENTER_L1D_FLUSH_EPT_DISABLED;
		return 0;
	}

	if (boot_cpu_has(X86_FEATURE_ARCH_CAPABILITIES)) {
		u64 msr;

		rdmsrl(MSR_IA32_ARCH_CAPABILITIES, msr);
		if (msr & ARCH_CAP_SKIP_VMENTRY_L1DFLUSH) {
			l1tf_vmx_mitigation = VMENTER_L1D_FLUSH_NOT_REQUIRED;
			return 0;
		}
	}

	/* If set to auto use the default l1tf mitigation method */
	if (l1tf == VMENTER_L1D_FLUSH_AUTO) {
		switch (l1tf_mitigation) {
		case L1TF_MITIGATION_OFF:
			l1tf = VMENTER_L1D_FLUSH_NEVER;
			break;
		case L1TF_MITIGATION_FLUSH_NOWARN:
		case L1TF_MITIGATION_FLUSH:
		case L1TF_MITIGATION_FLUSH_NOSMT:
			l1tf = VMENTER_L1D_FLUSH_COND;
			break;
		case L1TF_MITIGATION_FULL:
		case L1TF_MITIGATION_FULL_FORCE:
			l1tf = VMENTER_L1D_FLUSH_ALWAYS;
			break;
		}
	} else if (l1tf_mitigation == L1TF_MITIGATION_FULL_FORCE) {
		l1tf = VMENTER_L1D_FLUSH_ALWAYS;
	}

	if (l1tf != VMENTER_L1D_FLUSH_NEVER && !vmx_l1d_flush_pages &&
	    !boot_cpu_has(X86_FEATURE_FLUSH_L1D)) {
		/*
		 * This allocation for vmx_l1d_flush_pages is not tied to a VM
		 * lifetime and so should not be charged to a memcg.
		 */
		page = alloc_pages(GFP_KERNEL, L1D_CACHE_ORDER);
		if (!page)
			return -ENOMEM;
		vmx_l1d_flush_pages = page_address(page);

		/*
		 * Initialize each page with a different pattern in
		 * order to protect against KSM in the nested
		 * virtualization case.
		 */
		for (i = 0; i < 1u << L1D_CACHE_ORDER; ++i) {
			memset(vmx_l1d_flush_pages + i * PAGE_SIZE, i + 1,
			       PAGE_SIZE);
		}
	}

	l1tf_vmx_mitigation = l1tf;

	if (l1tf != VMENTER_L1D_FLUSH_NEVER)
		static_branch_enable(&vmx_l1d_should_flush);
	else
		static_branch_disable(&vmx_l1d_should_flush);

	if (l1tf == VMENTER_L1D_FLUSH_COND)
		static_branch_enable(&vmx_l1d_flush_cond);
	else
		static_branch_disable(&vmx_l1d_flush_cond);
	return 0;
}

static int vmentry_l1d_flush_parse(const char *s)
{
	unsigned int i;

	if (s) {
		for (i = 0; i < ARRAY_SIZE(vmentry_l1d_param); i++) {
			if (vmentry_l1d_param[i].for_parse &&
			    sysfs_streq(s, vmentry_l1d_param[i].option))
				return i;
		}
	}
	return -EINVAL;
}

static int vmentry_l1d_flush_set(const char *s, const struct kernel_param *kp)
{
	int l1tf, ret;

	l1tf = vmentry_l1d_flush_parse(s);
	if (l1tf < 0)
		return l1tf;

	if (!boot_cpu_has(X86_BUG_L1TF))
		return 0;

	/*
	 * Has vmx_init() run already? If not then this is the pre init
	 * parameter parsing. In that case just store the value and let
	 * vmx_init() do the proper setup after enable_ept has been
	 * established.
	 */
	if (l1tf_vmx_mitigation == VMENTER_L1D_FLUSH_AUTO) {
		vmentry_l1d_flush_param = l1tf;
		return 0;
	}

	mutex_lock(&vmx_l1d_flush_mutex);
	ret = vmx_setup_l1d_flush(l1tf);
	mutex_unlock(&vmx_l1d_flush_mutex);
	return ret;
}

static int vmentry_l1d_flush_get(char *s, const struct kernel_param *kp)
{
	if (WARN_ON_ONCE(l1tf_vmx_mitigation >= ARRAY_SIZE(vmentry_l1d_param)))
		return sprintf(s, "???\n");

	return sprintf(s, "%s\n", vmentry_l1d_param[l1tf_vmx_mitigation].option);
}

static const struct kernel_param_ops vmentry_l1d_flush_ops = {
	.set = vmentry_l1d_flush_set,
	.get = vmentry_l1d_flush_get,
};
module_param_cb(vmentry_l1d_flush, &vmentry_l1d_flush_ops, NULL, 0644);

static bool guest_state_valid(struct kvm_vcpu *vcpu);
static u32 vmx_segment_access_rights(struct kvm_segment *var);
static __always_inline void vmx_disable_intercept_for_msr(unsigned long *msr_bitmap,
							  u32 msr, int type);

void vmx_vmexit(void);

#define vmx_insn_failed(fmt...)		\
do {					\
	WARN_ONCE(1, fmt);		\
	pr_warn_ratelimited(fmt);	\
} while (0)

asmlinkage void vmread_error(unsigned long field, bool fault)
{
	if (fault)
		kvm_spurious_fault();
	else
		vmx_insn_failed("kvm: vmread failed: field=%lx\n", field);
}

noinline void vmwrite_error(unsigned long field, unsigned long value)
{
	vmx_insn_failed("kvm: vmwrite failed: field=%lx val=%lx err=%d\n",
			field, value, vmcs_read32(VM_INSTRUCTION_ERROR));
}

noinline void vmclear_error(struct vmcs *vmcs, u64 phys_addr)
{
	vmx_insn_failed("kvm: vmclear failed: %p/%llx\n", vmcs, phys_addr);
}

noinline void vmptrld_error(struct vmcs *vmcs, u64 phys_addr)
{
	vmx_insn_failed("kvm: vmptrld failed: %p/%llx\n", vmcs, phys_addr);
}

noinline void invvpid_error(unsigned long ext, u16 vpid, gva_t gva)
{
	vmx_insn_failed("kvm: invvpid failed: ext=0x%lx vpid=%u gva=0x%lx\n",
			ext, vpid, gva);
}

noinline void invept_error(unsigned long ext, u64 eptp, gpa_t gpa)
{
	vmx_insn_failed("kvm: invept failed: ext=0x%lx eptp=%llx gpa=0x%llx\n",
			ext, eptp, gpa);
}

static DEFINE_PER_CPU(struct vmcs *, vmxarea);
DEFINE_PER_CPU(struct vmcs *, current_vmcs);
/*
 * We maintain a per-CPU linked-list of VMCS loaded on that CPU. This is needed
 * when a CPU is brought down, and we need to VMCLEAR all VMCSs loaded on it.
 */
static DEFINE_PER_CPU(struct list_head, loaded_vmcss_on_cpu);

/*
 * We maintian a per-CPU linked-list of vCPU, so in wakeup_handler() we
 * can find which vCPU should be waken up.
 */
static DEFINE_PER_CPU(struct list_head, blocked_vcpu_on_cpu);
static DEFINE_PER_CPU(spinlock_t, blocked_vcpu_on_cpu_lock);

static DECLARE_BITMAP(vmx_vpid_bitmap, VMX_NR_VPIDS);
static DEFINE_SPINLOCK(vmx_vpid_lock);

struct vmcs_config vmcs_config;
struct vmx_capability vmx_capability;

#define VMX_SEGMENT_FIELD(seg)					\
	[VCPU_SREG_##seg] = {                                   \
		.selector = GUEST_##seg##_SELECTOR,		\
		.base = GUEST_##seg##_BASE,		   	\
		.limit = GUEST_##seg##_LIMIT,		   	\
		.ar_bytes = GUEST_##seg##_AR_BYTES,	   	\
	}

static const struct kvm_vmx_segment_field {
	unsigned selector;
	unsigned base;
	unsigned limit;
	unsigned ar_bytes;
} kvm_vmx_segment_fields[] = {
	VMX_SEGMENT_FIELD(CS),
	VMX_SEGMENT_FIELD(DS),
	VMX_SEGMENT_FIELD(ES),
	VMX_SEGMENT_FIELD(FS),
	VMX_SEGMENT_FIELD(GS),
	VMX_SEGMENT_FIELD(SS),
	VMX_SEGMENT_FIELD(TR),
	VMX_SEGMENT_FIELD(LDTR),
};

u64 host_efer;
static unsigned long host_idt_base;

/*
 * Though SYSCALL is only supported in 64-bit mode on Intel CPUs, kvm
 * will emulate SYSCALL in legacy mode if the vendor string in guest
 * CPUID.0:{EBX,ECX,EDX} is "AuthenticAMD" or "AMDisbetter!" To
 * support this emulation, IA32_STAR must always be included in
 * vmx_msr_index[], even in i386 builds.
 */
const u32 vmx_msr_index[] = {
#ifdef CONFIG_X86_64
	MSR_SYSCALL_MASK, MSR_LSTAR, MSR_CSTAR,
#endif
	MSR_EFER, MSR_TSC_AUX, MSR_STAR,
	MSR_IA32_TSX_CTRL,
};

#if IS_ENABLED(CONFIG_HYPERV)
static bool __read_mostly enlightened_vmcs = true;
module_param(enlightened_vmcs, bool, 0444);

/* check_ept_pointer() should be under protection of ept_pointer_lock. */
static void check_ept_pointer_match(struct kvm *kvm)
{
	struct kvm_vcpu *vcpu;
	u64 tmp_eptp = INVALID_PAGE;
	int i;

	kvm_for_each_vcpu(i, vcpu, kvm) {
		if (!VALID_PAGE(tmp_eptp)) {
			tmp_eptp = to_vmx(vcpu)->ept_pointer;
		} else if (tmp_eptp != to_vmx(vcpu)->ept_pointer) {
			to_kvm_vmx(kvm)->ept_pointers_match
				= EPT_POINTERS_MISMATCH;
			return;
		}
	}

	to_kvm_vmx(kvm)->ept_pointers_match = EPT_POINTERS_MATCH;
}

static int kvm_fill_hv_flush_list_func(struct hv_guest_mapping_flush_list *flush,
		void *data)
{
	struct kvm_tlb_range *range = data;

	return hyperv_fill_flush_guest_mapping_list(flush, range->start_gfn,
			range->pages);
}

static inline int __hv_remote_flush_tlb_with_range(struct kvm *kvm,
		struct kvm_vcpu *vcpu, struct kvm_tlb_range *range)
{
	u64 ept_pointer = to_vmx(vcpu)->ept_pointer;

	/*
	 * FLUSH_GUEST_PHYSICAL_ADDRESS_SPACE hypercall needs address
	 * of the base of EPT PML4 table, strip off EPT configuration
	 * information.
	 */
	if (range)
		return hyperv_flush_guest_mapping_range(ept_pointer & PAGE_MASK,
				kvm_fill_hv_flush_list_func, (void *)range);
	else
		return hyperv_flush_guest_mapping(ept_pointer & PAGE_MASK);
}

static int hv_remote_flush_tlb_with_range(struct kvm *kvm,
		struct kvm_tlb_range *range)
{
	struct kvm_vcpu *vcpu;
	int ret = 0, i;

	spin_lock(&to_kvm_vmx(kvm)->ept_pointer_lock);

	if (to_kvm_vmx(kvm)->ept_pointers_match == EPT_POINTERS_CHECK)
		check_ept_pointer_match(kvm);

	if (to_kvm_vmx(kvm)->ept_pointers_match != EPT_POINTERS_MATCH) {
		kvm_for_each_vcpu(i, vcpu, kvm) {
			/* If ept_pointer is invalid pointer, bypass flush request. */
			if (VALID_PAGE(to_vmx(vcpu)->ept_pointer))
				ret |= __hv_remote_flush_tlb_with_range(
					kvm, vcpu, range);
		}
	} else {
		ret = __hv_remote_flush_tlb_with_range(kvm,
				kvm_get_vcpu(kvm, 0), range);
	}

	spin_unlock(&to_kvm_vmx(kvm)->ept_pointer_lock);
	return ret;
}
static int hv_remote_flush_tlb(struct kvm *kvm)
{
	return hv_remote_flush_tlb_with_range(kvm, NULL);
}

static int hv_enable_direct_tlbflush(struct kvm_vcpu *vcpu)
{
	struct hv_enlightened_vmcs *evmcs;
	struct hv_partition_assist_pg **p_hv_pa_pg =
			&vcpu->kvm->arch.hyperv.hv_pa_pg;
	/*
	 * Synthetic VM-Exit is not enabled in current code and so All
	 * evmcs in singe VM shares same assist page.
	 */
	if (!*p_hv_pa_pg)
		*p_hv_pa_pg = kzalloc(PAGE_SIZE, GFP_KERNEL);

	if (!*p_hv_pa_pg)
		return -ENOMEM;

	evmcs = (struct hv_enlightened_vmcs *)to_vmx(vcpu)->loaded_vmcs->vmcs;

	evmcs->partition_assist_page =
		__pa(*p_hv_pa_pg);
	evmcs->hv_vm_id = (unsigned long)vcpu->kvm;
	evmcs->hv_enlightenments_control.nested_flush_hypercall = 1;

	return 0;
}

#endif /* IS_ENABLED(CONFIG_HYPERV) */

/*
 * Comment's format: document - errata name - stepping - processor name.
 * Refer from
 * https://www.virtualbox.org/svn/vbox/trunk/src/VBox/VMM/VMMR0/HMR0.cpp
 */
static u32 vmx_preemption_cpu_tfms[] = {
/* 323344.pdf - BA86   - D0 - Xeon 7500 Series */
0x000206E6,
/* 323056.pdf - AAX65  - C2 - Xeon L3406 */
/* 322814.pdf - AAT59  - C2 - i7-600, i5-500, i5-400 and i3-300 Mobile */
/* 322911.pdf - AAU65  - C2 - i5-600, i3-500 Desktop and Pentium G6950 */
0x00020652,
/* 322911.pdf - AAU65  - K0 - i5-600, i3-500 Desktop and Pentium G6950 */
0x00020655,
/* 322373.pdf - AAO95  - B1 - Xeon 3400 Series */
/* 322166.pdf - AAN92  - B1 - i7-800 and i5-700 Desktop */
/*
 * 320767.pdf - AAP86  - B1 -
 * i7-900 Mobile Extreme, i7-800 and i7-700 Mobile
 */
0x000106E5,
/* 321333.pdf - AAM126 - C0 - Xeon 3500 */
0x000106A0,
/* 321333.pdf - AAM126 - C1 - Xeon 3500 */
0x000106A1,
/* 320836.pdf - AAJ124 - C0 - i7-900 Desktop Extreme and i7-900 Desktop */
0x000106A4,
 /* 321333.pdf - AAM126 - D0 - Xeon 3500 */
 /* 321324.pdf - AAK139 - D0 - Xeon 5500 */
 /* 320836.pdf - AAJ124 - D0 - i7-900 Extreme and i7-900 Desktop */
0x000106A5,
 /* Xeon E3-1220 V2 */
0x000306A8,
};

static inline bool cpu_has_broken_vmx_preemption_timer(void)
{
	u32 eax = cpuid_eax(0x00000001), i;

	/* Clear the reserved bits */
	eax &= ~(0x3U << 14 | 0xfU << 28);
	for (i = 0; i < ARRAY_SIZE(vmx_preemption_cpu_tfms); i++)
		if (eax == vmx_preemption_cpu_tfms[i])
			return true;

	return false;
}

static inline bool cpu_need_virtualize_apic_accesses(struct kvm_vcpu *vcpu)
{
	return flexpriority_enabled && lapic_in_kernel(vcpu);
}

static inline bool report_flexpriority(void)
{
	return flexpriority_enabled;
}

static inline int __find_msr_index(struct vcpu_vmx *vmx, u32 msr)
{
	int i;

	for (i = 0; i < vmx->nmsrs; ++i)
		if (vmx_msr_index[vmx->guest_msrs[i].index] == msr)
			return i;
	return -1;
}

struct shared_msr_entry *find_msr_entry(struct vcpu_vmx *vmx, u32 msr)
{
	int i;

	i = __find_msr_index(vmx, msr);
	if (i >= 0)
		return &vmx->guest_msrs[i];
	return NULL;
}

static int vmx_set_guest_msr(struct vcpu_vmx *vmx, struct shared_msr_entry *msr, u64 data)
{
	int ret = 0;

	u64 old_msr_data = msr->data;
	msr->data = data;
	if (msr - vmx->guest_msrs < vmx->save_nmsrs) {
		preempt_disable();
		ret = kvm_set_shared_msr(msr->index, msr->data,
					 msr->mask);
		preempt_enable();
		if (ret)
			msr->data = old_msr_data;
	}
	return ret;
}

void loaded_vmcs_init(struct loaded_vmcs *loaded_vmcs)
{
	vmcs_clear(loaded_vmcs->vmcs);
	if (loaded_vmcs->shadow_vmcs && loaded_vmcs->launched)
		vmcs_clear(loaded_vmcs->shadow_vmcs);
	loaded_vmcs->cpu = -1;
	loaded_vmcs->launched = 0;
}

#ifdef CONFIG_KEXEC_CORE
/*
 * This bitmap is used to indicate whether the vmclear
 * operation is enabled on all cpus. All disabled by
 * default.
 */
static cpumask_t crash_vmclear_enabled_bitmap = CPU_MASK_NONE;

static inline void crash_enable_local_vmclear(int cpu)
{
	cpumask_set_cpu(cpu, &crash_vmclear_enabled_bitmap);
}

static inline void crash_disable_local_vmclear(int cpu)
{
	cpumask_clear_cpu(cpu, &crash_vmclear_enabled_bitmap);
}

static inline int crash_local_vmclear_enabled(int cpu)
{
	return cpumask_test_cpu(cpu, &crash_vmclear_enabled_bitmap);
}

static void crash_vmclear_local_loaded_vmcss(void)
{
	int cpu = raw_smp_processor_id();
	struct loaded_vmcs *v;

	if (!crash_local_vmclear_enabled(cpu))
		return;

	list_for_each_entry(v, &per_cpu(loaded_vmcss_on_cpu, cpu),
			    loaded_vmcss_on_cpu_link)
		vmcs_clear(v->vmcs);
}
#else
static inline void crash_enable_local_vmclear(int cpu) { }
static inline void crash_disable_local_vmclear(int cpu) { }
#endif /* CONFIG_KEXEC_CORE */

static void __loaded_vmcs_clear(void *arg)
{
	struct loaded_vmcs *loaded_vmcs = arg;
	int cpu = raw_smp_processor_id();

	if (loaded_vmcs->cpu != cpu)
		return; /* vcpu migration can race with cpu offline */
	if (per_cpu(current_vmcs, cpu) == loaded_vmcs->vmcs)
		per_cpu(current_vmcs, cpu) = NULL;
	crash_disable_local_vmclear(cpu);
	list_del(&loaded_vmcs->loaded_vmcss_on_cpu_link);

	/*
	 * we should ensure updating loaded_vmcs->loaded_vmcss_on_cpu_link
	 * is before setting loaded_vmcs->vcpu to -1 which is done in
	 * loaded_vmcs_init. Otherwise, other cpu can see vcpu = -1 fist
	 * then adds the vmcs into percpu list before it is deleted.
	 */
	smp_wmb();

	loaded_vmcs_init(loaded_vmcs);
	crash_enable_local_vmclear(cpu);
}

void loaded_vmcs_clear(struct loaded_vmcs *loaded_vmcs)
{
	int cpu = loaded_vmcs->cpu;

	if (cpu != -1)
		smp_call_function_single(cpu,
			 __loaded_vmcs_clear, loaded_vmcs, 1);
}

static bool vmx_segment_cache_test_set(struct vcpu_vmx *vmx, unsigned seg,
				       unsigned field)
{
	bool ret;
	u32 mask = 1 << (seg * SEG_FIELD_NR + field);

	if (!kvm_register_is_available(&vmx->vcpu, VCPU_EXREG_SEGMENTS)) {
		kvm_register_mark_available(&vmx->vcpu, VCPU_EXREG_SEGMENTS);
		vmx->segment_cache.bitmask = 0;
	}
	ret = vmx->segment_cache.bitmask & mask;
	vmx->segment_cache.bitmask |= mask;
	return ret;
}

static u16 vmx_read_guest_seg_selector(struct vcpu_vmx *vmx, unsigned seg)
{
	u16 *p = &vmx->segment_cache.seg[seg].selector;

	if (!vmx_segment_cache_test_set(vmx, seg, SEG_FIELD_SEL))
		*p = vmcs_read16(kvm_vmx_segment_fields[seg].selector);
	return *p;
}

static ulong vmx_read_guest_seg_base(struct vcpu_vmx *vmx, unsigned seg)
{
	ulong *p = &vmx->segment_cache.seg[seg].base;

	if (!vmx_segment_cache_test_set(vmx, seg, SEG_FIELD_BASE))
		*p = vmcs_readl(kvm_vmx_segment_fields[seg].base);
	return *p;
}

static u32 vmx_read_guest_seg_limit(struct vcpu_vmx *vmx, unsigned seg)
{
	u32 *p = &vmx->segment_cache.seg[seg].limit;

	if (!vmx_segment_cache_test_set(vmx, seg, SEG_FIELD_LIMIT))
		*p = vmcs_read32(kvm_vmx_segment_fields[seg].limit);
	return *p;
}

static u32 vmx_read_guest_seg_ar(struct vcpu_vmx *vmx, unsigned seg)
{
	u32 *p = &vmx->segment_cache.seg[seg].ar;

	if (!vmx_segment_cache_test_set(vmx, seg, SEG_FIELD_AR))
		*p = vmcs_read32(kvm_vmx_segment_fields[seg].ar_bytes);
	return *p;
}

void update_exception_bitmap(struct kvm_vcpu *vcpu)
{
	u32 eb;

	eb = (1u << PF_VECTOR) | (1u << UD_VECTOR) | (1u << MC_VECTOR) |
	     (1u << DB_VECTOR) | (1u << AC_VECTOR);
	/*
	 * Guest access to VMware backdoor ports could legitimately
	 * trigger #GP because of TSS I/O permission bitmap.
	 * We intercept those #GP and allow access to them anyway
	 * as VMware does.
	 */
	if (enable_vmware_backdoor)
		eb |= (1u << GP_VECTOR);
	if ((vcpu->guest_debug &
	     (KVM_GUESTDBG_ENABLE | KVM_GUESTDBG_USE_SW_BP)) ==
	    (KVM_GUESTDBG_ENABLE | KVM_GUESTDBG_USE_SW_BP))
		eb |= 1u << BP_VECTOR;
	if (to_vmx(vcpu)->rmode.vm86_active)
		eb = ~0;
	if (enable_ept)
		eb &= ~(1u << PF_VECTOR); /* bypass_guest_pf = 0 */

	/* When we are running a nested L2 guest and L1 specified for it a
	 * certain exception bitmap, we must trap the same exceptions and pass
	 * them to L1. When running L2, we will only handle the exceptions
	 * specified above if L1 did not want them.
	 */
	if (is_guest_mode(vcpu))
		eb |= get_vmcs12(vcpu)->exception_bitmap;

	vmcs_write32(EXCEPTION_BITMAP, eb);
}

/*
 * Check if MSR is intercepted for currently loaded MSR bitmap.
 */
static bool msr_write_intercepted(struct kvm_vcpu *vcpu, u32 msr)
{
	unsigned long *msr_bitmap;
	int f = sizeof(unsigned long);

	if (!cpu_has_vmx_msr_bitmap())
		return true;

	msr_bitmap = to_vmx(vcpu)->loaded_vmcs->msr_bitmap;

	if (msr <= 0x1fff) {
		return !!test_bit(msr, msr_bitmap + 0x800 / f);
	} else if ((msr >= 0xc0000000) && (msr <= 0xc0001fff)) {
		msr &= 0x1fff;
		return !!test_bit(msr, msr_bitmap + 0xc00 / f);
	}

	return true;
}

static void clear_atomic_switch_msr_special(struct vcpu_vmx *vmx,
		unsigned long entry, unsigned long exit)
{
	vm_entry_controls_clearbit(vmx, entry);
	vm_exit_controls_clearbit(vmx, exit);
}

int vmx_find_msr_index(struct vmx_msrs *m, u32 msr)
{
	unsigned int i;

	for (i = 0; i < m->nr; ++i) {
		if (m->val[i].index == msr)
			return i;
	}
	return -ENOENT;
}

static void clear_atomic_switch_msr(struct vcpu_vmx *vmx, unsigned msr)
{
	int i;
	struct msr_autoload *m = &vmx->msr_autoload;

	switch (msr) {
	case MSR_EFER:
		if (cpu_has_load_ia32_efer()) {
			clear_atomic_switch_msr_special(vmx,
					VM_ENTRY_LOAD_IA32_EFER,
					VM_EXIT_LOAD_IA32_EFER);
			return;
		}
		break;
	case MSR_CORE_PERF_GLOBAL_CTRL:
		if (cpu_has_load_perf_global_ctrl()) {
			clear_atomic_switch_msr_special(vmx,
					VM_ENTRY_LOAD_IA32_PERF_GLOBAL_CTRL,
					VM_EXIT_LOAD_IA32_PERF_GLOBAL_CTRL);
			return;
		}
		break;
	}
	i = vmx_find_msr_index(&m->guest, msr);
	if (i < 0)
		goto skip_guest;
	--m->guest.nr;
	m->guest.val[i] = m->guest.val[m->guest.nr];
	vmcs_write32(VM_ENTRY_MSR_LOAD_COUNT, m->guest.nr);

skip_guest:
	i = vmx_find_msr_index(&m->host, msr);
	if (i < 0)
		return;

	--m->host.nr;
	m->host.val[i] = m->host.val[m->host.nr];
	vmcs_write32(VM_EXIT_MSR_LOAD_COUNT, m->host.nr);
}

static void add_atomic_switch_msr_special(struct vcpu_vmx *vmx,
		unsigned long entry, unsigned long exit,
		unsigned long guest_val_vmcs, unsigned long host_val_vmcs,
		u64 guest_val, u64 host_val)
{
	vmcs_write64(guest_val_vmcs, guest_val);
	if (host_val_vmcs != HOST_IA32_EFER)
		vmcs_write64(host_val_vmcs, host_val);
	vm_entry_controls_setbit(vmx, entry);
	vm_exit_controls_setbit(vmx, exit);
}

static void add_atomic_switch_msr(struct vcpu_vmx *vmx, unsigned msr,
				  u64 guest_val, u64 host_val, bool entry_only)
{
	int i, j = 0;
	struct msr_autoload *m = &vmx->msr_autoload;

	switch (msr) {
	case MSR_EFER:
		if (cpu_has_load_ia32_efer()) {
			add_atomic_switch_msr_special(vmx,
					VM_ENTRY_LOAD_IA32_EFER,
					VM_EXIT_LOAD_IA32_EFER,
					GUEST_IA32_EFER,
					HOST_IA32_EFER,
					guest_val, host_val);
			return;
		}
		break;
	case MSR_CORE_PERF_GLOBAL_CTRL:
		if (cpu_has_load_perf_global_ctrl()) {
			add_atomic_switch_msr_special(vmx,
					VM_ENTRY_LOAD_IA32_PERF_GLOBAL_CTRL,
					VM_EXIT_LOAD_IA32_PERF_GLOBAL_CTRL,
					GUEST_IA32_PERF_GLOBAL_CTRL,
					HOST_IA32_PERF_GLOBAL_CTRL,
					guest_val, host_val);
			return;
		}
		break;
	case MSR_IA32_PEBS_ENABLE:
		/* PEBS needs a quiescent period after being disabled (to write
		 * a record).  Disabling PEBS through VMX MSR swapping doesn't
		 * provide that period, so a CPU could write host's record into
		 * guest's memory.
		 */
		wrmsrl(MSR_IA32_PEBS_ENABLE, 0);
	}

	i = vmx_find_msr_index(&m->guest, msr);
	if (!entry_only)
		j = vmx_find_msr_index(&m->host, msr);

	if ((i < 0 && m->guest.nr == NR_LOADSTORE_MSRS) ||
		(j < 0 &&  m->host.nr == NR_LOADSTORE_MSRS)) {
		printk_once(KERN_WARNING "Not enough msr switch entries. "
				"Can't add msr %x\n", msr);
		return;
	}
	if (i < 0) {
		i = m->guest.nr++;
		vmcs_write32(VM_ENTRY_MSR_LOAD_COUNT, m->guest.nr);
	}
	m->guest.val[i].index = msr;
	m->guest.val[i].value = guest_val;

	if (entry_only)
		return;

	if (j < 0) {
		j = m->host.nr++;
		vmcs_write32(VM_EXIT_MSR_LOAD_COUNT, m->host.nr);
	}
	m->host.val[j].index = msr;
	m->host.val[j].value = host_val;
}

static bool update_transition_efer(struct vcpu_vmx *vmx, int efer_offset)
{
	u64 guest_efer = vmx->vcpu.arch.efer;
	u64 ignore_bits = 0;

	/* Shadow paging assumes NX to be available.  */
	if (!enable_ept)
		guest_efer |= EFER_NX;

	/*
	 * LMA and LME handled by hardware; SCE meaningless outside long mode.
	 */
	ignore_bits |= EFER_SCE;
#ifdef CONFIG_X86_64
	ignore_bits |= EFER_LMA | EFER_LME;
	/* SCE is meaningful only in long mode on Intel */
	if (guest_efer & EFER_LMA)
		ignore_bits &= ~(u64)EFER_SCE;
#endif

	/*
	 * On EPT, we can't emulate NX, so we must switch EFER atomically.
	 * On CPUs that support "load IA32_EFER", always switch EFER
	 * atomically, since it's faster than switching it manually.
	 */
	if (cpu_has_load_ia32_efer() ||
	    (enable_ept && ((vmx->vcpu.arch.efer ^ host_efer) & EFER_NX))) {
		if (!(guest_efer & EFER_LMA))
			guest_efer &= ~EFER_LME;
		if (guest_efer != host_efer)
			add_atomic_switch_msr(vmx, MSR_EFER,
					      guest_efer, host_efer, false);
		else
			clear_atomic_switch_msr(vmx, MSR_EFER);
		return false;
	} else {
		clear_atomic_switch_msr(vmx, MSR_EFER);

		guest_efer &= ~ignore_bits;
		guest_efer |= host_efer & ignore_bits;

		vmx->guest_msrs[efer_offset].data = guest_efer;
		vmx->guest_msrs[efer_offset].mask = ~ignore_bits;

		return true;
	}
}

#ifdef CONFIG_X86_32
/*
 * On 32-bit kernels, VM exits still load the FS and GS bases from the
 * VMCS rather than the segment table.  KVM uses this helper to figure
 * out the current bases to poke them into the VMCS before entry.
 */
static unsigned long segment_base(u16 selector)
{
	struct desc_struct *table;
	unsigned long v;

	if (!(selector & ~SEGMENT_RPL_MASK))
		return 0;

	table = get_current_gdt_ro();

	if ((selector & SEGMENT_TI_MASK) == SEGMENT_LDT) {
		u16 ldt_selector = kvm_read_ldt();

		if (!(ldt_selector & ~SEGMENT_RPL_MASK))
			return 0;

		table = (struct desc_struct *)segment_base(ldt_selector);
	}
	v = get_desc_base(&table[selector >> 3]);
	return v;
}
#endif

static inline void pt_load_msr(struct pt_ctx *ctx, u32 addr_range)
{
	u32 i;

	wrmsrl(MSR_IA32_RTIT_STATUS, ctx->status);
	wrmsrl(MSR_IA32_RTIT_OUTPUT_BASE, ctx->output_base);
	wrmsrl(MSR_IA32_RTIT_OUTPUT_MASK, ctx->output_mask);
	wrmsrl(MSR_IA32_RTIT_CR3_MATCH, ctx->cr3_match);
	for (i = 0; i < addr_range; i++) {
		wrmsrl(MSR_IA32_RTIT_ADDR0_A + i * 2, ctx->addr_a[i]);
		wrmsrl(MSR_IA32_RTIT_ADDR0_B + i * 2, ctx->addr_b[i]);
	}
}

static inline void pt_save_msr(struct pt_ctx *ctx, u32 addr_range)
{
	u32 i;

	rdmsrl(MSR_IA32_RTIT_STATUS, ctx->status);
	rdmsrl(MSR_IA32_RTIT_OUTPUT_BASE, ctx->output_base);
	rdmsrl(MSR_IA32_RTIT_OUTPUT_MASK, ctx->output_mask);
	rdmsrl(MSR_IA32_RTIT_CR3_MATCH, ctx->cr3_match);
	for (i = 0; i < addr_range; i++) {
		rdmsrl(MSR_IA32_RTIT_ADDR0_A + i * 2, ctx->addr_a[i]);
		rdmsrl(MSR_IA32_RTIT_ADDR0_B + i * 2, ctx->addr_b[i]);
	}
}

static void pt_guest_enter(struct vcpu_vmx *vmx)
{
	if (pt_mode == PT_MODE_SYSTEM)
		return;

	/*
	 * GUEST_IA32_RTIT_CTL is already set in the VMCS.
	 * Save host state before VM entry.
	 */
	rdmsrl(MSR_IA32_RTIT_CTL, vmx->pt_desc.host.ctl);
	if (vmx->pt_desc.guest.ctl & RTIT_CTL_TRACEEN) {
		wrmsrl(MSR_IA32_RTIT_CTL, 0);
		pt_save_msr(&vmx->pt_desc.host, vmx->pt_desc.addr_range);
		pt_load_msr(&vmx->pt_desc.guest, vmx->pt_desc.addr_range);
	}
}

static void pt_guest_exit(struct vcpu_vmx *vmx)
{
	if (pt_mode == PT_MODE_SYSTEM)
		return;

	if (vmx->pt_desc.guest.ctl & RTIT_CTL_TRACEEN) {
		pt_save_msr(&vmx->pt_desc.guest, vmx->pt_desc.addr_range);
		pt_load_msr(&vmx->pt_desc.host, vmx->pt_desc.addr_range);
	}

	/* Reload host state (IA32_RTIT_CTL will be cleared on VM exit). */
	wrmsrl(MSR_IA32_RTIT_CTL, vmx->pt_desc.host.ctl);
}

void vmx_set_host_fs_gs(struct vmcs_host_state *host, u16 fs_sel, u16 gs_sel,
			unsigned long fs_base, unsigned long gs_base)
{
	if (unlikely(fs_sel != host->fs_sel)) {
		if (!(fs_sel & 7))
			vmcs_write16(HOST_FS_SELECTOR, fs_sel);
		else
			vmcs_write16(HOST_FS_SELECTOR, 0);
		host->fs_sel = fs_sel;
	}
	if (unlikely(gs_sel != host->gs_sel)) {
		if (!(gs_sel & 7))
			vmcs_write16(HOST_GS_SELECTOR, gs_sel);
		else
			vmcs_write16(HOST_GS_SELECTOR, 0);
		host->gs_sel = gs_sel;
	}
	if (unlikely(fs_base != host->fs_base)) {
		vmcs_writel(HOST_FS_BASE, fs_base);
		host->fs_base = fs_base;
	}
	if (unlikely(gs_base != host->gs_base)) {
		vmcs_writel(HOST_GS_BASE, gs_base);
		host->gs_base = gs_base;
	}
}

void vmx_prepare_switch_to_guest(struct kvm_vcpu *vcpu)
{
	struct vcpu_vmx *vmx = to_vmx(vcpu);
	struct vmcs_host_state *host_state;
#ifdef CONFIG_X86_64
	int cpu = raw_smp_processor_id();
#endif
	unsigned long fs_base, gs_base;
	u16 fs_sel, gs_sel;
	int i;

	vmx->req_immediate_exit = false;

	/*
	 * Note that guest MSRs to be saved/restored can also be changed
	 * when guest state is loaded. This happens when guest transitions
	 * to/from long-mode by setting MSR_EFER.LMA.
	 */
	if (!vmx->guest_msrs_ready) {
		vmx->guest_msrs_ready = true;
		for (i = 0; i < vmx->save_nmsrs; ++i)
			kvm_set_shared_msr(vmx->guest_msrs[i].index,
					   vmx->guest_msrs[i].data,
					   vmx->guest_msrs[i].mask);

	}
	if (vmx->guest_state_loaded)
		return;

	host_state = &vmx->loaded_vmcs->host_state;

	/*
	 * Set host fs and gs selectors.  Unfortunately, 22.2.3 does not
	 * allow segment selectors with cpl > 0 or ti == 1.
	 */
	host_state->ldt_sel = kvm_read_ldt();

#ifdef CONFIG_X86_64
	savesegment(ds, host_state->ds_sel);
	savesegment(es, host_state->es_sel);

	gs_base = cpu_kernelmode_gs_base(cpu);
	if (likely(is_64bit_mm(current->mm))) {
		save_fsgs_for_kvm();
		fs_sel = current->thread.fsindex;
		gs_sel = current->thread.gsindex;
		fs_base = current->thread.fsbase;
		vmx->msr_host_kernel_gs_base = current->thread.gsbase;
	} else {
		savesegment(fs, fs_sel);
		savesegment(gs, gs_sel);
		fs_base = read_msr(MSR_FS_BASE);
		vmx->msr_host_kernel_gs_base = read_msr(MSR_KERNEL_GS_BASE);
	}

	wrmsrl(MSR_KERNEL_GS_BASE, vmx->msr_guest_kernel_gs_base);
#else
	savesegment(fs, fs_sel);
	savesegment(gs, gs_sel);
	fs_base = segment_base(fs_sel);
	gs_base = segment_base(gs_sel);
#endif

	vmx_set_host_fs_gs(host_state, fs_sel, gs_sel, fs_base, gs_base);
	vmx->guest_state_loaded = true;
}

static void vmx_prepare_switch_to_host(struct vcpu_vmx *vmx)
{
	struct vmcs_host_state *host_state;

	if (!vmx->guest_state_loaded)
		return;

	host_state = &vmx->loaded_vmcs->host_state;

	++vmx->vcpu.stat.host_state_reload;

#ifdef CONFIG_X86_64
	rdmsrl(MSR_KERNEL_GS_BASE, vmx->msr_guest_kernel_gs_base);
#endif
	if (host_state->ldt_sel || (host_state->gs_sel & 7)) {
		kvm_load_ldt(host_state->ldt_sel);
#ifdef CONFIG_X86_64
		load_gs_index(host_state->gs_sel);
#else
		loadsegment(gs, host_state->gs_sel);
#endif
	}
	if (host_state->fs_sel & 7)
		loadsegment(fs, host_state->fs_sel);
#ifdef CONFIG_X86_64
	if (unlikely(host_state->ds_sel | host_state->es_sel)) {
		loadsegment(ds, host_state->ds_sel);
		loadsegment(es, host_state->es_sel);
	}
#endif
	invalidate_tss_limit();
#ifdef CONFIG_X86_64
	wrmsrl(MSR_KERNEL_GS_BASE, vmx->msr_host_kernel_gs_base);
#endif
	load_fixmap_gdt(raw_smp_processor_id());
	vmx->guest_state_loaded = false;
	vmx->guest_msrs_ready = false;
}

#ifdef CONFIG_X86_64
static u64 vmx_read_guest_kernel_gs_base(struct vcpu_vmx *vmx)
{
	preempt_disable();
	if (vmx->guest_state_loaded)
		rdmsrl(MSR_KERNEL_GS_BASE, vmx->msr_guest_kernel_gs_base);
	preempt_enable();
	return vmx->msr_guest_kernel_gs_base;
}

static void vmx_write_guest_kernel_gs_base(struct vcpu_vmx *vmx, u64 data)
{
	preempt_disable();
	if (vmx->guest_state_loaded)
		wrmsrl(MSR_KERNEL_GS_BASE, data);
	preempt_enable();
	vmx->msr_guest_kernel_gs_base = data;
}
#endif

static void vmx_vcpu_pi_load(struct kvm_vcpu *vcpu, int cpu)
{
	struct pi_desc *pi_desc = vcpu_to_pi_desc(vcpu);
	struct pi_desc old, new;
	unsigned int dest;

	/*
	 * In case of hot-plug or hot-unplug, we may have to undo
	 * vmx_vcpu_pi_put even if there is no assigned device.  And we
	 * always keep PI.NDST up to date for simplicity: it makes the
	 * code easier, and CPU migration is not a fast path.
	 */
	if (!pi_test_sn(pi_desc) && vcpu->cpu == cpu)
		return;

	/*
	 * If the 'nv' field is POSTED_INTR_WAKEUP_VECTOR, do not change
	 * PI.NDST: pi_post_block is the one expected to change PID.NDST and the
	 * wakeup handler expects the vCPU to be on the blocked_vcpu_list that
	 * matches PI.NDST. Otherwise, a vcpu may not be able to be woken up
	 * correctly.
	 */
	if (pi_desc->nv == POSTED_INTR_WAKEUP_VECTOR || vcpu->cpu == cpu) {
		pi_clear_sn(pi_desc);
		goto after_clear_sn;
	}

	/* The full case.  */
	do {
		old.control = new.control = pi_desc->control;

		dest = cpu_physical_id(cpu);

		if (x2apic_enabled())
			new.ndst = dest;
		else
			new.ndst = (dest << 8) & 0xFF00;

		new.sn = 0;
	} while (cmpxchg64(&pi_desc->control, old.control,
			   new.control) != old.control);

after_clear_sn:

	/*
	 * Clear SN before reading the bitmap.  The VT-d firmware
	 * writes the bitmap and reads SN atomically (5.2.3 in the
	 * spec), so it doesn't really have a memory barrier that
	 * pairs with this, but we cannot do that and we need one.
	 */
	smp_mb__after_atomic();

	if (!pi_is_pir_empty(pi_desc))
		pi_set_on(pi_desc);
}

void vmx_vcpu_load_vmcs(struct kvm_vcpu *vcpu, int cpu)
{
	struct vcpu_vmx *vmx = to_vmx(vcpu);
	bool already_loaded = vmx->loaded_vmcs->cpu == cpu;

	if (!already_loaded) {
		loaded_vmcs_clear(vmx->loaded_vmcs);
		local_irq_disable();
		crash_disable_local_vmclear(cpu);

		/*
		 * Read loaded_vmcs->cpu should be before fetching
		 * loaded_vmcs->loaded_vmcss_on_cpu_link.
		 * See the comments in __loaded_vmcs_clear().
		 */
		smp_rmb();

		list_add(&vmx->loaded_vmcs->loaded_vmcss_on_cpu_link,
			 &per_cpu(loaded_vmcss_on_cpu, cpu));
		crash_enable_local_vmclear(cpu);
		local_irq_enable();
	}

	if (per_cpu(current_vmcs, cpu) != vmx->loaded_vmcs->vmcs) {
		per_cpu(current_vmcs, cpu) = vmx->loaded_vmcs->vmcs;
		vmcs_load(vmx->loaded_vmcs->vmcs);
		indirect_branch_prediction_barrier();
	}

	if (!already_loaded) {
		void *gdt = get_current_gdt_ro();
		unsigned long sysenter_esp;

		kvm_make_request(KVM_REQ_TLB_FLUSH, vcpu);

		/*
		 * Linux uses per-cpu TSS and GDT, so set these when switching
		 * processors.  See 22.2.4.
		 */
		vmcs_writel(HOST_TR_BASE,
			    (unsigned long)&get_cpu_entry_area(cpu)->tss.x86_tss);
		vmcs_writel(HOST_GDTR_BASE, (unsigned long)gdt);   /* 22.2.4 */

		rdmsrl(MSR_IA32_SYSENTER_ESP, sysenter_esp);
		vmcs_writel(HOST_IA32_SYSENTER_ESP, sysenter_esp); /* 22.2.3 */

		vmx->loaded_vmcs->cpu = cpu;
	}

	/* Setup TSC multiplier */
	if (kvm_has_tsc_control &&
	    vmx->current_tsc_ratio != vcpu->arch.tsc_scaling_ratio)
		decache_tsc_multiplier(vmx);
}

/*
 * Switches to specified vcpu, until a matching vcpu_put(), but assumes
 * vcpu mutex is already taken.
 */
void vmx_vcpu_load(struct kvm_vcpu *vcpu, int cpu)
{
	struct vcpu_vmx *vmx = to_vmx(vcpu);

	vmx_vcpu_load_vmcs(vcpu, cpu);

	vmx_vcpu_pi_load(vcpu, cpu);

	vmx->host_pkru = read_pkru();
	vmx->host_debugctlmsr = get_debugctlmsr();
}

static void vmx_vcpu_pi_put(struct kvm_vcpu *vcpu)
{
	struct pi_desc *pi_desc = vcpu_to_pi_desc(vcpu);

	if (!kvm_arch_has_assigned_device(vcpu->kvm) ||
		!irq_remapping_cap(IRQ_POSTING_CAP)  ||
		!kvm_vcpu_apicv_active(vcpu))
		return;

	/* Set SN when the vCPU is preempted */
	if (vcpu->preempted)
		pi_set_sn(pi_desc);
}

static void vmx_vcpu_put(struct kvm_vcpu *vcpu)
{
	vmx_vcpu_pi_put(vcpu);

	vmx_prepare_switch_to_host(to_vmx(vcpu));
}

static bool emulation_required(struct kvm_vcpu *vcpu)
{
	return emulate_invalid_guest_state && !guest_state_valid(vcpu);
}

static void vmx_decache_cr0_guest_bits(struct kvm_vcpu *vcpu);

unsigned long vmx_get_rflags(struct kvm_vcpu *vcpu)
{
	struct vcpu_vmx *vmx = to_vmx(vcpu);
	unsigned long rflags, save_rflags;

	if (!kvm_register_is_available(vcpu, VCPU_EXREG_RFLAGS)) {
		kvm_register_mark_available(vcpu, VCPU_EXREG_RFLAGS);
		rflags = vmcs_readl(GUEST_RFLAGS);
		if (vmx->rmode.vm86_active) {
			rflags &= RMODE_GUEST_OWNED_EFLAGS_BITS;
			save_rflags = vmx->rmode.save_rflags;
			rflags |= save_rflags & ~RMODE_GUEST_OWNED_EFLAGS_BITS;
		}
		vmx->rflags = rflags;
	}
	return vmx->rflags;
}

void vmx_set_rflags(struct kvm_vcpu *vcpu, unsigned long rflags)
{
	struct vcpu_vmx *vmx = to_vmx(vcpu);
	unsigned long old_rflags;

	if (enable_unrestricted_guest) {
		kvm_register_mark_available(vcpu, VCPU_EXREG_RFLAGS);
		vmx->rflags = rflags;
		vmcs_writel(GUEST_RFLAGS, rflags);
		return;
	}

	old_rflags = vmx_get_rflags(vcpu);
	vmx->rflags = rflags;
	if (vmx->rmode.vm86_active) {
		vmx->rmode.save_rflags = rflags;
		rflags |= X86_EFLAGS_IOPL | X86_EFLAGS_VM;
	}
	vmcs_writel(GUEST_RFLAGS, rflags);

	if ((old_rflags ^ vmx->rflags) & X86_EFLAGS_VM)
		vmx->emulation_required = emulation_required(vcpu);
}

u32 vmx_get_interrupt_shadow(struct kvm_vcpu *vcpu)
{
	u32 interruptibility = vmcs_read32(GUEST_INTERRUPTIBILITY_INFO);
	int ret = 0;

	if (interruptibility & GUEST_INTR_STATE_STI)
		ret |= KVM_X86_SHADOW_INT_STI;
	if (interruptibility & GUEST_INTR_STATE_MOV_SS)
		ret |= KVM_X86_SHADOW_INT_MOV_SS;

	return ret;
}

void vmx_set_interrupt_shadow(struct kvm_vcpu *vcpu, int mask)
{
	u32 interruptibility_old = vmcs_read32(GUEST_INTERRUPTIBILITY_INFO);
	u32 interruptibility = interruptibility_old;

	interruptibility &= ~(GUEST_INTR_STATE_STI | GUEST_INTR_STATE_MOV_SS);

	if (mask & KVM_X86_SHADOW_INT_MOV_SS)
		interruptibility |= GUEST_INTR_STATE_MOV_SS;
	else if (mask & KVM_X86_SHADOW_INT_STI)
		interruptibility |= GUEST_INTR_STATE_STI;

	if ((interruptibility != interruptibility_old))
		vmcs_write32(GUEST_INTERRUPTIBILITY_INFO, interruptibility);
}

static int vmx_rtit_ctl_check(struct kvm_vcpu *vcpu, u64 data)
{
	struct vcpu_vmx *vmx = to_vmx(vcpu);
	unsigned long value;

	/*
	 * Any MSR write that attempts to change bits marked reserved will
	 * case a #GP fault.
	 */
	if (data & vmx->pt_desc.ctl_bitmask)
		return 1;

	/*
	 * Any attempt to modify IA32_RTIT_CTL while TraceEn is set will
	 * result in a #GP unless the same write also clears TraceEn.
	 */
	if ((vmx->pt_desc.guest.ctl & RTIT_CTL_TRACEEN) &&
		((vmx->pt_desc.guest.ctl ^ data) & ~RTIT_CTL_TRACEEN))
		return 1;

	/*
	 * WRMSR to IA32_RTIT_CTL that sets TraceEn but clears this bit
	 * and FabricEn would cause #GP, if
	 * CPUID.(EAX=14H, ECX=0):ECX.SNGLRGNOUT[bit 2] = 0
	 */
	if ((data & RTIT_CTL_TRACEEN) && !(data & RTIT_CTL_TOPA) &&
		!(data & RTIT_CTL_FABRIC_EN) &&
		!intel_pt_validate_cap(vmx->pt_desc.caps,
					PT_CAP_single_range_output))
		return 1;

	/*
	 * MTCFreq, CycThresh and PSBFreq encodings check, any MSR write that
	 * utilize encodings marked reserved will casue a #GP fault.
	 */
	value = intel_pt_validate_cap(vmx->pt_desc.caps, PT_CAP_mtc_periods);
	if (intel_pt_validate_cap(vmx->pt_desc.caps, PT_CAP_mtc) &&
			!test_bit((data & RTIT_CTL_MTC_RANGE) >>
			RTIT_CTL_MTC_RANGE_OFFSET, &value))
		return 1;
	value = intel_pt_validate_cap(vmx->pt_desc.caps,
						PT_CAP_cycle_thresholds);
	if (intel_pt_validate_cap(vmx->pt_desc.caps, PT_CAP_psb_cyc) &&
			!test_bit((data & RTIT_CTL_CYC_THRESH) >>
			RTIT_CTL_CYC_THRESH_OFFSET, &value))
		return 1;
	value = intel_pt_validate_cap(vmx->pt_desc.caps, PT_CAP_psb_periods);
	if (intel_pt_validate_cap(vmx->pt_desc.caps, PT_CAP_psb_cyc) &&
			!test_bit((data & RTIT_CTL_PSB_FREQ) >>
			RTIT_CTL_PSB_FREQ_OFFSET, &value))
		return 1;

	/*
	 * If ADDRx_CFG is reserved or the encodings is >2 will
	 * cause a #GP fault.
	 */
	value = (data & RTIT_CTL_ADDR0) >> RTIT_CTL_ADDR0_OFFSET;
	if ((value && (vmx->pt_desc.addr_range < 1)) || (value > 2))
		return 1;
	value = (data & RTIT_CTL_ADDR1) >> RTIT_CTL_ADDR1_OFFSET;
	if ((value && (vmx->pt_desc.addr_range < 2)) || (value > 2))
		return 1;
	value = (data & RTIT_CTL_ADDR2) >> RTIT_CTL_ADDR2_OFFSET;
	if ((value && (vmx->pt_desc.addr_range < 3)) || (value > 2))
		return 1;
	value = (data & RTIT_CTL_ADDR3) >> RTIT_CTL_ADDR3_OFFSET;
	if ((value && (vmx->pt_desc.addr_range < 4)) || (value > 2))
		return 1;

	return 0;
}

static int skip_emulated_instruction(struct kvm_vcpu *vcpu)
{
	unsigned long rip;

	/*
	 * Using VMCS.VM_EXIT_INSTRUCTION_LEN on EPT misconfig depends on
	 * undefined behavior: Intel's SDM doesn't mandate the VMCS field be
	 * set when EPT misconfig occurs.  In practice, real hardware updates
	 * VM_EXIT_INSTRUCTION_LEN on EPT misconfig, but other hypervisors
	 * (namely Hyper-V) don't set it due to it being undefined behavior,
	 * i.e. we end up advancing IP with some random value.
	 */
	if (!static_cpu_has(X86_FEATURE_HYPERVISOR) ||
	    to_vmx(vcpu)->exit_reason != EXIT_REASON_EPT_MISCONFIG) {
		rip = kvm_rip_read(vcpu);
		rip += vmcs_read32(VM_EXIT_INSTRUCTION_LEN);
		kvm_rip_write(vcpu, rip);
	} else {
		if (!kvm_emulate_instruction(vcpu, EMULTYPE_SKIP))
			return 0;
	}

	/* skipping an emulated instruction also counts */
	vmx_set_interrupt_shadow(vcpu, 0);

	return 1;
}

static void vmx_clear_hlt(struct kvm_vcpu *vcpu)
{
	/*
	 * Ensure that we clear the HLT state in the VMCS.  We don't need to
	 * explicitly skip the instruction because if the HLT state is set,
	 * then the instruction is already executing and RIP has already been
	 * advanced.
	 */
	if (kvm_hlt_in_guest(vcpu->kvm) &&
			vmcs_read32(GUEST_ACTIVITY_STATE) == GUEST_ACTIVITY_HLT)
		vmcs_write32(GUEST_ACTIVITY_STATE, GUEST_ACTIVITY_ACTIVE);
}

static void vmx_queue_exception(struct kvm_vcpu *vcpu)
{
	struct vcpu_vmx *vmx = to_vmx(vcpu);
	unsigned nr = vcpu->arch.exception.nr;
	bool has_error_code = vcpu->arch.exception.has_error_code;
	u32 error_code = vcpu->arch.exception.error_code;
	u32 intr_info = nr | INTR_INFO_VALID_MASK;

	kvm_deliver_exception_payload(vcpu);

	if (has_error_code) {
		vmcs_write32(VM_ENTRY_EXCEPTION_ERROR_CODE, error_code);
		intr_info |= INTR_INFO_DELIVER_CODE_MASK;
	}

	if (vmx->rmode.vm86_active) {
		int inc_eip = 0;
		if (kvm_exception_is_soft(nr))
			inc_eip = vcpu->arch.event_exit_inst_len;
		kvm_inject_realmode_interrupt(vcpu, nr, inc_eip);
		return;
	}

	WARN_ON_ONCE(vmx->emulation_required);

	if (kvm_exception_is_soft(nr)) {
		vmcs_write32(VM_ENTRY_INSTRUCTION_LEN,
			     vmx->vcpu.arch.event_exit_inst_len);
		intr_info |= INTR_TYPE_SOFT_EXCEPTION;
	} else
		intr_info |= INTR_TYPE_HARD_EXCEPTION;

	vmcs_write32(VM_ENTRY_INTR_INFO_FIELD, intr_info);

	vmx_clear_hlt(vcpu);
}

static bool vmx_rdtscp_supported(void)
{
	return cpu_has_vmx_rdtscp();
}

static bool vmx_invpcid_supported(void)
{
	return cpu_has_vmx_invpcid();
}

/*
 * Swap MSR entry in host/guest MSR entry array.
 */
static void move_msr_up(struct vcpu_vmx *vmx, int from, int to)
{
	struct shared_msr_entry tmp;

	tmp = vmx->guest_msrs[to];
	vmx->guest_msrs[to] = vmx->guest_msrs[from];
	vmx->guest_msrs[from] = tmp;
}

/*
 * Set up the vmcs to automatically save and restore system
 * msrs.  Don't touch the 64-bit msrs if the guest is in legacy
 * mode, as fiddling with msrs is very expensive.
 */
static void setup_msrs(struct vcpu_vmx *vmx)
{
	int save_nmsrs, index;

	save_nmsrs = 0;
#ifdef CONFIG_X86_64
	/*
	 * The SYSCALL MSRs are only needed on long mode guests, and only
	 * when EFER.SCE is set.
	 */
	if (is_long_mode(&vmx->vcpu) && (vmx->vcpu.arch.efer & EFER_SCE)) {
		index = __find_msr_index(vmx, MSR_STAR);
		if (index >= 0)
			move_msr_up(vmx, index, save_nmsrs++);
		index = __find_msr_index(vmx, MSR_LSTAR);
		if (index >= 0)
			move_msr_up(vmx, index, save_nmsrs++);
		index = __find_msr_index(vmx, MSR_SYSCALL_MASK);
		if (index >= 0)
			move_msr_up(vmx, index, save_nmsrs++);
	}
#endif
	index = __find_msr_index(vmx, MSR_EFER);
	if (index >= 0 && update_transition_efer(vmx, index))
		move_msr_up(vmx, index, save_nmsrs++);
	index = __find_msr_index(vmx, MSR_TSC_AUX);
	if (index >= 0 && guest_cpuid_has(&vmx->vcpu, X86_FEATURE_RDTSCP))
		move_msr_up(vmx, index, save_nmsrs++);
	index = __find_msr_index(vmx, MSR_IA32_TSX_CTRL);
	if (index >= 0)
		move_msr_up(vmx, index, save_nmsrs++);

	vmx->save_nmsrs = save_nmsrs;
	vmx->guest_msrs_ready = false;

	if (cpu_has_vmx_msr_bitmap())
		vmx_update_msr_bitmap(&vmx->vcpu);
}

static u64 vmx_read_l1_tsc_offset(struct kvm_vcpu *vcpu)
{
	struct vmcs12 *vmcs12 = get_vmcs12(vcpu);

	if (is_guest_mode(vcpu) &&
	    (vmcs12->cpu_based_vm_exec_control & CPU_BASED_USE_TSC_OFFSETING))
		return vcpu->arch.tsc_offset - vmcs12->tsc_offset;

	return vcpu->arch.tsc_offset;
}

static u64 vmx_write_l1_tsc_offset(struct kvm_vcpu *vcpu, u64 offset)
{
	struct vmcs12 *vmcs12 = get_vmcs12(vcpu);
	u64 g_tsc_offset = 0;

	/*
	 * We're here if L1 chose not to trap WRMSR to TSC. According
	 * to the spec, this should set L1's TSC; The offset that L1
	 * set for L2 remains unchanged, and still needs to be added
	 * to the newly set TSC to get L2's TSC.
	 */
	if (is_guest_mode(vcpu) &&
	    (vmcs12->cpu_based_vm_exec_control & CPU_BASED_USE_TSC_OFFSETING))
		g_tsc_offset = vmcs12->tsc_offset;

	trace_kvm_write_tsc_offset(vcpu->vcpu_id,
				   vcpu->arch.tsc_offset - g_tsc_offset,
				   offset);
	vmcs_write64(TSC_OFFSET, offset + g_tsc_offset);
	return offset + g_tsc_offset;
}

/*
 * nested_vmx_allowed() checks whether a guest should be allowed to use VMX
 * instructions and MSRs (i.e., nested VMX). Nested VMX is disabled for
 * all guests if the "nested" module option is off, and can also be disabled
 * for a single guest by disabling its VMX cpuid bit.
 */
bool nested_vmx_allowed(struct kvm_vcpu *vcpu)
{
	return nested && guest_cpuid_has(vcpu, X86_FEATURE_VMX);
}

static inline bool vmx_feature_control_msr_valid(struct kvm_vcpu *vcpu,
						 uint64_t val)
{
	uint64_t valid_bits = to_vmx(vcpu)->msr_ia32_feature_control_valid_bits;

	return !(val & ~valid_bits);
}

static int vmx_get_msr_feature(struct kvm_msr_entry *msr)
{
	switch (msr->index) {
	case MSR_IA32_VMX_BASIC ... MSR_IA32_VMX_VMFUNC:
		if (!nested)
			return 1;
		return vmx_get_vmx_msr(&vmcs_config.nested, msr->index, &msr->data);
	default:
		return 1;
	}

	return 0;
}

/*
 * Reads an msr value (of 'msr_index') into 'pdata'.
 * Returns 0 on success, non-0 otherwise.
 * Assumes vcpu_load() was already called.
 */
static int vmx_get_msr(struct kvm_vcpu *vcpu, struct msr_data *msr_info)
{
	struct vcpu_vmx *vmx = to_vmx(vcpu);
	struct shared_msr_entry *msr;
	u32 index;

	switch (msr_info->index) {
#ifdef CONFIG_X86_64
	case MSR_FS_BASE:
		msr_info->data = vmcs_readl(GUEST_FS_BASE);
		break;
	case MSR_GS_BASE:
		msr_info->data = vmcs_readl(GUEST_GS_BASE);
		break;
	case MSR_KERNEL_GS_BASE:
		msr_info->data = vmx_read_guest_kernel_gs_base(vmx);
		break;
#endif
	case MSR_EFER:
		return kvm_get_msr_common(vcpu, msr_info);
<<<<<<< HEAD
=======
	case MSR_IA32_TSX_CTRL:
		if (!msr_info->host_initiated &&
		    !(vcpu->arch.arch_capabilities & ARCH_CAP_TSX_CTRL_MSR))
			return 1;
		goto find_shared_msr;
>>>>>>> 348b80b2
	case MSR_IA32_UMWAIT_CONTROL:
		if (!msr_info->host_initiated && !vmx_has_waitpkg(vmx))
			return 1;

		msr_info->data = vmx->msr_ia32_umwait_control;
		break;
	case MSR_IA32_SPEC_CTRL:
		if (!msr_info->host_initiated &&
		    !guest_cpuid_has(vcpu, X86_FEATURE_SPEC_CTRL))
			return 1;

		msr_info->data = to_vmx(vcpu)->spec_ctrl;
		break;
	case MSR_IA32_SYSENTER_CS:
		msr_info->data = vmcs_read32(GUEST_SYSENTER_CS);
		break;
	case MSR_IA32_SYSENTER_EIP:
		msr_info->data = vmcs_readl(GUEST_SYSENTER_EIP);
		break;
	case MSR_IA32_SYSENTER_ESP:
		msr_info->data = vmcs_readl(GUEST_SYSENTER_ESP);
		break;
	case MSR_IA32_BNDCFGS:
		if (!kvm_mpx_supported() ||
		    (!msr_info->host_initiated &&
		     !guest_cpuid_has(vcpu, X86_FEATURE_MPX)))
			return 1;
		msr_info->data = vmcs_read64(GUEST_BNDCFGS);
		break;
	case MSR_IA32_MCG_EXT_CTL:
		if (!msr_info->host_initiated &&
		    !(vmx->msr_ia32_feature_control &
		      FEATURE_CONTROL_LMCE))
			return 1;
		msr_info->data = vcpu->arch.mcg_ext_ctl;
		break;
	case MSR_IA32_FEATURE_CONTROL:
		msr_info->data = vmx->msr_ia32_feature_control;
		break;
	case MSR_IA32_VMX_BASIC ... MSR_IA32_VMX_VMFUNC:
		if (!nested_vmx_allowed(vcpu))
			return 1;
		return vmx_get_vmx_msr(&vmx->nested.msrs, msr_info->index,
				       &msr_info->data);
	case MSR_IA32_RTIT_CTL:
		if (pt_mode != PT_MODE_HOST_GUEST)
			return 1;
		msr_info->data = vmx->pt_desc.guest.ctl;
		break;
	case MSR_IA32_RTIT_STATUS:
		if (pt_mode != PT_MODE_HOST_GUEST)
			return 1;
		msr_info->data = vmx->pt_desc.guest.status;
		break;
	case MSR_IA32_RTIT_CR3_MATCH:
		if ((pt_mode != PT_MODE_HOST_GUEST) ||
			!intel_pt_validate_cap(vmx->pt_desc.caps,
						PT_CAP_cr3_filtering))
			return 1;
		msr_info->data = vmx->pt_desc.guest.cr3_match;
		break;
	case MSR_IA32_RTIT_OUTPUT_BASE:
		if ((pt_mode != PT_MODE_HOST_GUEST) ||
			(!intel_pt_validate_cap(vmx->pt_desc.caps,
					PT_CAP_topa_output) &&
			 !intel_pt_validate_cap(vmx->pt_desc.caps,
					PT_CAP_single_range_output)))
			return 1;
		msr_info->data = vmx->pt_desc.guest.output_base;
		break;
	case MSR_IA32_RTIT_OUTPUT_MASK:
		if ((pt_mode != PT_MODE_HOST_GUEST) ||
			(!intel_pt_validate_cap(vmx->pt_desc.caps,
					PT_CAP_topa_output) &&
			 !intel_pt_validate_cap(vmx->pt_desc.caps,
					PT_CAP_single_range_output)))
			return 1;
		msr_info->data = vmx->pt_desc.guest.output_mask;
		break;
	case MSR_IA32_RTIT_ADDR0_A ... MSR_IA32_RTIT_ADDR3_B:
		index = msr_info->index - MSR_IA32_RTIT_ADDR0_A;
		if ((pt_mode != PT_MODE_HOST_GUEST) ||
			(index >= 2 * intel_pt_validate_cap(vmx->pt_desc.caps,
					PT_CAP_num_address_ranges)))
			return 1;
		if (index % 2)
			msr_info->data = vmx->pt_desc.guest.addr_b[index / 2];
		else
			msr_info->data = vmx->pt_desc.guest.addr_a[index / 2];
		break;
	case MSR_TSC_AUX:
		if (!msr_info->host_initiated &&
		    !guest_cpuid_has(vcpu, X86_FEATURE_RDTSCP))
			return 1;
		goto find_shared_msr;
	default:
	find_shared_msr:
		msr = find_msr_entry(vmx, msr_info->index);
		if (msr) {
			msr_info->data = msr->data;
			break;
		}
		return kvm_get_msr_common(vcpu, msr_info);
	}

	return 0;
}

/*
 * Writes msr value into into the appropriate "register".
 * Returns 0 on success, non-0 otherwise.
 * Assumes vcpu_load() was already called.
 */
static int vmx_set_msr(struct kvm_vcpu *vcpu, struct msr_data *msr_info)
{
	struct vcpu_vmx *vmx = to_vmx(vcpu);
	struct shared_msr_entry *msr;
	int ret = 0;
	u32 msr_index = msr_info->index;
	u64 data = msr_info->data;
	u32 index;

	switch (msr_index) {
	case MSR_EFER:
		ret = kvm_set_msr_common(vcpu, msr_info);
		break;
#ifdef CONFIG_X86_64
	case MSR_FS_BASE:
		vmx_segment_cache_clear(vmx);
		vmcs_writel(GUEST_FS_BASE, data);
		break;
	case MSR_GS_BASE:
		vmx_segment_cache_clear(vmx);
		vmcs_writel(GUEST_GS_BASE, data);
		break;
	case MSR_KERNEL_GS_BASE:
		vmx_write_guest_kernel_gs_base(vmx, data);
		break;
#endif
	case MSR_IA32_SYSENTER_CS:
		if (is_guest_mode(vcpu))
			get_vmcs12(vcpu)->guest_sysenter_cs = data;
		vmcs_write32(GUEST_SYSENTER_CS, data);
		break;
	case MSR_IA32_SYSENTER_EIP:
		if (is_guest_mode(vcpu))
			get_vmcs12(vcpu)->guest_sysenter_eip = data;
		vmcs_writel(GUEST_SYSENTER_EIP, data);
		break;
	case MSR_IA32_SYSENTER_ESP:
		if (is_guest_mode(vcpu))
			get_vmcs12(vcpu)->guest_sysenter_esp = data;
		vmcs_writel(GUEST_SYSENTER_ESP, data);
		break;
	case MSR_IA32_DEBUGCTLMSR:
		if (is_guest_mode(vcpu) && get_vmcs12(vcpu)->vm_exit_controls &
						VM_EXIT_SAVE_DEBUG_CONTROLS)
			get_vmcs12(vcpu)->guest_ia32_debugctl = data;

		ret = kvm_set_msr_common(vcpu, msr_info);
		break;

	case MSR_IA32_BNDCFGS:
		if (!kvm_mpx_supported() ||
		    (!msr_info->host_initiated &&
		     !guest_cpuid_has(vcpu, X86_FEATURE_MPX)))
			return 1;
		if (is_noncanonical_address(data & PAGE_MASK, vcpu) ||
		    (data & MSR_IA32_BNDCFGS_RSVD))
			return 1;
		vmcs_write64(GUEST_BNDCFGS, data);
		break;
	case MSR_IA32_UMWAIT_CONTROL:
		if (!msr_info->host_initiated && !vmx_has_waitpkg(vmx))
			return 1;

		/* The reserved bit 1 and non-32 bit [63:32] should be zero */
		if (data & (BIT_ULL(1) | GENMASK_ULL(63, 32)))
			return 1;

		vmx->msr_ia32_umwait_control = data;
		break;
	case MSR_IA32_SPEC_CTRL:
		if (!msr_info->host_initiated &&
		    !guest_cpuid_has(vcpu, X86_FEATURE_SPEC_CTRL))
			return 1;

		/* The STIBP bit doesn't fault even if it's not advertised */
		if (data & ~(SPEC_CTRL_IBRS | SPEC_CTRL_STIBP | SPEC_CTRL_SSBD))
			return 1;

		vmx->spec_ctrl = data;

		if (!data)
			break;

		/*
		 * For non-nested:
		 * When it's written (to non-zero) for the first time, pass
		 * it through.
		 *
		 * For nested:
		 * The handling of the MSR bitmap for L2 guests is done in
		 * nested_vmx_merge_msr_bitmap. We should not touch the
		 * vmcs02.msr_bitmap here since it gets completely overwritten
		 * in the merging. We update the vmcs01 here for L1 as well
		 * since it will end up touching the MSR anyway now.
		 */
		vmx_disable_intercept_for_msr(vmx->vmcs01.msr_bitmap,
					      MSR_IA32_SPEC_CTRL,
					      MSR_TYPE_RW);
		break;
	case MSR_IA32_TSX_CTRL:
		if (!msr_info->host_initiated &&
		    !(vcpu->arch.arch_capabilities & ARCH_CAP_TSX_CTRL_MSR))
			return 1;
		if (data & ~(TSX_CTRL_RTM_DISABLE | TSX_CTRL_CPUID_CLEAR))
			return 1;
		goto find_shared_msr;
	case MSR_IA32_PRED_CMD:
		if (!msr_info->host_initiated &&
		    !guest_cpuid_has(vcpu, X86_FEATURE_SPEC_CTRL))
			return 1;

		if (data & ~PRED_CMD_IBPB)
			return 1;

		if (!data)
			break;

		wrmsrl(MSR_IA32_PRED_CMD, PRED_CMD_IBPB);

		/*
		 * For non-nested:
		 * When it's written (to non-zero) for the first time, pass
		 * it through.
		 *
		 * For nested:
		 * The handling of the MSR bitmap for L2 guests is done in
		 * nested_vmx_merge_msr_bitmap. We should not touch the
		 * vmcs02.msr_bitmap here since it gets completely overwritten
		 * in the merging.
		 */
		vmx_disable_intercept_for_msr(vmx->vmcs01.msr_bitmap, MSR_IA32_PRED_CMD,
					      MSR_TYPE_W);
		break;
	case MSR_IA32_CR_PAT:
		if (!kvm_pat_valid(data))
			return 1;

		if (is_guest_mode(vcpu) &&
		    get_vmcs12(vcpu)->vm_exit_controls & VM_EXIT_SAVE_IA32_PAT)
			get_vmcs12(vcpu)->guest_ia32_pat = data;

		if (vmcs_config.vmentry_ctrl & VM_ENTRY_LOAD_IA32_PAT) {
			vmcs_write64(GUEST_IA32_PAT, data);
			vcpu->arch.pat = data;
			break;
		}
		ret = kvm_set_msr_common(vcpu, msr_info);
		break;
	case MSR_IA32_TSC_ADJUST:
		ret = kvm_set_msr_common(vcpu, msr_info);
		break;
	case MSR_IA32_MCG_EXT_CTL:
		if ((!msr_info->host_initiated &&
		     !(to_vmx(vcpu)->msr_ia32_feature_control &
		       FEATURE_CONTROL_LMCE)) ||
		    (data & ~MCG_EXT_CTL_LMCE_EN))
			return 1;
		vcpu->arch.mcg_ext_ctl = data;
		break;
	case MSR_IA32_FEATURE_CONTROL:
		if (!vmx_feature_control_msr_valid(vcpu, data) ||
		    (to_vmx(vcpu)->msr_ia32_feature_control &
		     FEATURE_CONTROL_LOCKED && !msr_info->host_initiated))
			return 1;
		vmx->msr_ia32_feature_control = data;
		if (msr_info->host_initiated && data == 0)
			vmx_leave_nested(vcpu);
		break;
	case MSR_IA32_VMX_BASIC ... MSR_IA32_VMX_VMFUNC:
		if (!msr_info->host_initiated)
			return 1; /* they are read-only */
		if (!nested_vmx_allowed(vcpu))
			return 1;
		return vmx_set_vmx_msr(vcpu, msr_index, data);
	case MSR_IA32_RTIT_CTL:
		if ((pt_mode != PT_MODE_HOST_GUEST) ||
			vmx_rtit_ctl_check(vcpu, data) ||
			vmx->nested.vmxon)
			return 1;
		vmcs_write64(GUEST_IA32_RTIT_CTL, data);
		vmx->pt_desc.guest.ctl = data;
		pt_update_intercept_for_msr(vmx);
		break;
	case MSR_IA32_RTIT_STATUS:
		if ((pt_mode != PT_MODE_HOST_GUEST) ||
			(vmx->pt_desc.guest.ctl & RTIT_CTL_TRACEEN) ||
			(data & MSR_IA32_RTIT_STATUS_MASK))
			return 1;
		vmx->pt_desc.guest.status = data;
		break;
	case MSR_IA32_RTIT_CR3_MATCH:
		if ((pt_mode != PT_MODE_HOST_GUEST) ||
			(vmx->pt_desc.guest.ctl & RTIT_CTL_TRACEEN) ||
			!intel_pt_validate_cap(vmx->pt_desc.caps,
						PT_CAP_cr3_filtering))
			return 1;
		vmx->pt_desc.guest.cr3_match = data;
		break;
	case MSR_IA32_RTIT_OUTPUT_BASE:
		if ((pt_mode != PT_MODE_HOST_GUEST) ||
			(vmx->pt_desc.guest.ctl & RTIT_CTL_TRACEEN) ||
			(!intel_pt_validate_cap(vmx->pt_desc.caps,
					PT_CAP_topa_output) &&
			 !intel_pt_validate_cap(vmx->pt_desc.caps,
					PT_CAP_single_range_output)) ||
			(data & MSR_IA32_RTIT_OUTPUT_BASE_MASK))
			return 1;
		vmx->pt_desc.guest.output_base = data;
		break;
	case MSR_IA32_RTIT_OUTPUT_MASK:
		if ((pt_mode != PT_MODE_HOST_GUEST) ||
			(vmx->pt_desc.guest.ctl & RTIT_CTL_TRACEEN) ||
			(!intel_pt_validate_cap(vmx->pt_desc.caps,
					PT_CAP_topa_output) &&
			 !intel_pt_validate_cap(vmx->pt_desc.caps,
					PT_CAP_single_range_output)))
			return 1;
		vmx->pt_desc.guest.output_mask = data;
		break;
	case MSR_IA32_RTIT_ADDR0_A ... MSR_IA32_RTIT_ADDR3_B:
		index = msr_info->index - MSR_IA32_RTIT_ADDR0_A;
		if ((pt_mode != PT_MODE_HOST_GUEST) ||
			(vmx->pt_desc.guest.ctl & RTIT_CTL_TRACEEN) ||
			(index >= 2 * intel_pt_validate_cap(vmx->pt_desc.caps,
					PT_CAP_num_address_ranges)))
			return 1;
		if (index % 2)
			vmx->pt_desc.guest.addr_b[index / 2] = data;
		else
			vmx->pt_desc.guest.addr_a[index / 2] = data;
		break;
	case MSR_TSC_AUX:
		if (!msr_info->host_initiated &&
		    !guest_cpuid_has(vcpu, X86_FEATURE_RDTSCP))
			return 1;
		/* Check reserved bit, higher 32 bits should be zero */
		if ((data >> 32) != 0)
			return 1;
		goto find_shared_msr;

	default:
	find_shared_msr:
		msr = find_msr_entry(vmx, msr_index);
		if (msr)
			ret = vmx_set_guest_msr(vmx, msr, data);
		else
			ret = kvm_set_msr_common(vcpu, msr_info);
	}

	return ret;
}

static void vmx_cache_reg(struct kvm_vcpu *vcpu, enum kvm_reg reg)
{
	kvm_register_mark_available(vcpu, reg);

	switch (reg) {
	case VCPU_REGS_RSP:
		vcpu->arch.regs[VCPU_REGS_RSP] = vmcs_readl(GUEST_RSP);
		break;
	case VCPU_REGS_RIP:
		vcpu->arch.regs[VCPU_REGS_RIP] = vmcs_readl(GUEST_RIP);
		break;
	case VCPU_EXREG_PDPTR:
		if (enable_ept)
			ept_save_pdptrs(vcpu);
		break;
	case VCPU_EXREG_CR3:
		if (enable_unrestricted_guest || (enable_ept && is_paging(vcpu)))
			vcpu->arch.cr3 = vmcs_readl(GUEST_CR3);
		break;
	default:
		WARN_ON_ONCE(1);
		break;
	}
}

static __init int cpu_has_kvm_support(void)
{
	return cpu_has_vmx();
}

static __init int vmx_disabled_by_bios(void)
{
	u64 msr;

	rdmsrl(MSR_IA32_FEATURE_CONTROL, msr);
	if (msr & FEATURE_CONTROL_LOCKED) {
		/* launched w/ TXT and VMX disabled */
		if (!(msr & FEATURE_CONTROL_VMXON_ENABLED_INSIDE_SMX)
			&& tboot_enabled())
			return 1;
		/* launched w/o TXT and VMX only enabled w/ TXT */
		if (!(msr & FEATURE_CONTROL_VMXON_ENABLED_OUTSIDE_SMX)
			&& (msr & FEATURE_CONTROL_VMXON_ENABLED_INSIDE_SMX)
			&& !tboot_enabled()) {
			printk(KERN_WARNING "kvm: disable TXT in the BIOS or "
				"activate TXT before enabling KVM\n");
			return 1;
		}
		/* launched w/o TXT and VMX disabled */
		if (!(msr & FEATURE_CONTROL_VMXON_ENABLED_OUTSIDE_SMX)
			&& !tboot_enabled())
			return 1;
	}

	return 0;
}

static void kvm_cpu_vmxon(u64 addr)
{
	cr4_set_bits(X86_CR4_VMXE);
	intel_pt_handle_vmx(1);

	asm volatile ("vmxon %0" : : "m"(addr));
}

static int hardware_enable(void)
{
	int cpu = raw_smp_processor_id();
	u64 phys_addr = __pa(per_cpu(vmxarea, cpu));
	u64 old, test_bits;

	if (cr4_read_shadow() & X86_CR4_VMXE)
		return -EBUSY;

	/*
	 * This can happen if we hot-added a CPU but failed to allocate
	 * VP assist page for it.
	 */
	if (static_branch_unlikely(&enable_evmcs) &&
	    !hv_get_vp_assist_page(cpu))
		return -EFAULT;

	INIT_LIST_HEAD(&per_cpu(loaded_vmcss_on_cpu, cpu));
	INIT_LIST_HEAD(&per_cpu(blocked_vcpu_on_cpu, cpu));
	spin_lock_init(&per_cpu(blocked_vcpu_on_cpu_lock, cpu));

	/*
	 * Now we can enable the vmclear operation in kdump
	 * since the loaded_vmcss_on_cpu list on this cpu
	 * has been initialized.
	 *
	 * Though the cpu is not in VMX operation now, there
	 * is no problem to enable the vmclear operation
	 * for the loaded_vmcss_on_cpu list is empty!
	 */
	crash_enable_local_vmclear(cpu);

	rdmsrl(MSR_IA32_FEATURE_CONTROL, old);

	test_bits = FEATURE_CONTROL_LOCKED;
	test_bits |= FEATURE_CONTROL_VMXON_ENABLED_OUTSIDE_SMX;
	if (tboot_enabled())
		test_bits |= FEATURE_CONTROL_VMXON_ENABLED_INSIDE_SMX;

	if ((old & test_bits) != test_bits) {
		/* enable and lock */
		wrmsrl(MSR_IA32_FEATURE_CONTROL, old | test_bits);
	}
	kvm_cpu_vmxon(phys_addr);
	if (enable_ept)
		ept_sync_global();

	return 0;
}

static void vmclear_local_loaded_vmcss(void)
{
	int cpu = raw_smp_processor_id();
	struct loaded_vmcs *v, *n;

	list_for_each_entry_safe(v, n, &per_cpu(loaded_vmcss_on_cpu, cpu),
				 loaded_vmcss_on_cpu_link)
		__loaded_vmcs_clear(v);
}


/* Just like cpu_vmxoff(), but with the __kvm_handle_fault_on_reboot()
 * tricks.
 */
static void kvm_cpu_vmxoff(void)
{
	asm volatile (__ex("vmxoff"));

	intel_pt_handle_vmx(0);
	cr4_clear_bits(X86_CR4_VMXE);
}

static void hardware_disable(void)
{
	vmclear_local_loaded_vmcss();
	kvm_cpu_vmxoff();
}

static __init int adjust_vmx_controls(u32 ctl_min, u32 ctl_opt,
				      u32 msr, u32 *result)
{
	u32 vmx_msr_low, vmx_msr_high;
	u32 ctl = ctl_min | ctl_opt;

	rdmsr(msr, vmx_msr_low, vmx_msr_high);

	ctl &= vmx_msr_high; /* bit == 0 in high word ==> must be zero */
	ctl |= vmx_msr_low;  /* bit == 1 in low word  ==> must be one  */

	/* Ensure minimum (required) set of control bits are supported. */
	if (ctl_min & ~ctl)
		return -EIO;

	*result = ctl;
	return 0;
}

static __init int setup_vmcs_config(struct vmcs_config *vmcs_conf,
				    struct vmx_capability *vmx_cap)
{
	u32 vmx_msr_low, vmx_msr_high;
	u32 min, opt, min2, opt2;
	u32 _pin_based_exec_control = 0;
	u32 _cpu_based_exec_control = 0;
	u32 _cpu_based_2nd_exec_control = 0;
	u32 _vmexit_control = 0;
	u32 _vmentry_control = 0;

	memset(vmcs_conf, 0, sizeof(*vmcs_conf));
	min = CPU_BASED_HLT_EXITING |
#ifdef CONFIG_X86_64
	      CPU_BASED_CR8_LOAD_EXITING |
	      CPU_BASED_CR8_STORE_EXITING |
#endif
	      CPU_BASED_CR3_LOAD_EXITING |
	      CPU_BASED_CR3_STORE_EXITING |
	      CPU_BASED_UNCOND_IO_EXITING |
	      CPU_BASED_MOV_DR_EXITING |
	      CPU_BASED_USE_TSC_OFFSETING |
	      CPU_BASED_MWAIT_EXITING |
	      CPU_BASED_MONITOR_EXITING |
	      CPU_BASED_INVLPG_EXITING |
	      CPU_BASED_RDPMC_EXITING;

	opt = CPU_BASED_TPR_SHADOW |
	      CPU_BASED_USE_MSR_BITMAPS |
	      CPU_BASED_ACTIVATE_SECONDARY_CONTROLS;
	if (adjust_vmx_controls(min, opt, MSR_IA32_VMX_PROCBASED_CTLS,
				&_cpu_based_exec_control) < 0)
		return -EIO;
#ifdef CONFIG_X86_64
	if ((_cpu_based_exec_control & CPU_BASED_TPR_SHADOW))
		_cpu_based_exec_control &= ~CPU_BASED_CR8_LOAD_EXITING &
					   ~CPU_BASED_CR8_STORE_EXITING;
#endif
	if (_cpu_based_exec_control & CPU_BASED_ACTIVATE_SECONDARY_CONTROLS) {
		min2 = 0;
		opt2 = SECONDARY_EXEC_VIRTUALIZE_APIC_ACCESSES |
			SECONDARY_EXEC_VIRTUALIZE_X2APIC_MODE |
			SECONDARY_EXEC_WBINVD_EXITING |
			SECONDARY_EXEC_ENABLE_VPID |
			SECONDARY_EXEC_ENABLE_EPT |
			SECONDARY_EXEC_UNRESTRICTED_GUEST |
			SECONDARY_EXEC_PAUSE_LOOP_EXITING |
			SECONDARY_EXEC_DESC |
			SECONDARY_EXEC_RDTSCP |
			SECONDARY_EXEC_ENABLE_INVPCID |
			SECONDARY_EXEC_APIC_REGISTER_VIRT |
			SECONDARY_EXEC_VIRTUAL_INTR_DELIVERY |
			SECONDARY_EXEC_SHADOW_VMCS |
			SECONDARY_EXEC_XSAVES |
			SECONDARY_EXEC_RDSEED_EXITING |
			SECONDARY_EXEC_RDRAND_EXITING |
			SECONDARY_EXEC_ENABLE_PML |
			SECONDARY_EXEC_TSC_SCALING |
			SECONDARY_EXEC_ENABLE_USR_WAIT_PAUSE |
			SECONDARY_EXEC_PT_USE_GPA |
			SECONDARY_EXEC_PT_CONCEAL_VMX |
			SECONDARY_EXEC_ENABLE_VMFUNC |
			SECONDARY_EXEC_ENCLS_EXITING;
		if (adjust_vmx_controls(min2, opt2,
					MSR_IA32_VMX_PROCBASED_CTLS2,
					&_cpu_based_2nd_exec_control) < 0)
			return -EIO;
	}
#ifndef CONFIG_X86_64
	if (!(_cpu_based_2nd_exec_control &
				SECONDARY_EXEC_VIRTUALIZE_APIC_ACCESSES))
		_cpu_based_exec_control &= ~CPU_BASED_TPR_SHADOW;
#endif

	if (!(_cpu_based_exec_control & CPU_BASED_TPR_SHADOW))
		_cpu_based_2nd_exec_control &= ~(
				SECONDARY_EXEC_APIC_REGISTER_VIRT |
				SECONDARY_EXEC_VIRTUALIZE_X2APIC_MODE |
				SECONDARY_EXEC_VIRTUAL_INTR_DELIVERY);

	rdmsr_safe(MSR_IA32_VMX_EPT_VPID_CAP,
		&vmx_cap->ept, &vmx_cap->vpid);

	if (_cpu_based_2nd_exec_control & SECONDARY_EXEC_ENABLE_EPT) {
		/* CR3 accesses and invlpg don't need to cause VM Exits when EPT
		   enabled */
		_cpu_based_exec_control &= ~(CPU_BASED_CR3_LOAD_EXITING |
					     CPU_BASED_CR3_STORE_EXITING |
					     CPU_BASED_INVLPG_EXITING);
	} else if (vmx_cap->ept) {
		vmx_cap->ept = 0;
		pr_warn_once("EPT CAP should not exist if not support "
				"1-setting enable EPT VM-execution control\n");
	}
	if (!(_cpu_based_2nd_exec_control & SECONDARY_EXEC_ENABLE_VPID) &&
		vmx_cap->vpid) {
		vmx_cap->vpid = 0;
		pr_warn_once("VPID CAP should not exist if not support "
				"1-setting enable VPID VM-execution control\n");
	}

	min = VM_EXIT_SAVE_DEBUG_CONTROLS | VM_EXIT_ACK_INTR_ON_EXIT;
#ifdef CONFIG_X86_64
	min |= VM_EXIT_HOST_ADDR_SPACE_SIZE;
#endif
	opt = VM_EXIT_LOAD_IA32_PERF_GLOBAL_CTRL |
	      VM_EXIT_LOAD_IA32_PAT |
	      VM_EXIT_LOAD_IA32_EFER |
	      VM_EXIT_CLEAR_BNDCFGS |
	      VM_EXIT_PT_CONCEAL_PIP |
	      VM_EXIT_CLEAR_IA32_RTIT_CTL;
	if (adjust_vmx_controls(min, opt, MSR_IA32_VMX_EXIT_CTLS,
				&_vmexit_control) < 0)
		return -EIO;

	min = PIN_BASED_EXT_INTR_MASK | PIN_BASED_NMI_EXITING;
	opt = PIN_BASED_VIRTUAL_NMIS | PIN_BASED_POSTED_INTR |
		 PIN_BASED_VMX_PREEMPTION_TIMER;
	if (adjust_vmx_controls(min, opt, MSR_IA32_VMX_PINBASED_CTLS,
				&_pin_based_exec_control) < 0)
		return -EIO;

	if (cpu_has_broken_vmx_preemption_timer())
		_pin_based_exec_control &= ~PIN_BASED_VMX_PREEMPTION_TIMER;
	if (!(_cpu_based_2nd_exec_control &
		SECONDARY_EXEC_VIRTUAL_INTR_DELIVERY))
		_pin_based_exec_control &= ~PIN_BASED_POSTED_INTR;

	min = VM_ENTRY_LOAD_DEBUG_CONTROLS;
	opt = VM_ENTRY_LOAD_IA32_PERF_GLOBAL_CTRL |
	      VM_ENTRY_LOAD_IA32_PAT |
	      VM_ENTRY_LOAD_IA32_EFER |
	      VM_ENTRY_LOAD_BNDCFGS |
	      VM_ENTRY_PT_CONCEAL_PIP |
	      VM_ENTRY_LOAD_IA32_RTIT_CTL;
	if (adjust_vmx_controls(min, opt, MSR_IA32_VMX_ENTRY_CTLS,
				&_vmentry_control) < 0)
		return -EIO;

	/*
	 * Some cpus support VM_{ENTRY,EXIT}_IA32_PERF_GLOBAL_CTRL but they
	 * can't be used due to an errata where VM Exit may incorrectly clear
	 * IA32_PERF_GLOBAL_CTRL[34:32].  Workaround the errata by using the
	 * MSR load mechanism to switch IA32_PERF_GLOBAL_CTRL.
	 */
	if (boot_cpu_data.x86 == 0x6) {
		switch (boot_cpu_data.x86_model) {
		case 26: /* AAK155 */
		case 30: /* AAP115 */
		case 37: /* AAT100 */
		case 44: /* BC86,AAY89,BD102 */
		case 46: /* BA97 */
			_vmentry_control &= ~VM_ENTRY_LOAD_IA32_PERF_GLOBAL_CTRL;
			_vmexit_control &= ~VM_EXIT_LOAD_IA32_PERF_GLOBAL_CTRL;
			pr_warn_once("kvm: VM_EXIT_LOAD_IA32_PERF_GLOBAL_CTRL "
					"does not work properly. Using workaround\n");
			break;
		default:
			break;
		}
	}


	rdmsr(MSR_IA32_VMX_BASIC, vmx_msr_low, vmx_msr_high);

	/* IA-32 SDM Vol 3B: VMCS size is never greater than 4kB. */
	if ((vmx_msr_high & 0x1fff) > PAGE_SIZE)
		return -EIO;

#ifdef CONFIG_X86_64
	/* IA-32 SDM Vol 3B: 64-bit CPUs always have VMX_BASIC_MSR[48]==0. */
	if (vmx_msr_high & (1u<<16))
		return -EIO;
#endif

	/* Require Write-Back (WB) memory type for VMCS accesses. */
	if (((vmx_msr_high >> 18) & 15) != 6)
		return -EIO;

	vmcs_conf->size = vmx_msr_high & 0x1fff;
	vmcs_conf->order = get_order(vmcs_conf->size);
	vmcs_conf->basic_cap = vmx_msr_high & ~0x1fff;

	vmcs_conf->revision_id = vmx_msr_low;

	vmcs_conf->pin_based_exec_ctrl = _pin_based_exec_control;
	vmcs_conf->cpu_based_exec_ctrl = _cpu_based_exec_control;
	vmcs_conf->cpu_based_2nd_exec_ctrl = _cpu_based_2nd_exec_control;
	vmcs_conf->vmexit_ctrl         = _vmexit_control;
	vmcs_conf->vmentry_ctrl        = _vmentry_control;

	if (static_branch_unlikely(&enable_evmcs))
		evmcs_sanitize_exec_ctrls(vmcs_conf);

	return 0;
}

struct vmcs *alloc_vmcs_cpu(bool shadow, int cpu, gfp_t flags)
{
	int node = cpu_to_node(cpu);
	struct page *pages;
	struct vmcs *vmcs;

	pages = __alloc_pages_node(node, flags, vmcs_config.order);
	if (!pages)
		return NULL;
	vmcs = page_address(pages);
	memset(vmcs, 0, vmcs_config.size);

	/* KVM supports Enlightened VMCS v1 only */
	if (static_branch_unlikely(&enable_evmcs))
		vmcs->hdr.revision_id = KVM_EVMCS_VERSION;
	else
		vmcs->hdr.revision_id = vmcs_config.revision_id;

	if (shadow)
		vmcs->hdr.shadow_vmcs = 1;
	return vmcs;
}

void free_vmcs(struct vmcs *vmcs)
{
	free_pages((unsigned long)vmcs, vmcs_config.order);
}

/*
 * Free a VMCS, but before that VMCLEAR it on the CPU where it was last loaded
 */
void free_loaded_vmcs(struct loaded_vmcs *loaded_vmcs)
{
	if (!loaded_vmcs->vmcs)
		return;
	loaded_vmcs_clear(loaded_vmcs);
	free_vmcs(loaded_vmcs->vmcs);
	loaded_vmcs->vmcs = NULL;
	if (loaded_vmcs->msr_bitmap)
		free_page((unsigned long)loaded_vmcs->msr_bitmap);
	WARN_ON(loaded_vmcs->shadow_vmcs != NULL);
}

int alloc_loaded_vmcs(struct loaded_vmcs *loaded_vmcs)
{
	loaded_vmcs->vmcs = alloc_vmcs(false);
	if (!loaded_vmcs->vmcs)
		return -ENOMEM;

	loaded_vmcs->shadow_vmcs = NULL;
	loaded_vmcs->hv_timer_soft_disabled = false;
	loaded_vmcs_init(loaded_vmcs);

	if (cpu_has_vmx_msr_bitmap()) {
		loaded_vmcs->msr_bitmap = (unsigned long *)
				__get_free_page(GFP_KERNEL_ACCOUNT);
		if (!loaded_vmcs->msr_bitmap)
			goto out_vmcs;
		memset(loaded_vmcs->msr_bitmap, 0xff, PAGE_SIZE);

		if (IS_ENABLED(CONFIG_HYPERV) &&
		    static_branch_unlikely(&enable_evmcs) &&
		    (ms_hyperv.nested_features & HV_X64_NESTED_MSR_BITMAP)) {
			struct hv_enlightened_vmcs *evmcs =
				(struct hv_enlightened_vmcs *)loaded_vmcs->vmcs;

			evmcs->hv_enlightenments_control.msr_bitmap = 1;
		}
	}

	memset(&loaded_vmcs->host_state, 0, sizeof(struct vmcs_host_state));
	memset(&loaded_vmcs->controls_shadow, 0,
		sizeof(struct vmcs_controls_shadow));

	return 0;

out_vmcs:
	free_loaded_vmcs(loaded_vmcs);
	return -ENOMEM;
}

static void free_kvm_area(void)
{
	int cpu;

	for_each_possible_cpu(cpu) {
		free_vmcs(per_cpu(vmxarea, cpu));
		per_cpu(vmxarea, cpu) = NULL;
	}
}

static __init int alloc_kvm_area(void)
{
	int cpu;

	for_each_possible_cpu(cpu) {
		struct vmcs *vmcs;

		vmcs = alloc_vmcs_cpu(false, cpu, GFP_KERNEL);
		if (!vmcs) {
			free_kvm_area();
			return -ENOMEM;
		}

		/*
		 * When eVMCS is enabled, alloc_vmcs_cpu() sets
		 * vmcs->revision_id to KVM_EVMCS_VERSION instead of
		 * revision_id reported by MSR_IA32_VMX_BASIC.
		 *
		 * However, even though not explicitly documented by
		 * TLFS, VMXArea passed as VMXON argument should
		 * still be marked with revision_id reported by
		 * physical CPU.
		 */
		if (static_branch_unlikely(&enable_evmcs))
			vmcs->hdr.revision_id = vmcs_config.revision_id;

		per_cpu(vmxarea, cpu) = vmcs;
	}
	return 0;
}

static void fix_pmode_seg(struct kvm_vcpu *vcpu, int seg,
		struct kvm_segment *save)
{
	if (!emulate_invalid_guest_state) {
		/*
		 * CS and SS RPL should be equal during guest entry according
		 * to VMX spec, but in reality it is not always so. Since vcpu
		 * is in the middle of the transition from real mode to
		 * protected mode it is safe to assume that RPL 0 is a good
		 * default value.
		 */
		if (seg == VCPU_SREG_CS || seg == VCPU_SREG_SS)
			save->selector &= ~SEGMENT_RPL_MASK;
		save->dpl = save->selector & SEGMENT_RPL_MASK;
		save->s = 1;
	}
	vmx_set_segment(vcpu, save, seg);
}

static void enter_pmode(struct kvm_vcpu *vcpu)
{
	unsigned long flags;
	struct vcpu_vmx *vmx = to_vmx(vcpu);

	/*
	 * Update real mode segment cache. It may be not up-to-date if sement
	 * register was written while vcpu was in a guest mode.
	 */
	vmx_get_segment(vcpu, &vmx->rmode.segs[VCPU_SREG_ES], VCPU_SREG_ES);
	vmx_get_segment(vcpu, &vmx->rmode.segs[VCPU_SREG_DS], VCPU_SREG_DS);
	vmx_get_segment(vcpu, &vmx->rmode.segs[VCPU_SREG_FS], VCPU_SREG_FS);
	vmx_get_segment(vcpu, &vmx->rmode.segs[VCPU_SREG_GS], VCPU_SREG_GS);
	vmx_get_segment(vcpu, &vmx->rmode.segs[VCPU_SREG_SS], VCPU_SREG_SS);
	vmx_get_segment(vcpu, &vmx->rmode.segs[VCPU_SREG_CS], VCPU_SREG_CS);

	vmx->rmode.vm86_active = 0;

	vmx_segment_cache_clear(vmx);

	vmx_set_segment(vcpu, &vmx->rmode.segs[VCPU_SREG_TR], VCPU_SREG_TR);

	flags = vmcs_readl(GUEST_RFLAGS);
	flags &= RMODE_GUEST_OWNED_EFLAGS_BITS;
	flags |= vmx->rmode.save_rflags & ~RMODE_GUEST_OWNED_EFLAGS_BITS;
	vmcs_writel(GUEST_RFLAGS, flags);

	vmcs_writel(GUEST_CR4, (vmcs_readl(GUEST_CR4) & ~X86_CR4_VME) |
			(vmcs_readl(CR4_READ_SHADOW) & X86_CR4_VME));

	update_exception_bitmap(vcpu);

	fix_pmode_seg(vcpu, VCPU_SREG_CS, &vmx->rmode.segs[VCPU_SREG_CS]);
	fix_pmode_seg(vcpu, VCPU_SREG_SS, &vmx->rmode.segs[VCPU_SREG_SS]);
	fix_pmode_seg(vcpu, VCPU_SREG_ES, &vmx->rmode.segs[VCPU_SREG_ES]);
	fix_pmode_seg(vcpu, VCPU_SREG_DS, &vmx->rmode.segs[VCPU_SREG_DS]);
	fix_pmode_seg(vcpu, VCPU_SREG_FS, &vmx->rmode.segs[VCPU_SREG_FS]);
	fix_pmode_seg(vcpu, VCPU_SREG_GS, &vmx->rmode.segs[VCPU_SREG_GS]);
}

static void fix_rmode_seg(int seg, struct kvm_segment *save)
{
	const struct kvm_vmx_segment_field *sf = &kvm_vmx_segment_fields[seg];
	struct kvm_segment var = *save;

	var.dpl = 0x3;
	if (seg == VCPU_SREG_CS)
		var.type = 0x3;

	if (!emulate_invalid_guest_state) {
		var.selector = var.base >> 4;
		var.base = var.base & 0xffff0;
		var.limit = 0xffff;
		var.g = 0;
		var.db = 0;
		var.present = 1;
		var.s = 1;
		var.l = 0;
		var.unusable = 0;
		var.type = 0x3;
		var.avl = 0;
		if (save->base & 0xf)
			printk_once(KERN_WARNING "kvm: segment base is not "
					"paragraph aligned when entering "
					"protected mode (seg=%d)", seg);
	}

	vmcs_write16(sf->selector, var.selector);
	vmcs_writel(sf->base, var.base);
	vmcs_write32(sf->limit, var.limit);
	vmcs_write32(sf->ar_bytes, vmx_segment_access_rights(&var));
}

static void enter_rmode(struct kvm_vcpu *vcpu)
{
	unsigned long flags;
	struct vcpu_vmx *vmx = to_vmx(vcpu);
	struct kvm_vmx *kvm_vmx = to_kvm_vmx(vcpu->kvm);

	vmx_get_segment(vcpu, &vmx->rmode.segs[VCPU_SREG_TR], VCPU_SREG_TR);
	vmx_get_segment(vcpu, &vmx->rmode.segs[VCPU_SREG_ES], VCPU_SREG_ES);
	vmx_get_segment(vcpu, &vmx->rmode.segs[VCPU_SREG_DS], VCPU_SREG_DS);
	vmx_get_segment(vcpu, &vmx->rmode.segs[VCPU_SREG_FS], VCPU_SREG_FS);
	vmx_get_segment(vcpu, &vmx->rmode.segs[VCPU_SREG_GS], VCPU_SREG_GS);
	vmx_get_segment(vcpu, &vmx->rmode.segs[VCPU_SREG_SS], VCPU_SREG_SS);
	vmx_get_segment(vcpu, &vmx->rmode.segs[VCPU_SREG_CS], VCPU_SREG_CS);

	vmx->rmode.vm86_active = 1;

	/*
	 * Very old userspace does not call KVM_SET_TSS_ADDR before entering
	 * vcpu. Warn the user that an update is overdue.
	 */
	if (!kvm_vmx->tss_addr)
		printk_once(KERN_WARNING "kvm: KVM_SET_TSS_ADDR need to be "
			     "called before entering vcpu\n");

	vmx_segment_cache_clear(vmx);

	vmcs_writel(GUEST_TR_BASE, kvm_vmx->tss_addr);
	vmcs_write32(GUEST_TR_LIMIT, RMODE_TSS_SIZE - 1);
	vmcs_write32(GUEST_TR_AR_BYTES, 0x008b);

	flags = vmcs_readl(GUEST_RFLAGS);
	vmx->rmode.save_rflags = flags;

	flags |= X86_EFLAGS_IOPL | X86_EFLAGS_VM;

	vmcs_writel(GUEST_RFLAGS, flags);
	vmcs_writel(GUEST_CR4, vmcs_readl(GUEST_CR4) | X86_CR4_VME);
	update_exception_bitmap(vcpu);

	fix_rmode_seg(VCPU_SREG_SS, &vmx->rmode.segs[VCPU_SREG_SS]);
	fix_rmode_seg(VCPU_SREG_CS, &vmx->rmode.segs[VCPU_SREG_CS]);
	fix_rmode_seg(VCPU_SREG_ES, &vmx->rmode.segs[VCPU_SREG_ES]);
	fix_rmode_seg(VCPU_SREG_DS, &vmx->rmode.segs[VCPU_SREG_DS]);
	fix_rmode_seg(VCPU_SREG_GS, &vmx->rmode.segs[VCPU_SREG_GS]);
	fix_rmode_seg(VCPU_SREG_FS, &vmx->rmode.segs[VCPU_SREG_FS]);

	kvm_mmu_reset_context(vcpu);
}

void vmx_set_efer(struct kvm_vcpu *vcpu, u64 efer)
{
	struct vcpu_vmx *vmx = to_vmx(vcpu);
	struct shared_msr_entry *msr = find_msr_entry(vmx, MSR_EFER);

	if (!msr)
		return;

	vcpu->arch.efer = efer;
	if (efer & EFER_LMA) {
		vm_entry_controls_setbit(to_vmx(vcpu), VM_ENTRY_IA32E_MODE);
		msr->data = efer;
	} else {
		vm_entry_controls_clearbit(to_vmx(vcpu), VM_ENTRY_IA32E_MODE);

		msr->data = efer & ~EFER_LME;
	}
	setup_msrs(vmx);
}

#ifdef CONFIG_X86_64

static void enter_lmode(struct kvm_vcpu *vcpu)
{
	u32 guest_tr_ar;

	vmx_segment_cache_clear(to_vmx(vcpu));

	guest_tr_ar = vmcs_read32(GUEST_TR_AR_BYTES);
	if ((guest_tr_ar & VMX_AR_TYPE_MASK) != VMX_AR_TYPE_BUSY_64_TSS) {
		pr_debug_ratelimited("%s: tss fixup for long mode. \n",
				     __func__);
		vmcs_write32(GUEST_TR_AR_BYTES,
			     (guest_tr_ar & ~VMX_AR_TYPE_MASK)
			     | VMX_AR_TYPE_BUSY_64_TSS);
	}
	vmx_set_efer(vcpu, vcpu->arch.efer | EFER_LMA);
}

static void exit_lmode(struct kvm_vcpu *vcpu)
{
	vm_entry_controls_clearbit(to_vmx(vcpu), VM_ENTRY_IA32E_MODE);
	vmx_set_efer(vcpu, vcpu->arch.efer & ~EFER_LMA);
}

#endif

static void vmx_flush_tlb_gva(struct kvm_vcpu *vcpu, gva_t addr)
{
	int vpid = to_vmx(vcpu)->vpid;

	if (!vpid_sync_vcpu_addr(vpid, addr))
		vpid_sync_context(vpid);

	/*
	 * If VPIDs are not supported or enabled, then the above is a no-op.
	 * But we don't really need a TLB flush in that case anyway, because
	 * each VM entry/exit includes an implicit flush when VPID is 0.
	 */
}

static void vmx_decache_cr0_guest_bits(struct kvm_vcpu *vcpu)
{
	ulong cr0_guest_owned_bits = vcpu->arch.cr0_guest_owned_bits;

	vcpu->arch.cr0 &= ~cr0_guest_owned_bits;
	vcpu->arch.cr0 |= vmcs_readl(GUEST_CR0) & cr0_guest_owned_bits;
}

static void vmx_decache_cr4_guest_bits(struct kvm_vcpu *vcpu)
{
	ulong cr4_guest_owned_bits = vcpu->arch.cr4_guest_owned_bits;

	vcpu->arch.cr4 &= ~cr4_guest_owned_bits;
	vcpu->arch.cr4 |= vmcs_readl(GUEST_CR4) & cr4_guest_owned_bits;
}

static void ept_load_pdptrs(struct kvm_vcpu *vcpu)
{
	struct kvm_mmu *mmu = vcpu->arch.walk_mmu;

	if (!kvm_register_is_dirty(vcpu, VCPU_EXREG_PDPTR))
		return;

	if (is_pae_paging(vcpu)) {
		vmcs_write64(GUEST_PDPTR0, mmu->pdptrs[0]);
		vmcs_write64(GUEST_PDPTR1, mmu->pdptrs[1]);
		vmcs_write64(GUEST_PDPTR2, mmu->pdptrs[2]);
		vmcs_write64(GUEST_PDPTR3, mmu->pdptrs[3]);
	}
}

void ept_save_pdptrs(struct kvm_vcpu *vcpu)
{
	struct kvm_mmu *mmu = vcpu->arch.walk_mmu;

	if (is_pae_paging(vcpu)) {
		mmu->pdptrs[0] = vmcs_read64(GUEST_PDPTR0);
		mmu->pdptrs[1] = vmcs_read64(GUEST_PDPTR1);
		mmu->pdptrs[2] = vmcs_read64(GUEST_PDPTR2);
		mmu->pdptrs[3] = vmcs_read64(GUEST_PDPTR3);
	}

	kvm_register_mark_dirty(vcpu, VCPU_EXREG_PDPTR);
}

static void ept_update_paging_mode_cr0(unsigned long *hw_cr0,
					unsigned long cr0,
					struct kvm_vcpu *vcpu)
{
	struct vcpu_vmx *vmx = to_vmx(vcpu);

	if (!kvm_register_is_available(vcpu, VCPU_EXREG_CR3))
		vmx_cache_reg(vcpu, VCPU_EXREG_CR3);
	if (!(cr0 & X86_CR0_PG)) {
		/* From paging/starting to nonpaging */
		exec_controls_setbit(vmx, CPU_BASED_CR3_LOAD_EXITING |
					  CPU_BASED_CR3_STORE_EXITING);
		vcpu->arch.cr0 = cr0;
		vmx_set_cr4(vcpu, kvm_read_cr4(vcpu));
	} else if (!is_paging(vcpu)) {
		/* From nonpaging to paging */
		exec_controls_clearbit(vmx, CPU_BASED_CR3_LOAD_EXITING |
					    CPU_BASED_CR3_STORE_EXITING);
		vcpu->arch.cr0 = cr0;
		vmx_set_cr4(vcpu, kvm_read_cr4(vcpu));
	}

	if (!(cr0 & X86_CR0_WP))
		*hw_cr0 &= ~X86_CR0_WP;
}

void vmx_set_cr0(struct kvm_vcpu *vcpu, unsigned long cr0)
{
	struct vcpu_vmx *vmx = to_vmx(vcpu);
	unsigned long hw_cr0;

	hw_cr0 = (cr0 & ~KVM_VM_CR0_ALWAYS_OFF);
	if (enable_unrestricted_guest)
		hw_cr0 |= KVM_VM_CR0_ALWAYS_ON_UNRESTRICTED_GUEST;
	else {
		hw_cr0 |= KVM_VM_CR0_ALWAYS_ON;

		if (vmx->rmode.vm86_active && (cr0 & X86_CR0_PE))
			enter_pmode(vcpu);

		if (!vmx->rmode.vm86_active && !(cr0 & X86_CR0_PE))
			enter_rmode(vcpu);
	}

#ifdef CONFIG_X86_64
	if (vcpu->arch.efer & EFER_LME) {
		if (!is_paging(vcpu) && (cr0 & X86_CR0_PG))
			enter_lmode(vcpu);
		if (is_paging(vcpu) && !(cr0 & X86_CR0_PG))
			exit_lmode(vcpu);
	}
#endif

	if (enable_ept && !enable_unrestricted_guest)
		ept_update_paging_mode_cr0(&hw_cr0, cr0, vcpu);

	vmcs_writel(CR0_READ_SHADOW, cr0);
	vmcs_writel(GUEST_CR0, hw_cr0);
	vcpu->arch.cr0 = cr0;

	/* depends on vcpu->arch.cr0 to be set to a new value */
	vmx->emulation_required = emulation_required(vcpu);
}

static int get_ept_level(struct kvm_vcpu *vcpu)
{
	if (cpu_has_vmx_ept_5levels() && (cpuid_maxphyaddr(vcpu) > 48))
		return 5;
	return 4;
}

u64 construct_eptp(struct kvm_vcpu *vcpu, unsigned long root_hpa)
{
	u64 eptp = VMX_EPTP_MT_WB;

	eptp |= (get_ept_level(vcpu) == 5) ? VMX_EPTP_PWL_5 : VMX_EPTP_PWL_4;

	if (enable_ept_ad_bits &&
	    (!is_guest_mode(vcpu) || nested_ept_ad_enabled(vcpu)))
		eptp |= VMX_EPTP_AD_ENABLE_BIT;
	eptp |= (root_hpa & PAGE_MASK);

	return eptp;
}

void vmx_set_cr3(struct kvm_vcpu *vcpu, unsigned long cr3)
{
	struct kvm *kvm = vcpu->kvm;
	bool update_guest_cr3 = true;
	unsigned long guest_cr3;
	u64 eptp;

	guest_cr3 = cr3;
	if (enable_ept) {
		eptp = construct_eptp(vcpu, cr3);
		vmcs_write64(EPT_POINTER, eptp);

		if (kvm_x86_ops->tlb_remote_flush) {
			spin_lock(&to_kvm_vmx(kvm)->ept_pointer_lock);
			to_vmx(vcpu)->ept_pointer = eptp;
			to_kvm_vmx(kvm)->ept_pointers_match
				= EPT_POINTERS_CHECK;
			spin_unlock(&to_kvm_vmx(kvm)->ept_pointer_lock);
		}

		/* Loading vmcs02.GUEST_CR3 is handled by nested VM-Enter. */
		if (is_guest_mode(vcpu))
			update_guest_cr3 = false;
		else if (!enable_unrestricted_guest && !is_paging(vcpu))
			guest_cr3 = to_kvm_vmx(kvm)->ept_identity_map_addr;
		else if (test_bit(VCPU_EXREG_CR3, (ulong *)&vcpu->arch.regs_avail))
			guest_cr3 = vcpu->arch.cr3;
		else /* vmcs01.GUEST_CR3 is already up-to-date. */
			update_guest_cr3 = false;
		ept_load_pdptrs(vcpu);
	}

	if (update_guest_cr3)
		vmcs_writel(GUEST_CR3, guest_cr3);
}

int vmx_set_cr4(struct kvm_vcpu *vcpu, unsigned long cr4)
{
	struct vcpu_vmx *vmx = to_vmx(vcpu);
	/*
	 * Pass through host's Machine Check Enable value to hw_cr4, which
	 * is in force while we are in guest mode.  Do not let guests control
	 * this bit, even if host CR4.MCE == 0.
	 */
	unsigned long hw_cr4;

	hw_cr4 = (cr4_read_shadow() & X86_CR4_MCE) | (cr4 & ~X86_CR4_MCE);
	if (enable_unrestricted_guest)
		hw_cr4 |= KVM_VM_CR4_ALWAYS_ON_UNRESTRICTED_GUEST;
	else if (vmx->rmode.vm86_active)
		hw_cr4 |= KVM_RMODE_VM_CR4_ALWAYS_ON;
	else
		hw_cr4 |= KVM_PMODE_VM_CR4_ALWAYS_ON;

	if (!boot_cpu_has(X86_FEATURE_UMIP) && vmx_umip_emulated()) {
		if (cr4 & X86_CR4_UMIP) {
			secondary_exec_controls_setbit(vmx, SECONDARY_EXEC_DESC);
			hw_cr4 &= ~X86_CR4_UMIP;
		} else if (!is_guest_mode(vcpu) ||
			!nested_cpu_has2(get_vmcs12(vcpu), SECONDARY_EXEC_DESC)) {
			secondary_exec_controls_clearbit(vmx, SECONDARY_EXEC_DESC);
		}
	}

	if (cr4 & X86_CR4_VMXE) {
		/*
		 * To use VMXON (and later other VMX instructions), a guest
		 * must first be able to turn on cr4.VMXE (see handle_vmon()).
		 * So basically the check on whether to allow nested VMX
		 * is here.  We operate under the default treatment of SMM,
		 * so VMX cannot be enabled under SMM.
		 */
		if (!nested_vmx_allowed(vcpu) || is_smm(vcpu))
			return 1;
	}

	if (vmx->nested.vmxon && !nested_cr4_valid(vcpu, cr4))
		return 1;

	vcpu->arch.cr4 = cr4;

	if (!enable_unrestricted_guest) {
		if (enable_ept) {
			if (!is_paging(vcpu)) {
				hw_cr4 &= ~X86_CR4_PAE;
				hw_cr4 |= X86_CR4_PSE;
			} else if (!(cr4 & X86_CR4_PAE)) {
				hw_cr4 &= ~X86_CR4_PAE;
			}
		}

		/*
		 * SMEP/SMAP/PKU is disabled if CPU is in non-paging mode in
		 * hardware.  To emulate this behavior, SMEP/SMAP/PKU needs
		 * to be manually disabled when guest switches to non-paging
		 * mode.
		 *
		 * If !enable_unrestricted_guest, the CPU is always running
		 * with CR0.PG=1 and CR4 needs to be modified.
		 * If enable_unrestricted_guest, the CPU automatically
		 * disables SMEP/SMAP/PKU when the guest sets CR0.PG=0.
		 */
		if (!is_paging(vcpu))
			hw_cr4 &= ~(X86_CR4_SMEP | X86_CR4_SMAP | X86_CR4_PKE);
	}

	vmcs_writel(CR4_READ_SHADOW, cr4);
	vmcs_writel(GUEST_CR4, hw_cr4);
	return 0;
}

void vmx_get_segment(struct kvm_vcpu *vcpu, struct kvm_segment *var, int seg)
{
	struct vcpu_vmx *vmx = to_vmx(vcpu);
	u32 ar;

	if (vmx->rmode.vm86_active && seg != VCPU_SREG_LDTR) {
		*var = vmx->rmode.segs[seg];
		if (seg == VCPU_SREG_TR
		    || var->selector == vmx_read_guest_seg_selector(vmx, seg))
			return;
		var->base = vmx_read_guest_seg_base(vmx, seg);
		var->selector = vmx_read_guest_seg_selector(vmx, seg);
		return;
	}
	var->base = vmx_read_guest_seg_base(vmx, seg);
	var->limit = vmx_read_guest_seg_limit(vmx, seg);
	var->selector = vmx_read_guest_seg_selector(vmx, seg);
	ar = vmx_read_guest_seg_ar(vmx, seg);
	var->unusable = (ar >> 16) & 1;
	var->type = ar & 15;
	var->s = (ar >> 4) & 1;
	var->dpl = (ar >> 5) & 3;
	/*
	 * Some userspaces do not preserve unusable property. Since usable
	 * segment has to be present according to VMX spec we can use present
	 * property to amend userspace bug by making unusable segment always
	 * nonpresent. vmx_segment_access_rights() already marks nonpresent
	 * segment as unusable.
	 */
	var->present = !var->unusable;
	var->avl = (ar >> 12) & 1;
	var->l = (ar >> 13) & 1;
	var->db = (ar >> 14) & 1;
	var->g = (ar >> 15) & 1;
}

static u64 vmx_get_segment_base(struct kvm_vcpu *vcpu, int seg)
{
	struct kvm_segment s;

	if (to_vmx(vcpu)->rmode.vm86_active) {
		vmx_get_segment(vcpu, &s, seg);
		return s.base;
	}
	return vmx_read_guest_seg_base(to_vmx(vcpu), seg);
}

int vmx_get_cpl(struct kvm_vcpu *vcpu)
{
	struct vcpu_vmx *vmx = to_vmx(vcpu);

	if (unlikely(vmx->rmode.vm86_active))
		return 0;
	else {
		int ar = vmx_read_guest_seg_ar(vmx, VCPU_SREG_SS);
		return VMX_AR_DPL(ar);
	}
}

static u32 vmx_segment_access_rights(struct kvm_segment *var)
{
	u32 ar;

	if (var->unusable || !var->present)
		ar = 1 << 16;
	else {
		ar = var->type & 15;
		ar |= (var->s & 1) << 4;
		ar |= (var->dpl & 3) << 5;
		ar |= (var->present & 1) << 7;
		ar |= (var->avl & 1) << 12;
		ar |= (var->l & 1) << 13;
		ar |= (var->db & 1) << 14;
		ar |= (var->g & 1) << 15;
	}

	return ar;
}

void vmx_set_segment(struct kvm_vcpu *vcpu, struct kvm_segment *var, int seg)
{
	struct vcpu_vmx *vmx = to_vmx(vcpu);
	const struct kvm_vmx_segment_field *sf = &kvm_vmx_segment_fields[seg];

	vmx_segment_cache_clear(vmx);

	if (vmx->rmode.vm86_active && seg != VCPU_SREG_LDTR) {
		vmx->rmode.segs[seg] = *var;
		if (seg == VCPU_SREG_TR)
			vmcs_write16(sf->selector, var->selector);
		else if (var->s)
			fix_rmode_seg(seg, &vmx->rmode.segs[seg]);
		goto out;
	}

	vmcs_writel(sf->base, var->base);
	vmcs_write32(sf->limit, var->limit);
	vmcs_write16(sf->selector, var->selector);

	/*
	 *   Fix the "Accessed" bit in AR field of segment registers for older
	 * qemu binaries.
	 *   IA32 arch specifies that at the time of processor reset the
	 * "Accessed" bit in the AR field of segment registers is 1. And qemu
	 * is setting it to 0 in the userland code. This causes invalid guest
	 * state vmexit when "unrestricted guest" mode is turned on.
	 *    Fix for this setup issue in cpu_reset is being pushed in the qemu
	 * tree. Newer qemu binaries with that qemu fix would not need this
	 * kvm hack.
	 */
	if (enable_unrestricted_guest && (seg != VCPU_SREG_LDTR))
		var->type |= 0x1; /* Accessed */

	vmcs_write32(sf->ar_bytes, vmx_segment_access_rights(var));

out:
	vmx->emulation_required = emulation_required(vcpu);
}

static void vmx_get_cs_db_l_bits(struct kvm_vcpu *vcpu, int *db, int *l)
{
	u32 ar = vmx_read_guest_seg_ar(to_vmx(vcpu), VCPU_SREG_CS);

	*db = (ar >> 14) & 1;
	*l = (ar >> 13) & 1;
}

static void vmx_get_idt(struct kvm_vcpu *vcpu, struct desc_ptr *dt)
{
	dt->size = vmcs_read32(GUEST_IDTR_LIMIT);
	dt->address = vmcs_readl(GUEST_IDTR_BASE);
}

static void vmx_set_idt(struct kvm_vcpu *vcpu, struct desc_ptr *dt)
{
	vmcs_write32(GUEST_IDTR_LIMIT, dt->size);
	vmcs_writel(GUEST_IDTR_BASE, dt->address);
}

static void vmx_get_gdt(struct kvm_vcpu *vcpu, struct desc_ptr *dt)
{
	dt->size = vmcs_read32(GUEST_GDTR_LIMIT);
	dt->address = vmcs_readl(GUEST_GDTR_BASE);
}

static void vmx_set_gdt(struct kvm_vcpu *vcpu, struct desc_ptr *dt)
{
	vmcs_write32(GUEST_GDTR_LIMIT, dt->size);
	vmcs_writel(GUEST_GDTR_BASE, dt->address);
}

static bool rmode_segment_valid(struct kvm_vcpu *vcpu, int seg)
{
	struct kvm_segment var;
	u32 ar;

	vmx_get_segment(vcpu, &var, seg);
	var.dpl = 0x3;
	if (seg == VCPU_SREG_CS)
		var.type = 0x3;
	ar = vmx_segment_access_rights(&var);

	if (var.base != (var.selector << 4))
		return false;
	if (var.limit != 0xffff)
		return false;
	if (ar != 0xf3)
		return false;

	return true;
}

static bool code_segment_valid(struct kvm_vcpu *vcpu)
{
	struct kvm_segment cs;
	unsigned int cs_rpl;

	vmx_get_segment(vcpu, &cs, VCPU_SREG_CS);
	cs_rpl = cs.selector & SEGMENT_RPL_MASK;

	if (cs.unusable)
		return false;
	if (~cs.type & (VMX_AR_TYPE_CODE_MASK|VMX_AR_TYPE_ACCESSES_MASK))
		return false;
	if (!cs.s)
		return false;
	if (cs.type & VMX_AR_TYPE_WRITEABLE_MASK) {
		if (cs.dpl > cs_rpl)
			return false;
	} else {
		if (cs.dpl != cs_rpl)
			return false;
	}
	if (!cs.present)
		return false;

	/* TODO: Add Reserved field check, this'll require a new member in the kvm_segment_field structure */
	return true;
}

static bool stack_segment_valid(struct kvm_vcpu *vcpu)
{
	struct kvm_segment ss;
	unsigned int ss_rpl;

	vmx_get_segment(vcpu, &ss, VCPU_SREG_SS);
	ss_rpl = ss.selector & SEGMENT_RPL_MASK;

	if (ss.unusable)
		return true;
	if (ss.type != 3 && ss.type != 7)
		return false;
	if (!ss.s)
		return false;
	if (ss.dpl != ss_rpl) /* DPL != RPL */
		return false;
	if (!ss.present)
		return false;

	return true;
}

static bool data_segment_valid(struct kvm_vcpu *vcpu, int seg)
{
	struct kvm_segment var;
	unsigned int rpl;

	vmx_get_segment(vcpu, &var, seg);
	rpl = var.selector & SEGMENT_RPL_MASK;

	if (var.unusable)
		return true;
	if (!var.s)
		return false;
	if (!var.present)
		return false;
	if (~var.type & (VMX_AR_TYPE_CODE_MASK|VMX_AR_TYPE_WRITEABLE_MASK)) {
		if (var.dpl < rpl) /* DPL < RPL */
			return false;
	}

	/* TODO: Add other members to kvm_segment_field to allow checking for other access
	 * rights flags
	 */
	return true;
}

static bool tr_valid(struct kvm_vcpu *vcpu)
{
	struct kvm_segment tr;

	vmx_get_segment(vcpu, &tr, VCPU_SREG_TR);

	if (tr.unusable)
		return false;
	if (tr.selector & SEGMENT_TI_MASK)	/* TI = 1 */
		return false;
	if (tr.type != 3 && tr.type != 11) /* TODO: Check if guest is in IA32e mode */
		return false;
	if (!tr.present)
		return false;

	return true;
}

static bool ldtr_valid(struct kvm_vcpu *vcpu)
{
	struct kvm_segment ldtr;

	vmx_get_segment(vcpu, &ldtr, VCPU_SREG_LDTR);

	if (ldtr.unusable)
		return true;
	if (ldtr.selector & SEGMENT_TI_MASK)	/* TI = 1 */
		return false;
	if (ldtr.type != 2)
		return false;
	if (!ldtr.present)
		return false;

	return true;
}

static bool cs_ss_rpl_check(struct kvm_vcpu *vcpu)
{
	struct kvm_segment cs, ss;

	vmx_get_segment(vcpu, &cs, VCPU_SREG_CS);
	vmx_get_segment(vcpu, &ss, VCPU_SREG_SS);

	return ((cs.selector & SEGMENT_RPL_MASK) ==
		 (ss.selector & SEGMENT_RPL_MASK));
}

/*
 * Check if guest state is valid. Returns true if valid, false if
 * not.
 * We assume that registers are always usable
 */
static bool guest_state_valid(struct kvm_vcpu *vcpu)
{
	if (enable_unrestricted_guest)
		return true;

	/* real mode guest state checks */
	if (!is_protmode(vcpu) || (vmx_get_rflags(vcpu) & X86_EFLAGS_VM)) {
		if (!rmode_segment_valid(vcpu, VCPU_SREG_CS))
			return false;
		if (!rmode_segment_valid(vcpu, VCPU_SREG_SS))
			return false;
		if (!rmode_segment_valid(vcpu, VCPU_SREG_DS))
			return false;
		if (!rmode_segment_valid(vcpu, VCPU_SREG_ES))
			return false;
		if (!rmode_segment_valid(vcpu, VCPU_SREG_FS))
			return false;
		if (!rmode_segment_valid(vcpu, VCPU_SREG_GS))
			return false;
	} else {
	/* protected mode guest state checks */
		if (!cs_ss_rpl_check(vcpu))
			return false;
		if (!code_segment_valid(vcpu))
			return false;
		if (!stack_segment_valid(vcpu))
			return false;
		if (!data_segment_valid(vcpu, VCPU_SREG_DS))
			return false;
		if (!data_segment_valid(vcpu, VCPU_SREG_ES))
			return false;
		if (!data_segment_valid(vcpu, VCPU_SREG_FS))
			return false;
		if (!data_segment_valid(vcpu, VCPU_SREG_GS))
			return false;
		if (!tr_valid(vcpu))
			return false;
		if (!ldtr_valid(vcpu))
			return false;
	}
	/* TODO:
	 * - Add checks on RIP
	 * - Add checks on RFLAGS
	 */

	return true;
}

static int init_rmode_tss(struct kvm *kvm)
{
	gfn_t fn;
	u16 data = 0;
	int idx, r;

	idx = srcu_read_lock(&kvm->srcu);
	fn = to_kvm_vmx(kvm)->tss_addr >> PAGE_SHIFT;
	r = kvm_clear_guest_page(kvm, fn, 0, PAGE_SIZE);
	if (r < 0)
		goto out;
	data = TSS_BASE_SIZE + TSS_REDIRECTION_SIZE;
	r = kvm_write_guest_page(kvm, fn++, &data,
			TSS_IOPB_BASE_OFFSET, sizeof(u16));
	if (r < 0)
		goto out;
	r = kvm_clear_guest_page(kvm, fn++, 0, PAGE_SIZE);
	if (r < 0)
		goto out;
	r = kvm_clear_guest_page(kvm, fn, 0, PAGE_SIZE);
	if (r < 0)
		goto out;
	data = ~0;
	r = kvm_write_guest_page(kvm, fn, &data,
				 RMODE_TSS_SIZE - 2 * PAGE_SIZE - 1,
				 sizeof(u8));
out:
	srcu_read_unlock(&kvm->srcu, idx);
	return r;
}

static int init_rmode_identity_map(struct kvm *kvm)
{
	struct kvm_vmx *kvm_vmx = to_kvm_vmx(kvm);
	int i, idx, r = 0;
	kvm_pfn_t identity_map_pfn;
	u32 tmp;

	/* Protect kvm_vmx->ept_identity_pagetable_done. */
	mutex_lock(&kvm->slots_lock);

	if (likely(kvm_vmx->ept_identity_pagetable_done))
		goto out2;

	if (!kvm_vmx->ept_identity_map_addr)
		kvm_vmx->ept_identity_map_addr = VMX_EPT_IDENTITY_PAGETABLE_ADDR;
	identity_map_pfn = kvm_vmx->ept_identity_map_addr >> PAGE_SHIFT;

	r = __x86_set_memory_region(kvm, IDENTITY_PAGETABLE_PRIVATE_MEMSLOT,
				    kvm_vmx->ept_identity_map_addr, PAGE_SIZE);
	if (r < 0)
		goto out2;

	idx = srcu_read_lock(&kvm->srcu);
	r = kvm_clear_guest_page(kvm, identity_map_pfn, 0, PAGE_SIZE);
	if (r < 0)
		goto out;
	/* Set up identity-mapping pagetable for EPT in real mode */
	for (i = 0; i < PT32_ENT_PER_PAGE; i++) {
		tmp = (i << 22) + (_PAGE_PRESENT | _PAGE_RW | _PAGE_USER |
			_PAGE_ACCESSED | _PAGE_DIRTY | _PAGE_PSE);
		r = kvm_write_guest_page(kvm, identity_map_pfn,
				&tmp, i * sizeof(tmp), sizeof(tmp));
		if (r < 0)
			goto out;
	}
	kvm_vmx->ept_identity_pagetable_done = true;

out:
	srcu_read_unlock(&kvm->srcu, idx);

out2:
	mutex_unlock(&kvm->slots_lock);
	return r;
}

static void seg_setup(int seg)
{
	const struct kvm_vmx_segment_field *sf = &kvm_vmx_segment_fields[seg];
	unsigned int ar;

	vmcs_write16(sf->selector, 0);
	vmcs_writel(sf->base, 0);
	vmcs_write32(sf->limit, 0xffff);
	ar = 0x93;
	if (seg == VCPU_SREG_CS)
		ar |= 0x08; /* code segment */

	vmcs_write32(sf->ar_bytes, ar);
}

static int alloc_apic_access_page(struct kvm *kvm)
{
	struct page *page;
	int r = 0;

	mutex_lock(&kvm->slots_lock);
	if (kvm->arch.apic_access_page_done)
		goto out;
	r = __x86_set_memory_region(kvm, APIC_ACCESS_PAGE_PRIVATE_MEMSLOT,
				    APIC_DEFAULT_PHYS_BASE, PAGE_SIZE);
	if (r)
		goto out;

	page = gfn_to_page(kvm, APIC_DEFAULT_PHYS_BASE >> PAGE_SHIFT);
	if (is_error_page(page)) {
		r = -EFAULT;
		goto out;
	}

	/*
	 * Do not pin the page in memory, so that memory hot-unplug
	 * is able to migrate it.
	 */
	put_page(page);
	kvm->arch.apic_access_page_done = true;
out:
	mutex_unlock(&kvm->slots_lock);
	return r;
}

int allocate_vpid(void)
{
	int vpid;

	if (!enable_vpid)
		return 0;
	spin_lock(&vmx_vpid_lock);
	vpid = find_first_zero_bit(vmx_vpid_bitmap, VMX_NR_VPIDS);
	if (vpid < VMX_NR_VPIDS)
		__set_bit(vpid, vmx_vpid_bitmap);
	else
		vpid = 0;
	spin_unlock(&vmx_vpid_lock);
	return vpid;
}

void free_vpid(int vpid)
{
	if (!enable_vpid || vpid == 0)
		return;
	spin_lock(&vmx_vpid_lock);
	__clear_bit(vpid, vmx_vpid_bitmap);
	spin_unlock(&vmx_vpid_lock);
}

static __always_inline void vmx_disable_intercept_for_msr(unsigned long *msr_bitmap,
							  u32 msr, int type)
{
	int f = sizeof(unsigned long);

	if (!cpu_has_vmx_msr_bitmap())
		return;

	if (static_branch_unlikely(&enable_evmcs))
		evmcs_touch_msr_bitmap();

	/*
	 * See Intel PRM Vol. 3, 20.6.9 (MSR-Bitmap Address). Early manuals
	 * have the write-low and read-high bitmap offsets the wrong way round.
	 * We can control MSRs 0x00000000-0x00001fff and 0xc0000000-0xc0001fff.
	 */
	if (msr <= 0x1fff) {
		if (type & MSR_TYPE_R)
			/* read-low */
			__clear_bit(msr, msr_bitmap + 0x000 / f);

		if (type & MSR_TYPE_W)
			/* write-low */
			__clear_bit(msr, msr_bitmap + 0x800 / f);

	} else if ((msr >= 0xc0000000) && (msr <= 0xc0001fff)) {
		msr &= 0x1fff;
		if (type & MSR_TYPE_R)
			/* read-high */
			__clear_bit(msr, msr_bitmap + 0x400 / f);

		if (type & MSR_TYPE_W)
			/* write-high */
			__clear_bit(msr, msr_bitmap + 0xc00 / f);

	}
}

static __always_inline void vmx_enable_intercept_for_msr(unsigned long *msr_bitmap,
							 u32 msr, int type)
{
	int f = sizeof(unsigned long);

	if (!cpu_has_vmx_msr_bitmap())
		return;

	if (static_branch_unlikely(&enable_evmcs))
		evmcs_touch_msr_bitmap();

	/*
	 * See Intel PRM Vol. 3, 20.6.9 (MSR-Bitmap Address). Early manuals
	 * have the write-low and read-high bitmap offsets the wrong way round.
	 * We can control MSRs 0x00000000-0x00001fff and 0xc0000000-0xc0001fff.
	 */
	if (msr <= 0x1fff) {
		if (type & MSR_TYPE_R)
			/* read-low */
			__set_bit(msr, msr_bitmap + 0x000 / f);

		if (type & MSR_TYPE_W)
			/* write-low */
			__set_bit(msr, msr_bitmap + 0x800 / f);

	} else if ((msr >= 0xc0000000) && (msr <= 0xc0001fff)) {
		msr &= 0x1fff;
		if (type & MSR_TYPE_R)
			/* read-high */
			__set_bit(msr, msr_bitmap + 0x400 / f);

		if (type & MSR_TYPE_W)
			/* write-high */
			__set_bit(msr, msr_bitmap + 0xc00 / f);

	}
}

static __always_inline void vmx_set_intercept_for_msr(unsigned long *msr_bitmap,
			     			      u32 msr, int type, bool value)
{
	if (value)
		vmx_enable_intercept_for_msr(msr_bitmap, msr, type);
	else
		vmx_disable_intercept_for_msr(msr_bitmap, msr, type);
}

static u8 vmx_msr_bitmap_mode(struct kvm_vcpu *vcpu)
{
	u8 mode = 0;

	if (cpu_has_secondary_exec_ctrls() &&
	    (secondary_exec_controls_get(to_vmx(vcpu)) &
	     SECONDARY_EXEC_VIRTUALIZE_X2APIC_MODE)) {
		mode |= MSR_BITMAP_MODE_X2APIC;
		if (enable_apicv && kvm_vcpu_apicv_active(vcpu))
			mode |= MSR_BITMAP_MODE_X2APIC_APICV;
	}

	return mode;
}

static void vmx_update_msr_bitmap_x2apic(unsigned long *msr_bitmap,
					 u8 mode)
{
	int msr;

	for (msr = 0x800; msr <= 0x8ff; msr += BITS_PER_LONG) {
		unsigned word = msr / BITS_PER_LONG;
		msr_bitmap[word] = (mode & MSR_BITMAP_MODE_X2APIC_APICV) ? 0 : ~0;
		msr_bitmap[word + (0x800 / sizeof(long))] = ~0;
	}

	if (mode & MSR_BITMAP_MODE_X2APIC) {
		/*
		 * TPR reads and writes can be virtualized even if virtual interrupt
		 * delivery is not in use.
		 */
		vmx_disable_intercept_for_msr(msr_bitmap, X2APIC_MSR(APIC_TASKPRI), MSR_TYPE_RW);
		if (mode & MSR_BITMAP_MODE_X2APIC_APICV) {
			vmx_enable_intercept_for_msr(msr_bitmap, X2APIC_MSR(APIC_TMCCT), MSR_TYPE_R);
			vmx_disable_intercept_for_msr(msr_bitmap, X2APIC_MSR(APIC_EOI), MSR_TYPE_W);
			vmx_disable_intercept_for_msr(msr_bitmap, X2APIC_MSR(APIC_SELF_IPI), MSR_TYPE_W);
		}
	}
}

void vmx_update_msr_bitmap(struct kvm_vcpu *vcpu)
{
	struct vcpu_vmx *vmx = to_vmx(vcpu);
	unsigned long *msr_bitmap = vmx->vmcs01.msr_bitmap;
	u8 mode = vmx_msr_bitmap_mode(vcpu);
	u8 changed = mode ^ vmx->msr_bitmap_mode;

	if (!changed)
		return;

	if (changed & (MSR_BITMAP_MODE_X2APIC | MSR_BITMAP_MODE_X2APIC_APICV))
		vmx_update_msr_bitmap_x2apic(msr_bitmap, mode);

	vmx->msr_bitmap_mode = mode;
}

void pt_update_intercept_for_msr(struct vcpu_vmx *vmx)
{
	unsigned long *msr_bitmap = vmx->vmcs01.msr_bitmap;
	bool flag = !(vmx->pt_desc.guest.ctl & RTIT_CTL_TRACEEN);
	u32 i;

	vmx_set_intercept_for_msr(msr_bitmap, MSR_IA32_RTIT_STATUS,
							MSR_TYPE_RW, flag);
	vmx_set_intercept_for_msr(msr_bitmap, MSR_IA32_RTIT_OUTPUT_BASE,
							MSR_TYPE_RW, flag);
	vmx_set_intercept_for_msr(msr_bitmap, MSR_IA32_RTIT_OUTPUT_MASK,
							MSR_TYPE_RW, flag);
	vmx_set_intercept_for_msr(msr_bitmap, MSR_IA32_RTIT_CR3_MATCH,
							MSR_TYPE_RW, flag);
	for (i = 0; i < vmx->pt_desc.addr_range; i++) {
		vmx_set_intercept_for_msr(msr_bitmap,
			MSR_IA32_RTIT_ADDR0_A + i * 2, MSR_TYPE_RW, flag);
		vmx_set_intercept_for_msr(msr_bitmap,
			MSR_IA32_RTIT_ADDR0_B + i * 2, MSR_TYPE_RW, flag);
	}
}

static bool vmx_get_enable_apicv(struct kvm *kvm)
{
	return enable_apicv;
}

static bool vmx_guest_apic_has_interrupt(struct kvm_vcpu *vcpu)
{
	struct vcpu_vmx *vmx = to_vmx(vcpu);
	void *vapic_page;
	u32 vppr;
	int rvi;

	if (WARN_ON_ONCE(!is_guest_mode(vcpu)) ||
		!nested_cpu_has_vid(get_vmcs12(vcpu)) ||
		WARN_ON_ONCE(!vmx->nested.virtual_apic_map.gfn))
		return false;

	rvi = vmx_get_rvi();

	vapic_page = vmx->nested.virtual_apic_map.hva;
	vppr = *((u32 *)(vapic_page + APIC_PROCPRI));

	return ((rvi & 0xf0) > (vppr & 0xf0));
}

static inline bool kvm_vcpu_trigger_posted_interrupt(struct kvm_vcpu *vcpu,
						     bool nested)
{
#ifdef CONFIG_SMP
	int pi_vec = nested ? POSTED_INTR_NESTED_VECTOR : POSTED_INTR_VECTOR;

	if (vcpu->mode == IN_GUEST_MODE) {
		/*
		 * The vector of interrupt to be delivered to vcpu had
		 * been set in PIR before this function.
		 *
		 * Following cases will be reached in this block, and
		 * we always send a notification event in all cases as
		 * explained below.
		 *
		 * Case 1: vcpu keeps in non-root mode. Sending a
		 * notification event posts the interrupt to vcpu.
		 *
		 * Case 2: vcpu exits to root mode and is still
		 * runnable. PIR will be synced to vIRR before the
		 * next vcpu entry. Sending a notification event in
		 * this case has no effect, as vcpu is not in root
		 * mode.
		 *
		 * Case 3: vcpu exits to root mode and is blocked.
		 * vcpu_block() has already synced PIR to vIRR and
		 * never blocks vcpu if vIRR is not cleared. Therefore,
		 * a blocked vcpu here does not wait for any requested
		 * interrupts in PIR, and sending a notification event
		 * which has no effect is safe here.
		 */

		apic->send_IPI_mask(get_cpu_mask(vcpu->cpu), pi_vec);
		return true;
	}
#endif
	return false;
}

static int vmx_deliver_nested_posted_interrupt(struct kvm_vcpu *vcpu,
						int vector)
{
	struct vcpu_vmx *vmx = to_vmx(vcpu);

	if (is_guest_mode(vcpu) &&
	    vector == vmx->nested.posted_intr_nv) {
		/*
		 * If a posted intr is not recognized by hardware,
		 * we will accomplish it in the next vmentry.
		 */
		vmx->nested.pi_pending = true;
		kvm_make_request(KVM_REQ_EVENT, vcpu);
		/* the PIR and ON have been set by L1. */
		if (!kvm_vcpu_trigger_posted_interrupt(vcpu, true))
			kvm_vcpu_kick(vcpu);
		return 0;
	}
	return -1;
}
/*
 * Send interrupt to vcpu via posted interrupt way.
 * 1. If target vcpu is running(non-root mode), send posted interrupt
 * notification to vcpu and hardware will sync PIR to vIRR atomically.
 * 2. If target vcpu isn't running(root mode), kick it to pick up the
 * interrupt from PIR in next vmentry.
 */
static void vmx_deliver_posted_interrupt(struct kvm_vcpu *vcpu, int vector)
{
	struct vcpu_vmx *vmx = to_vmx(vcpu);
	int r;

	r = vmx_deliver_nested_posted_interrupt(vcpu, vector);
	if (!r)
		return;

	if (pi_test_and_set_pir(vector, &vmx->pi_desc))
		return;

	/* If a previous notification has sent the IPI, nothing to do.  */
	if (pi_test_and_set_on(&vmx->pi_desc))
		return;

	if (!kvm_vcpu_trigger_posted_interrupt(vcpu, false))
		kvm_vcpu_kick(vcpu);
}

/*
 * Set up the vmcs's constant host-state fields, i.e., host-state fields that
 * will not change in the lifetime of the guest.
 * Note that host-state that does change is set elsewhere. E.g., host-state
 * that is set differently for each CPU is set in vmx_vcpu_load(), not here.
 */
void vmx_set_constant_host_state(struct vcpu_vmx *vmx)
{
	u32 low32, high32;
	unsigned long tmpl;
	unsigned long cr0, cr3, cr4;

	cr0 = read_cr0();
	WARN_ON(cr0 & X86_CR0_TS);
	vmcs_writel(HOST_CR0, cr0);  /* 22.2.3 */

	/*
	 * Save the most likely value for this task's CR3 in the VMCS.
	 * We can't use __get_current_cr3_fast() because we're not atomic.
	 */
	cr3 = __read_cr3();
	vmcs_writel(HOST_CR3, cr3);		/* 22.2.3  FIXME: shadow tables */
	vmx->loaded_vmcs->host_state.cr3 = cr3;

	/* Save the most likely value for this task's CR4 in the VMCS. */
	cr4 = cr4_read_shadow();
	vmcs_writel(HOST_CR4, cr4);			/* 22.2.3, 22.2.5 */
	vmx->loaded_vmcs->host_state.cr4 = cr4;

	vmcs_write16(HOST_CS_SELECTOR, __KERNEL_CS);  /* 22.2.4 */
#ifdef CONFIG_X86_64
	/*
	 * Load null selectors, so we can avoid reloading them in
	 * vmx_prepare_switch_to_host(), in case userspace uses
	 * the null selectors too (the expected case).
	 */
	vmcs_write16(HOST_DS_SELECTOR, 0);
	vmcs_write16(HOST_ES_SELECTOR, 0);
#else
	vmcs_write16(HOST_DS_SELECTOR, __KERNEL_DS);  /* 22.2.4 */
	vmcs_write16(HOST_ES_SELECTOR, __KERNEL_DS);  /* 22.2.4 */
#endif
	vmcs_write16(HOST_SS_SELECTOR, __KERNEL_DS);  /* 22.2.4 */
	vmcs_write16(HOST_TR_SELECTOR, GDT_ENTRY_TSS*8);  /* 22.2.4 */

	vmcs_writel(HOST_IDTR_BASE, host_idt_base);   /* 22.2.4 */

	vmcs_writel(HOST_RIP, (unsigned long)vmx_vmexit); /* 22.2.5 */

	rdmsr(MSR_IA32_SYSENTER_CS, low32, high32);
	vmcs_write32(HOST_IA32_SYSENTER_CS, low32);
	rdmsrl(MSR_IA32_SYSENTER_EIP, tmpl);
	vmcs_writel(HOST_IA32_SYSENTER_EIP, tmpl);   /* 22.2.3 */

	if (vmcs_config.vmexit_ctrl & VM_EXIT_LOAD_IA32_PAT) {
		rdmsr(MSR_IA32_CR_PAT, low32, high32);
		vmcs_write64(HOST_IA32_PAT, low32 | ((u64) high32 << 32));
	}

	if (cpu_has_load_ia32_efer())
		vmcs_write64(HOST_IA32_EFER, host_efer);
}

void set_cr4_guest_host_mask(struct vcpu_vmx *vmx)
{
	vmx->vcpu.arch.cr4_guest_owned_bits = KVM_CR4_GUEST_OWNED_BITS;
	if (enable_ept)
		vmx->vcpu.arch.cr4_guest_owned_bits |= X86_CR4_PGE;
	if (is_guest_mode(&vmx->vcpu))
		vmx->vcpu.arch.cr4_guest_owned_bits &=
			~get_vmcs12(&vmx->vcpu)->cr4_guest_host_mask;
	vmcs_writel(CR4_GUEST_HOST_MASK, ~vmx->vcpu.arch.cr4_guest_owned_bits);
}

u32 vmx_pin_based_exec_ctrl(struct vcpu_vmx *vmx)
{
	u32 pin_based_exec_ctrl = vmcs_config.pin_based_exec_ctrl;

	if (!kvm_vcpu_apicv_active(&vmx->vcpu))
		pin_based_exec_ctrl &= ~PIN_BASED_POSTED_INTR;

	if (!enable_vnmi)
		pin_based_exec_ctrl &= ~PIN_BASED_VIRTUAL_NMIS;

	if (!enable_preemption_timer)
		pin_based_exec_ctrl &= ~PIN_BASED_VMX_PREEMPTION_TIMER;

	return pin_based_exec_ctrl;
}

static void vmx_refresh_apicv_exec_ctrl(struct kvm_vcpu *vcpu)
{
	struct vcpu_vmx *vmx = to_vmx(vcpu);

	pin_controls_set(vmx, vmx_pin_based_exec_ctrl(vmx));
	if (cpu_has_secondary_exec_ctrls()) {
		if (kvm_vcpu_apicv_active(vcpu))
			secondary_exec_controls_setbit(vmx,
				      SECONDARY_EXEC_APIC_REGISTER_VIRT |
				      SECONDARY_EXEC_VIRTUAL_INTR_DELIVERY);
		else
			secondary_exec_controls_clearbit(vmx,
					SECONDARY_EXEC_APIC_REGISTER_VIRT |
					SECONDARY_EXEC_VIRTUAL_INTR_DELIVERY);
	}

	if (cpu_has_vmx_msr_bitmap())
		vmx_update_msr_bitmap(vcpu);
}

u32 vmx_exec_control(struct vcpu_vmx *vmx)
{
	u32 exec_control = vmcs_config.cpu_based_exec_ctrl;

	if (vmx->vcpu.arch.switch_db_regs & KVM_DEBUGREG_WONT_EXIT)
		exec_control &= ~CPU_BASED_MOV_DR_EXITING;

	if (!cpu_need_tpr_shadow(&vmx->vcpu)) {
		exec_control &= ~CPU_BASED_TPR_SHADOW;
#ifdef CONFIG_X86_64
		exec_control |= CPU_BASED_CR8_STORE_EXITING |
				CPU_BASED_CR8_LOAD_EXITING;
#endif
	}
	if (!enable_ept)
		exec_control |= CPU_BASED_CR3_STORE_EXITING |
				CPU_BASED_CR3_LOAD_EXITING  |
				CPU_BASED_INVLPG_EXITING;
	if (kvm_mwait_in_guest(vmx->vcpu.kvm))
		exec_control &= ~(CPU_BASED_MWAIT_EXITING |
				CPU_BASED_MONITOR_EXITING);
	if (kvm_hlt_in_guest(vmx->vcpu.kvm))
		exec_control &= ~CPU_BASED_HLT_EXITING;
	return exec_control;
}


static void vmx_compute_secondary_exec_control(struct vcpu_vmx *vmx)
{
	struct kvm_vcpu *vcpu = &vmx->vcpu;

	u32 exec_control = vmcs_config.cpu_based_2nd_exec_ctrl;

	if (pt_mode == PT_MODE_SYSTEM)
		exec_control &= ~(SECONDARY_EXEC_PT_USE_GPA | SECONDARY_EXEC_PT_CONCEAL_VMX);
	if (!cpu_need_virtualize_apic_accesses(vcpu))
		exec_control &= ~SECONDARY_EXEC_VIRTUALIZE_APIC_ACCESSES;
	if (vmx->vpid == 0)
		exec_control &= ~SECONDARY_EXEC_ENABLE_VPID;
	if (!enable_ept) {
		exec_control &= ~SECONDARY_EXEC_ENABLE_EPT;
		enable_unrestricted_guest = 0;
	}
	if (!enable_unrestricted_guest)
		exec_control &= ~SECONDARY_EXEC_UNRESTRICTED_GUEST;
	if (kvm_pause_in_guest(vmx->vcpu.kvm))
		exec_control &= ~SECONDARY_EXEC_PAUSE_LOOP_EXITING;
	if (!kvm_vcpu_apicv_active(vcpu))
		exec_control &= ~(SECONDARY_EXEC_APIC_REGISTER_VIRT |
				  SECONDARY_EXEC_VIRTUAL_INTR_DELIVERY);
	exec_control &= ~SECONDARY_EXEC_VIRTUALIZE_X2APIC_MODE;

	/* SECONDARY_EXEC_DESC is enabled/disabled on writes to CR4.UMIP,
	 * in vmx_set_cr4.  */
	exec_control &= ~SECONDARY_EXEC_DESC;

	/* SECONDARY_EXEC_SHADOW_VMCS is enabled when L1 executes VMPTRLD
	   (handle_vmptrld).
	   We can NOT enable shadow_vmcs here because we don't have yet
	   a current VMCS12
	*/
	exec_control &= ~SECONDARY_EXEC_SHADOW_VMCS;

	if (!enable_pml)
		exec_control &= ~SECONDARY_EXEC_ENABLE_PML;

	if (vmx_xsaves_supported()) {
		/* Exposing XSAVES only when XSAVE is exposed */
		bool xsaves_enabled =
			guest_cpuid_has(vcpu, X86_FEATURE_XSAVE) &&
			guest_cpuid_has(vcpu, X86_FEATURE_XSAVES);

		vcpu->arch.xsaves_enabled = xsaves_enabled;

		if (!xsaves_enabled)
			exec_control &= ~SECONDARY_EXEC_XSAVES;

		if (nested) {
			if (xsaves_enabled)
				vmx->nested.msrs.secondary_ctls_high |=
					SECONDARY_EXEC_XSAVES;
			else
				vmx->nested.msrs.secondary_ctls_high &=
					~SECONDARY_EXEC_XSAVES;
		}
	}

	if (vmx_rdtscp_supported()) {
		bool rdtscp_enabled = guest_cpuid_has(vcpu, X86_FEATURE_RDTSCP);
		if (!rdtscp_enabled)
			exec_control &= ~SECONDARY_EXEC_RDTSCP;

		if (nested) {
			if (rdtscp_enabled)
				vmx->nested.msrs.secondary_ctls_high |=
					SECONDARY_EXEC_RDTSCP;
			else
				vmx->nested.msrs.secondary_ctls_high &=
					~SECONDARY_EXEC_RDTSCP;
		}
	}

	if (vmx_invpcid_supported()) {
		/* Exposing INVPCID only when PCID is exposed */
		bool invpcid_enabled =
			guest_cpuid_has(vcpu, X86_FEATURE_INVPCID) &&
			guest_cpuid_has(vcpu, X86_FEATURE_PCID);

		if (!invpcid_enabled) {
			exec_control &= ~SECONDARY_EXEC_ENABLE_INVPCID;
			guest_cpuid_clear(vcpu, X86_FEATURE_INVPCID);
		}

		if (nested) {
			if (invpcid_enabled)
				vmx->nested.msrs.secondary_ctls_high |=
					SECONDARY_EXEC_ENABLE_INVPCID;
			else
				vmx->nested.msrs.secondary_ctls_high &=
					~SECONDARY_EXEC_ENABLE_INVPCID;
		}
	}

	if (vmx_rdrand_supported()) {
		bool rdrand_enabled = guest_cpuid_has(vcpu, X86_FEATURE_RDRAND);
		if (rdrand_enabled)
			exec_control &= ~SECONDARY_EXEC_RDRAND_EXITING;

		if (nested) {
			if (rdrand_enabled)
				vmx->nested.msrs.secondary_ctls_high |=
					SECONDARY_EXEC_RDRAND_EXITING;
			else
				vmx->nested.msrs.secondary_ctls_high &=
					~SECONDARY_EXEC_RDRAND_EXITING;
		}
	}

	if (vmx_rdseed_supported()) {
		bool rdseed_enabled = guest_cpuid_has(vcpu, X86_FEATURE_RDSEED);
		if (rdseed_enabled)
			exec_control &= ~SECONDARY_EXEC_RDSEED_EXITING;

		if (nested) {
			if (rdseed_enabled)
				vmx->nested.msrs.secondary_ctls_high |=
					SECONDARY_EXEC_RDSEED_EXITING;
			else
				vmx->nested.msrs.secondary_ctls_high &=
					~SECONDARY_EXEC_RDSEED_EXITING;
		}
	}

	if (vmx_waitpkg_supported()) {
		bool waitpkg_enabled =
			guest_cpuid_has(vcpu, X86_FEATURE_WAITPKG);

		if (!waitpkg_enabled)
			exec_control &= ~SECONDARY_EXEC_ENABLE_USR_WAIT_PAUSE;

		if (nested) {
			if (waitpkg_enabled)
				vmx->nested.msrs.secondary_ctls_high |=
					SECONDARY_EXEC_ENABLE_USR_WAIT_PAUSE;
			else
				vmx->nested.msrs.secondary_ctls_high &=
					~SECONDARY_EXEC_ENABLE_USR_WAIT_PAUSE;
		}
	}

	vmx->secondary_exec_control = exec_control;
}

static void ept_set_mmio_spte_mask(void)
{
	/*
	 * EPT Misconfigurations can be generated if the value of bits 2:0
	 * of an EPT paging-structure entry is 110b (write/execute).
	 */
	kvm_mmu_set_mmio_spte_mask(VMX_EPT_RWX_MASK,
				   VMX_EPT_MISCONFIG_WX_VALUE, 0);
}

#define VMX_XSS_EXIT_BITMAP 0

/*
 * Noting that the initialization of Guest-state Area of VMCS is in
 * vmx_vcpu_reset().
 */
static void init_vmcs(struct vcpu_vmx *vmx)
{
	if (nested)
		nested_vmx_set_vmcs_shadowing_bitmap();

	if (cpu_has_vmx_msr_bitmap())
		vmcs_write64(MSR_BITMAP, __pa(vmx->vmcs01.msr_bitmap));

	vmcs_write64(VMCS_LINK_POINTER, -1ull); /* 22.3.1.5 */

	/* Control */
	pin_controls_set(vmx, vmx_pin_based_exec_ctrl(vmx));

	exec_controls_set(vmx, vmx_exec_control(vmx));

	if (cpu_has_secondary_exec_ctrls()) {
		vmx_compute_secondary_exec_control(vmx);
		secondary_exec_controls_set(vmx, vmx->secondary_exec_control);
	}

	if (kvm_vcpu_apicv_active(&vmx->vcpu)) {
		vmcs_write64(EOI_EXIT_BITMAP0, 0);
		vmcs_write64(EOI_EXIT_BITMAP1, 0);
		vmcs_write64(EOI_EXIT_BITMAP2, 0);
		vmcs_write64(EOI_EXIT_BITMAP3, 0);

		vmcs_write16(GUEST_INTR_STATUS, 0);

		vmcs_write16(POSTED_INTR_NV, POSTED_INTR_VECTOR);
		vmcs_write64(POSTED_INTR_DESC_ADDR, __pa((&vmx->pi_desc)));
	}

	if (!kvm_pause_in_guest(vmx->vcpu.kvm)) {
		vmcs_write32(PLE_GAP, ple_gap);
		vmx->ple_window = ple_window;
		vmx->ple_window_dirty = true;
	}

	vmcs_write32(PAGE_FAULT_ERROR_CODE_MASK, 0);
	vmcs_write32(PAGE_FAULT_ERROR_CODE_MATCH, 0);
	vmcs_write32(CR3_TARGET_COUNT, 0);           /* 22.2.1 */

	vmcs_write16(HOST_FS_SELECTOR, 0);            /* 22.2.4 */
	vmcs_write16(HOST_GS_SELECTOR, 0);            /* 22.2.4 */
	vmx_set_constant_host_state(vmx);
	vmcs_writel(HOST_FS_BASE, 0); /* 22.2.4 */
	vmcs_writel(HOST_GS_BASE, 0); /* 22.2.4 */

	if (cpu_has_vmx_vmfunc())
		vmcs_write64(VM_FUNCTION_CONTROL, 0);

	vmcs_write32(VM_EXIT_MSR_STORE_COUNT, 0);
	vmcs_write32(VM_EXIT_MSR_LOAD_COUNT, 0);
	vmcs_write64(VM_EXIT_MSR_LOAD_ADDR, __pa(vmx->msr_autoload.host.val));
	vmcs_write32(VM_ENTRY_MSR_LOAD_COUNT, 0);
	vmcs_write64(VM_ENTRY_MSR_LOAD_ADDR, __pa(vmx->msr_autoload.guest.val));

	if (vmcs_config.vmentry_ctrl & VM_ENTRY_LOAD_IA32_PAT)
		vmcs_write64(GUEST_IA32_PAT, vmx->vcpu.arch.pat);

	vm_exit_controls_set(vmx, vmx_vmexit_ctrl());

	/* 22.2.1, 20.8.1 */
	vm_entry_controls_set(vmx, vmx_vmentry_ctrl());

	vmx->vcpu.arch.cr0_guest_owned_bits = X86_CR0_TS;
	vmcs_writel(CR0_GUEST_HOST_MASK, ~X86_CR0_TS);

	set_cr4_guest_host_mask(vmx);

	if (vmx->vpid != 0)
		vmcs_write16(VIRTUAL_PROCESSOR_ID, vmx->vpid);

	if (vmx_xsaves_supported())
		vmcs_write64(XSS_EXIT_BITMAP, VMX_XSS_EXIT_BITMAP);

	if (enable_pml) {
		vmcs_write64(PML_ADDRESS, page_to_phys(vmx->pml_pg));
		vmcs_write16(GUEST_PML_INDEX, PML_ENTITY_NUM - 1);
	}

	if (cpu_has_vmx_encls_vmexit())
		vmcs_write64(ENCLS_EXITING_BITMAP, -1ull);

	if (pt_mode == PT_MODE_HOST_GUEST) {
		memset(&vmx->pt_desc, 0, sizeof(vmx->pt_desc));
		/* Bit[6~0] are forced to 1, writes are ignored. */
		vmx->pt_desc.guest.output_mask = 0x7F;
		vmcs_write64(GUEST_IA32_RTIT_CTL, 0);
	}
}

static void vmx_vcpu_reset(struct kvm_vcpu *vcpu, bool init_event)
{
	struct vcpu_vmx *vmx = to_vmx(vcpu);
	struct msr_data apic_base_msr;
	u64 cr0;

	vmx->rmode.vm86_active = 0;
	vmx->spec_ctrl = 0;

	vmx->msr_ia32_umwait_control = 0;

	vcpu->arch.microcode_version = 0x100000000ULL;
	vmx->vcpu.arch.regs[VCPU_REGS_RDX] = get_rdx_init_val();
	vmx->hv_deadline_tsc = -1;
	kvm_set_cr8(vcpu, 0);

	if (!init_event) {
		apic_base_msr.data = APIC_DEFAULT_PHYS_BASE |
				     MSR_IA32_APICBASE_ENABLE;
		if (kvm_vcpu_is_reset_bsp(vcpu))
			apic_base_msr.data |= MSR_IA32_APICBASE_BSP;
		apic_base_msr.host_initiated = true;
		kvm_set_apic_base(vcpu, &apic_base_msr);
	}

	vmx_segment_cache_clear(vmx);

	seg_setup(VCPU_SREG_CS);
	vmcs_write16(GUEST_CS_SELECTOR, 0xf000);
	vmcs_writel(GUEST_CS_BASE, 0xffff0000ul);

	seg_setup(VCPU_SREG_DS);
	seg_setup(VCPU_SREG_ES);
	seg_setup(VCPU_SREG_FS);
	seg_setup(VCPU_SREG_GS);
	seg_setup(VCPU_SREG_SS);

	vmcs_write16(GUEST_TR_SELECTOR, 0);
	vmcs_writel(GUEST_TR_BASE, 0);
	vmcs_write32(GUEST_TR_LIMIT, 0xffff);
	vmcs_write32(GUEST_TR_AR_BYTES, 0x008b);

	vmcs_write16(GUEST_LDTR_SELECTOR, 0);
	vmcs_writel(GUEST_LDTR_BASE, 0);
	vmcs_write32(GUEST_LDTR_LIMIT, 0xffff);
	vmcs_write32(GUEST_LDTR_AR_BYTES, 0x00082);

	if (!init_event) {
		vmcs_write32(GUEST_SYSENTER_CS, 0);
		vmcs_writel(GUEST_SYSENTER_ESP, 0);
		vmcs_writel(GUEST_SYSENTER_EIP, 0);
		vmcs_write64(GUEST_IA32_DEBUGCTL, 0);
	}

	kvm_set_rflags(vcpu, X86_EFLAGS_FIXED);
	kvm_rip_write(vcpu, 0xfff0);

	vmcs_writel(GUEST_GDTR_BASE, 0);
	vmcs_write32(GUEST_GDTR_LIMIT, 0xffff);

	vmcs_writel(GUEST_IDTR_BASE, 0);
	vmcs_write32(GUEST_IDTR_LIMIT, 0xffff);

	vmcs_write32(GUEST_ACTIVITY_STATE, GUEST_ACTIVITY_ACTIVE);
	vmcs_write32(GUEST_INTERRUPTIBILITY_INFO, 0);
	vmcs_writel(GUEST_PENDING_DBG_EXCEPTIONS, 0);
	if (kvm_mpx_supported())
		vmcs_write64(GUEST_BNDCFGS, 0);

	setup_msrs(vmx);

	vmcs_write32(VM_ENTRY_INTR_INFO_FIELD, 0);  /* 22.2.1 */

	if (cpu_has_vmx_tpr_shadow() && !init_event) {
		vmcs_write64(VIRTUAL_APIC_PAGE_ADDR, 0);
		if (cpu_need_tpr_shadow(vcpu))
			vmcs_write64(VIRTUAL_APIC_PAGE_ADDR,
				     __pa(vcpu->arch.apic->regs));
		vmcs_write32(TPR_THRESHOLD, 0);
	}

	kvm_make_request(KVM_REQ_APIC_PAGE_RELOAD, vcpu);

	cr0 = X86_CR0_NW | X86_CR0_CD | X86_CR0_ET;
	vmx->vcpu.arch.cr0 = cr0;
	vmx_set_cr0(vcpu, cr0); /* enter rmode */
	vmx_set_cr4(vcpu, 0);
	vmx_set_efer(vcpu, 0);

	update_exception_bitmap(vcpu);

	vpid_sync_context(vmx->vpid);
	if (init_event)
		vmx_clear_hlt(vcpu);
}

static void enable_irq_window(struct kvm_vcpu *vcpu)
{
	exec_controls_setbit(to_vmx(vcpu), CPU_BASED_VIRTUAL_INTR_PENDING);
}

static void enable_nmi_window(struct kvm_vcpu *vcpu)
{
	if (!enable_vnmi ||
	    vmcs_read32(GUEST_INTERRUPTIBILITY_INFO) & GUEST_INTR_STATE_STI) {
		enable_irq_window(vcpu);
		return;
	}

	exec_controls_setbit(to_vmx(vcpu), CPU_BASED_VIRTUAL_NMI_PENDING);
}

static void vmx_inject_irq(struct kvm_vcpu *vcpu)
{
	struct vcpu_vmx *vmx = to_vmx(vcpu);
	uint32_t intr;
	int irq = vcpu->arch.interrupt.nr;

	trace_kvm_inj_virq(irq);

	++vcpu->stat.irq_injections;
	if (vmx->rmode.vm86_active) {
		int inc_eip = 0;
		if (vcpu->arch.interrupt.soft)
			inc_eip = vcpu->arch.event_exit_inst_len;
		kvm_inject_realmode_interrupt(vcpu, irq, inc_eip);
		return;
	}
	intr = irq | INTR_INFO_VALID_MASK;
	if (vcpu->arch.interrupt.soft) {
		intr |= INTR_TYPE_SOFT_INTR;
		vmcs_write32(VM_ENTRY_INSTRUCTION_LEN,
			     vmx->vcpu.arch.event_exit_inst_len);
	} else
		intr |= INTR_TYPE_EXT_INTR;
	vmcs_write32(VM_ENTRY_INTR_INFO_FIELD, intr);

	vmx_clear_hlt(vcpu);
}

static void vmx_inject_nmi(struct kvm_vcpu *vcpu)
{
	struct vcpu_vmx *vmx = to_vmx(vcpu);

	if (!enable_vnmi) {
		/*
		 * Tracking the NMI-blocked state in software is built upon
		 * finding the next open IRQ window. This, in turn, depends on
		 * well-behaving guests: They have to keep IRQs disabled at
		 * least as long as the NMI handler runs. Otherwise we may
		 * cause NMI nesting, maybe breaking the guest. But as this is
		 * highly unlikely, we can live with the residual risk.
		 */
		vmx->loaded_vmcs->soft_vnmi_blocked = 1;
		vmx->loaded_vmcs->vnmi_blocked_time = 0;
	}

	++vcpu->stat.nmi_injections;
	vmx->loaded_vmcs->nmi_known_unmasked = false;

	if (vmx->rmode.vm86_active) {
		kvm_inject_realmode_interrupt(vcpu, NMI_VECTOR, 0);
		return;
	}

	vmcs_write32(VM_ENTRY_INTR_INFO_FIELD,
			INTR_TYPE_NMI_INTR | INTR_INFO_VALID_MASK | NMI_VECTOR);

	vmx_clear_hlt(vcpu);
}

bool vmx_get_nmi_mask(struct kvm_vcpu *vcpu)
{
	struct vcpu_vmx *vmx = to_vmx(vcpu);
	bool masked;

	if (!enable_vnmi)
		return vmx->loaded_vmcs->soft_vnmi_blocked;
	if (vmx->loaded_vmcs->nmi_known_unmasked)
		return false;
	masked = vmcs_read32(GUEST_INTERRUPTIBILITY_INFO) & GUEST_INTR_STATE_NMI;
	vmx->loaded_vmcs->nmi_known_unmasked = !masked;
	return masked;
}

void vmx_set_nmi_mask(struct kvm_vcpu *vcpu, bool masked)
{
	struct vcpu_vmx *vmx = to_vmx(vcpu);

	if (!enable_vnmi) {
		if (vmx->loaded_vmcs->soft_vnmi_blocked != masked) {
			vmx->loaded_vmcs->soft_vnmi_blocked = masked;
			vmx->loaded_vmcs->vnmi_blocked_time = 0;
		}
	} else {
		vmx->loaded_vmcs->nmi_known_unmasked = !masked;
		if (masked)
			vmcs_set_bits(GUEST_INTERRUPTIBILITY_INFO,
				      GUEST_INTR_STATE_NMI);
		else
			vmcs_clear_bits(GUEST_INTERRUPTIBILITY_INFO,
					GUEST_INTR_STATE_NMI);
	}
}

static int vmx_nmi_allowed(struct kvm_vcpu *vcpu)
{
	if (to_vmx(vcpu)->nested.nested_run_pending)
		return 0;

	if (!enable_vnmi &&
	    to_vmx(vcpu)->loaded_vmcs->soft_vnmi_blocked)
		return 0;

	return	!(vmcs_read32(GUEST_INTERRUPTIBILITY_INFO) &
		  (GUEST_INTR_STATE_MOV_SS | GUEST_INTR_STATE_STI
		   | GUEST_INTR_STATE_NMI));
}

static int vmx_interrupt_allowed(struct kvm_vcpu *vcpu)
{
	return (!to_vmx(vcpu)->nested.nested_run_pending &&
		vmcs_readl(GUEST_RFLAGS) & X86_EFLAGS_IF) &&
		!(vmcs_read32(GUEST_INTERRUPTIBILITY_INFO) &
			(GUEST_INTR_STATE_STI | GUEST_INTR_STATE_MOV_SS));
}

static int vmx_set_tss_addr(struct kvm *kvm, unsigned int addr)
{
	int ret;

	if (enable_unrestricted_guest)
		return 0;

	ret = x86_set_memory_region(kvm, TSS_PRIVATE_MEMSLOT, addr,
				    PAGE_SIZE * 3);
	if (ret)
		return ret;
	to_kvm_vmx(kvm)->tss_addr = addr;
	return init_rmode_tss(kvm);
}

static int vmx_set_identity_map_addr(struct kvm *kvm, u64 ident_addr)
{
	to_kvm_vmx(kvm)->ept_identity_map_addr = ident_addr;
	return 0;
}

static bool rmode_exception(struct kvm_vcpu *vcpu, int vec)
{
	switch (vec) {
	case BP_VECTOR:
		/*
		 * Update instruction length as we may reinject the exception
		 * from user space while in guest debugging mode.
		 */
		to_vmx(vcpu)->vcpu.arch.event_exit_inst_len =
			vmcs_read32(VM_EXIT_INSTRUCTION_LEN);
		if (vcpu->guest_debug & KVM_GUESTDBG_USE_SW_BP)
			return false;
		/* fall through */
	case DB_VECTOR:
		if (vcpu->guest_debug &
			(KVM_GUESTDBG_SINGLESTEP | KVM_GUESTDBG_USE_HW_BP))
			return false;
		/* fall through */
	case DE_VECTOR:
	case OF_VECTOR:
	case BR_VECTOR:
	case UD_VECTOR:
	case DF_VECTOR:
	case SS_VECTOR:
	case GP_VECTOR:
	case MF_VECTOR:
		return true;
	break;
	}
	return false;
}

static int handle_rmode_exception(struct kvm_vcpu *vcpu,
				  int vec, u32 err_code)
{
	/*
	 * Instruction with address size override prefix opcode 0x67
	 * Cause the #SS fault with 0 error code in VM86 mode.
	 */
	if (((vec == GP_VECTOR) || (vec == SS_VECTOR)) && err_code == 0) {
		if (kvm_emulate_instruction(vcpu, 0)) {
			if (vcpu->arch.halt_request) {
				vcpu->arch.halt_request = 0;
				return kvm_vcpu_halt(vcpu);
			}
			return 1;
		}
		return 0;
	}

	/*
	 * Forward all other exceptions that are valid in real mode.
	 * FIXME: Breaks guest debugging in real mode, needs to be fixed with
	 *        the required debugging infrastructure rework.
	 */
	kvm_queue_exception(vcpu, vec);
	return 1;
}

/*
 * Trigger machine check on the host. We assume all the MSRs are already set up
 * by the CPU and that we still run on the same CPU as the MCE occurred on.
 * We pass a fake environment to the machine check handler because we want
 * the guest to be always treated like user space, no matter what context
 * it used internally.
 */
static void kvm_machine_check(void)
{
#if defined(CONFIG_X86_MCE) && defined(CONFIG_X86_64)
	struct pt_regs regs = {
		.cs = 3, /* Fake ring 3 no matter what the guest ran on */
		.flags = X86_EFLAGS_IF,
	};

	do_machine_check(&regs, 0);
#endif
}

static int handle_machine_check(struct kvm_vcpu *vcpu)
{
	/* handled by vmx_vcpu_run() */
	return 1;
}

static int handle_exception_nmi(struct kvm_vcpu *vcpu)
{
	struct vcpu_vmx *vmx = to_vmx(vcpu);
	struct kvm_run *kvm_run = vcpu->run;
	u32 intr_info, ex_no, error_code;
	unsigned long cr2, rip, dr6;
	u32 vect_info;

	vect_info = vmx->idt_vectoring_info;
	intr_info = vmx->exit_intr_info;

	if (is_machine_check(intr_info) || is_nmi(intr_info))
		return 1; /* handled by handle_exception_nmi_irqoff() */

	if (is_invalid_opcode(intr_info))
		return handle_ud(vcpu);

	error_code = 0;
	if (intr_info & INTR_INFO_DELIVER_CODE_MASK)
		error_code = vmcs_read32(VM_EXIT_INTR_ERROR_CODE);

	if (!vmx->rmode.vm86_active && is_gp_fault(intr_info)) {
		WARN_ON_ONCE(!enable_vmware_backdoor);

		/*
		 * VMware backdoor emulation on #GP interception only handles
		 * IN{S}, OUT{S}, and RDPMC, none of which generate a non-zero
		 * error code on #GP.
		 */
		if (error_code) {
			kvm_queue_exception_e(vcpu, GP_VECTOR, error_code);
			return 1;
		}
		return kvm_emulate_instruction(vcpu, EMULTYPE_VMWARE_GP);
	}

	/*
	 * The #PF with PFEC.RSVD = 1 indicates the guest is accessing
	 * MMIO, it is better to report an internal error.
	 * See the comments in vmx_handle_exit.
	 */
	if ((vect_info & VECTORING_INFO_VALID_MASK) &&
	    !(is_page_fault(intr_info) && !(error_code & PFERR_RSVD_MASK))) {
		vcpu->run->exit_reason = KVM_EXIT_INTERNAL_ERROR;
		vcpu->run->internal.suberror = KVM_INTERNAL_ERROR_SIMUL_EX;
		vcpu->run->internal.ndata = 3;
		vcpu->run->internal.data[0] = vect_info;
		vcpu->run->internal.data[1] = intr_info;
		vcpu->run->internal.data[2] = error_code;
		return 0;
	}

	if (is_page_fault(intr_info)) {
		cr2 = vmcs_readl(EXIT_QUALIFICATION);
		/* EPT won't cause page fault directly */
		WARN_ON_ONCE(!vcpu->arch.apf.host_apf_reason && enable_ept);
		return kvm_handle_page_fault(vcpu, error_code, cr2, NULL, 0);
	}

	ex_no = intr_info & INTR_INFO_VECTOR_MASK;

	if (vmx->rmode.vm86_active && rmode_exception(vcpu, ex_no))
		return handle_rmode_exception(vcpu, ex_no, error_code);

	switch (ex_no) {
	case AC_VECTOR:
		kvm_queue_exception_e(vcpu, AC_VECTOR, error_code);
		return 1;
	case DB_VECTOR:
		dr6 = vmcs_readl(EXIT_QUALIFICATION);
		if (!(vcpu->guest_debug &
		      (KVM_GUESTDBG_SINGLESTEP | KVM_GUESTDBG_USE_HW_BP))) {
			vcpu->arch.dr6 &= ~DR_TRAP_BITS;
			vcpu->arch.dr6 |= dr6 | DR6_RTM;
			if (is_icebp(intr_info))
				WARN_ON(!skip_emulated_instruction(vcpu));

			kvm_queue_exception(vcpu, DB_VECTOR);
			return 1;
		}
		kvm_run->debug.arch.dr6 = dr6 | DR6_FIXED_1;
		kvm_run->debug.arch.dr7 = vmcs_readl(GUEST_DR7);
		/* fall through */
	case BP_VECTOR:
		/*
		 * Update instruction length as we may reinject #BP from
		 * user space while in guest debugging mode. Reading it for
		 * #DB as well causes no harm, it is not used in that case.
		 */
		vmx->vcpu.arch.event_exit_inst_len =
			vmcs_read32(VM_EXIT_INSTRUCTION_LEN);
		kvm_run->exit_reason = KVM_EXIT_DEBUG;
		rip = kvm_rip_read(vcpu);
		kvm_run->debug.arch.pc = vmcs_readl(GUEST_CS_BASE) + rip;
		kvm_run->debug.arch.exception = ex_no;
		break;
	default:
		kvm_run->exit_reason = KVM_EXIT_EXCEPTION;
		kvm_run->ex.exception = ex_no;
		kvm_run->ex.error_code = error_code;
		break;
	}
	return 0;
}

static __always_inline int handle_external_interrupt(struct kvm_vcpu *vcpu)
{
	++vcpu->stat.irq_exits;
	return 1;
}

static int handle_triple_fault(struct kvm_vcpu *vcpu)
{
	vcpu->run->exit_reason = KVM_EXIT_SHUTDOWN;
	vcpu->mmio_needed = 0;
	return 0;
}

static int handle_io(struct kvm_vcpu *vcpu)
{
	unsigned long exit_qualification;
	int size, in, string;
	unsigned port;

	exit_qualification = vmcs_readl(EXIT_QUALIFICATION);
	string = (exit_qualification & 16) != 0;

	++vcpu->stat.io_exits;

	if (string)
		return kvm_emulate_instruction(vcpu, 0);

	port = exit_qualification >> 16;
	size = (exit_qualification & 7) + 1;
	in = (exit_qualification & 8) != 0;

	return kvm_fast_pio(vcpu, size, port, in);
}

static void
vmx_patch_hypercall(struct kvm_vcpu *vcpu, unsigned char *hypercall)
{
	/*
	 * Patch in the VMCALL instruction:
	 */
	hypercall[0] = 0x0f;
	hypercall[1] = 0x01;
	hypercall[2] = 0xc1;
}

/* called to set cr0 as appropriate for a mov-to-cr0 exit. */
static int handle_set_cr0(struct kvm_vcpu *vcpu, unsigned long val)
{
	if (is_guest_mode(vcpu)) {
		struct vmcs12 *vmcs12 = get_vmcs12(vcpu);
		unsigned long orig_val = val;

		/*
		 * We get here when L2 changed cr0 in a way that did not change
		 * any of L1's shadowed bits (see nested_vmx_exit_handled_cr),
		 * but did change L0 shadowed bits. So we first calculate the
		 * effective cr0 value that L1 would like to write into the
		 * hardware. It consists of the L2-owned bits from the new
		 * value combined with the L1-owned bits from L1's guest_cr0.
		 */
		val = (val & ~vmcs12->cr0_guest_host_mask) |
			(vmcs12->guest_cr0 & vmcs12->cr0_guest_host_mask);

		if (!nested_guest_cr0_valid(vcpu, val))
			return 1;

		if (kvm_set_cr0(vcpu, val))
			return 1;
		vmcs_writel(CR0_READ_SHADOW, orig_val);
		return 0;
	} else {
		if (to_vmx(vcpu)->nested.vmxon &&
		    !nested_host_cr0_valid(vcpu, val))
			return 1;

		return kvm_set_cr0(vcpu, val);
	}
}

static int handle_set_cr4(struct kvm_vcpu *vcpu, unsigned long val)
{
	if (is_guest_mode(vcpu)) {
		struct vmcs12 *vmcs12 = get_vmcs12(vcpu);
		unsigned long orig_val = val;

		/* analogously to handle_set_cr0 */
		val = (val & ~vmcs12->cr4_guest_host_mask) |
			(vmcs12->guest_cr4 & vmcs12->cr4_guest_host_mask);
		if (kvm_set_cr4(vcpu, val))
			return 1;
		vmcs_writel(CR4_READ_SHADOW, orig_val);
		return 0;
	} else
		return kvm_set_cr4(vcpu, val);
}

static int handle_desc(struct kvm_vcpu *vcpu)
{
	WARN_ON(!(vcpu->arch.cr4 & X86_CR4_UMIP));
	return kvm_emulate_instruction(vcpu, 0);
}

static int handle_cr(struct kvm_vcpu *vcpu)
{
	unsigned long exit_qualification, val;
	int cr;
	int reg;
	int err;
	int ret;

	exit_qualification = vmcs_readl(EXIT_QUALIFICATION);
	cr = exit_qualification & 15;
	reg = (exit_qualification >> 8) & 15;
	switch ((exit_qualification >> 4) & 3) {
	case 0: /* mov to cr */
		val = kvm_register_readl(vcpu, reg);
		trace_kvm_cr_write(cr, val);
		switch (cr) {
		case 0:
			err = handle_set_cr0(vcpu, val);
			return kvm_complete_insn_gp(vcpu, err);
		case 3:
			WARN_ON_ONCE(enable_unrestricted_guest);
			err = kvm_set_cr3(vcpu, val);
			return kvm_complete_insn_gp(vcpu, err);
		case 4:
			err = handle_set_cr4(vcpu, val);
			return kvm_complete_insn_gp(vcpu, err);
		case 8: {
				u8 cr8_prev = kvm_get_cr8(vcpu);
				u8 cr8 = (u8)val;
				err = kvm_set_cr8(vcpu, cr8);
				ret = kvm_complete_insn_gp(vcpu, err);
				if (lapic_in_kernel(vcpu))
					return ret;
				if (cr8_prev <= cr8)
					return ret;
				/*
				 * TODO: we might be squashing a
				 * KVM_GUESTDBG_SINGLESTEP-triggered
				 * KVM_EXIT_DEBUG here.
				 */
				vcpu->run->exit_reason = KVM_EXIT_SET_TPR;
				return 0;
			}
		}
		break;
	case 2: /* clts */
		WARN_ONCE(1, "Guest should always own CR0.TS");
		vmx_set_cr0(vcpu, kvm_read_cr0_bits(vcpu, ~X86_CR0_TS));
		trace_kvm_cr_write(0, kvm_read_cr0(vcpu));
		return kvm_skip_emulated_instruction(vcpu);
	case 1: /*mov from cr*/
		switch (cr) {
		case 3:
			WARN_ON_ONCE(enable_unrestricted_guest);
			val = kvm_read_cr3(vcpu);
			kvm_register_write(vcpu, reg, val);
			trace_kvm_cr_read(cr, val);
			return kvm_skip_emulated_instruction(vcpu);
		case 8:
			val = kvm_get_cr8(vcpu);
			kvm_register_write(vcpu, reg, val);
			trace_kvm_cr_read(cr, val);
			return kvm_skip_emulated_instruction(vcpu);
		}
		break;
	case 3: /* lmsw */
		val = (exit_qualification >> LMSW_SOURCE_DATA_SHIFT) & 0x0f;
		trace_kvm_cr_write(0, (kvm_read_cr0(vcpu) & ~0xful) | val);
		kvm_lmsw(vcpu, val);

		return kvm_skip_emulated_instruction(vcpu);
	default:
		break;
	}
	vcpu->run->exit_reason = 0;
	vcpu_unimpl(vcpu, "unhandled control register: op %d cr %d\n",
	       (int)(exit_qualification >> 4) & 3, cr);
	return 0;
}

static int handle_dr(struct kvm_vcpu *vcpu)
{
	unsigned long exit_qualification;
	int dr, dr7, reg;

	exit_qualification = vmcs_readl(EXIT_QUALIFICATION);
	dr = exit_qualification & DEBUG_REG_ACCESS_NUM;

	/* First, if DR does not exist, trigger UD */
	if (!kvm_require_dr(vcpu, dr))
		return 1;

	/* Do not handle if the CPL > 0, will trigger GP on re-entry */
	if (!kvm_require_cpl(vcpu, 0))
		return 1;
	dr7 = vmcs_readl(GUEST_DR7);
	if (dr7 & DR7_GD) {
		/*
		 * As the vm-exit takes precedence over the debug trap, we
		 * need to emulate the latter, either for the host or the
		 * guest debugging itself.
		 */
		if (vcpu->guest_debug & KVM_GUESTDBG_USE_HW_BP) {
			vcpu->run->debug.arch.dr6 = vcpu->arch.dr6;
			vcpu->run->debug.arch.dr7 = dr7;
			vcpu->run->debug.arch.pc = kvm_get_linear_rip(vcpu);
			vcpu->run->debug.arch.exception = DB_VECTOR;
			vcpu->run->exit_reason = KVM_EXIT_DEBUG;
			return 0;
		} else {
			vcpu->arch.dr6 &= ~DR_TRAP_BITS;
			vcpu->arch.dr6 |= DR6_BD | DR6_RTM;
			kvm_queue_exception(vcpu, DB_VECTOR);
			return 1;
		}
	}

	if (vcpu->guest_debug == 0) {
		exec_controls_clearbit(to_vmx(vcpu), CPU_BASED_MOV_DR_EXITING);

		/*
		 * No more DR vmexits; force a reload of the debug registers
		 * and reenter on this instruction.  The next vmexit will
		 * retrieve the full state of the debug registers.
		 */
		vcpu->arch.switch_db_regs |= KVM_DEBUGREG_WONT_EXIT;
		return 1;
	}

	reg = DEBUG_REG_ACCESS_REG(exit_qualification);
	if (exit_qualification & TYPE_MOV_FROM_DR) {
		unsigned long val;

		if (kvm_get_dr(vcpu, dr, &val))
			return 1;
		kvm_register_write(vcpu, reg, val);
	} else
		if (kvm_set_dr(vcpu, dr, kvm_register_readl(vcpu, reg)))
			return 1;

	return kvm_skip_emulated_instruction(vcpu);
}

static u64 vmx_get_dr6(struct kvm_vcpu *vcpu)
{
	return vcpu->arch.dr6;
}

static void vmx_set_dr6(struct kvm_vcpu *vcpu, unsigned long val)
{
}

static void vmx_sync_dirty_debug_regs(struct kvm_vcpu *vcpu)
{
	get_debugreg(vcpu->arch.db[0], 0);
	get_debugreg(vcpu->arch.db[1], 1);
	get_debugreg(vcpu->arch.db[2], 2);
	get_debugreg(vcpu->arch.db[3], 3);
	get_debugreg(vcpu->arch.dr6, 6);
	vcpu->arch.dr7 = vmcs_readl(GUEST_DR7);

	vcpu->arch.switch_db_regs &= ~KVM_DEBUGREG_WONT_EXIT;
	exec_controls_setbit(to_vmx(vcpu), CPU_BASED_MOV_DR_EXITING);
}

static void vmx_set_dr7(struct kvm_vcpu *vcpu, unsigned long val)
{
	vmcs_writel(GUEST_DR7, val);
}

static int handle_tpr_below_threshold(struct kvm_vcpu *vcpu)
{
	kvm_apic_update_ppr(vcpu);
	return 1;
}

static int handle_interrupt_window(struct kvm_vcpu *vcpu)
{
	exec_controls_clearbit(to_vmx(vcpu), CPU_BASED_VIRTUAL_INTR_PENDING);

	kvm_make_request(KVM_REQ_EVENT, vcpu);

	++vcpu->stat.irq_window_exits;
	return 1;
}

static int handle_vmcall(struct kvm_vcpu *vcpu)
{
	return kvm_emulate_hypercall(vcpu);
}

static int handle_invd(struct kvm_vcpu *vcpu)
{
	return kvm_emulate_instruction(vcpu, 0);
}

static int handle_invlpg(struct kvm_vcpu *vcpu)
{
	unsigned long exit_qualification = vmcs_readl(EXIT_QUALIFICATION);

	kvm_mmu_invlpg(vcpu, exit_qualification);
	return kvm_skip_emulated_instruction(vcpu);
}

static int handle_rdpmc(struct kvm_vcpu *vcpu)
{
	int err;

	err = kvm_rdpmc(vcpu);
	return kvm_complete_insn_gp(vcpu, err);
}

static int handle_wbinvd(struct kvm_vcpu *vcpu)
{
	return kvm_emulate_wbinvd(vcpu);
}

static int handle_xsetbv(struct kvm_vcpu *vcpu)
{
	u64 new_bv = kvm_read_edx_eax(vcpu);
	u32 index = kvm_rcx_read(vcpu);

	if (kvm_set_xcr(vcpu, index, new_bv) == 0)
		return kvm_skip_emulated_instruction(vcpu);
	return 1;
}

static int handle_apic_access(struct kvm_vcpu *vcpu)
{
	if (likely(fasteoi)) {
		unsigned long exit_qualification = vmcs_readl(EXIT_QUALIFICATION);
		int access_type, offset;

		access_type = exit_qualification & APIC_ACCESS_TYPE;
		offset = exit_qualification & APIC_ACCESS_OFFSET;
		/*
		 * Sane guest uses MOV to write EOI, with written value
		 * not cared. So make a short-circuit here by avoiding
		 * heavy instruction emulation.
		 */
		if ((access_type == TYPE_LINEAR_APIC_INST_WRITE) &&
		    (offset == APIC_EOI)) {
			kvm_lapic_set_eoi(vcpu);
			return kvm_skip_emulated_instruction(vcpu);
		}
	}
	return kvm_emulate_instruction(vcpu, 0);
}

static int handle_apic_eoi_induced(struct kvm_vcpu *vcpu)
{
	unsigned long exit_qualification = vmcs_readl(EXIT_QUALIFICATION);
	int vector = exit_qualification & 0xff;

	/* EOI-induced VM exit is trap-like and thus no need to adjust IP */
	kvm_apic_set_eoi_accelerated(vcpu, vector);
	return 1;
}

static int handle_apic_write(struct kvm_vcpu *vcpu)
{
	unsigned long exit_qualification = vmcs_readl(EXIT_QUALIFICATION);
	u32 offset = exit_qualification & 0xfff;

	/* APIC-write VM exit is trap-like and thus no need to adjust IP */
	kvm_apic_write_nodecode(vcpu, offset);
	return 1;
}

static int handle_task_switch(struct kvm_vcpu *vcpu)
{
	struct vcpu_vmx *vmx = to_vmx(vcpu);
	unsigned long exit_qualification;
	bool has_error_code = false;
	u32 error_code = 0;
	u16 tss_selector;
	int reason, type, idt_v, idt_index;

	idt_v = (vmx->idt_vectoring_info & VECTORING_INFO_VALID_MASK);
	idt_index = (vmx->idt_vectoring_info & VECTORING_INFO_VECTOR_MASK);
	type = (vmx->idt_vectoring_info & VECTORING_INFO_TYPE_MASK);

	exit_qualification = vmcs_readl(EXIT_QUALIFICATION);

	reason = (u32)exit_qualification >> 30;
	if (reason == TASK_SWITCH_GATE && idt_v) {
		switch (type) {
		case INTR_TYPE_NMI_INTR:
			vcpu->arch.nmi_injected = false;
			vmx_set_nmi_mask(vcpu, true);
			break;
		case INTR_TYPE_EXT_INTR:
		case INTR_TYPE_SOFT_INTR:
			kvm_clear_interrupt_queue(vcpu);
			break;
		case INTR_TYPE_HARD_EXCEPTION:
			if (vmx->idt_vectoring_info &
			    VECTORING_INFO_DELIVER_CODE_MASK) {
				has_error_code = true;
				error_code =
					vmcs_read32(IDT_VECTORING_ERROR_CODE);
			}
			/* fall through */
		case INTR_TYPE_SOFT_EXCEPTION:
			kvm_clear_exception_queue(vcpu);
			break;
		default:
			break;
		}
	}
	tss_selector = exit_qualification;

	if (!idt_v || (type != INTR_TYPE_HARD_EXCEPTION &&
		       type != INTR_TYPE_EXT_INTR &&
		       type != INTR_TYPE_NMI_INTR))
		WARN_ON(!skip_emulated_instruction(vcpu));

	/*
	 * TODO: What about debug traps on tss switch?
	 *       Are we supposed to inject them and update dr6?
	 */
	return kvm_task_switch(vcpu, tss_selector,
			       type == INTR_TYPE_SOFT_INTR ? idt_index : -1,
			       reason, has_error_code, error_code);
}

static int handle_ept_violation(struct kvm_vcpu *vcpu)
{
	unsigned long exit_qualification;
	gpa_t gpa;
	u64 error_code;

	exit_qualification = vmcs_readl(EXIT_QUALIFICATION);

	/*
	 * EPT violation happened while executing iret from NMI,
	 * "blocked by NMI" bit has to be set before next VM entry.
	 * There are errata that may cause this bit to not be set:
	 * AAK134, BY25.
	 */
	if (!(to_vmx(vcpu)->idt_vectoring_info & VECTORING_INFO_VALID_MASK) &&
			enable_vnmi &&
			(exit_qualification & INTR_INFO_UNBLOCK_NMI))
		vmcs_set_bits(GUEST_INTERRUPTIBILITY_INFO, GUEST_INTR_STATE_NMI);

	gpa = vmcs_read64(GUEST_PHYSICAL_ADDRESS);
	trace_kvm_page_fault(gpa, exit_qualification);

	/* Is it a read fault? */
	error_code = (exit_qualification & EPT_VIOLATION_ACC_READ)
		     ? PFERR_USER_MASK : 0;
	/* Is it a write fault? */
	error_code |= (exit_qualification & EPT_VIOLATION_ACC_WRITE)
		      ? PFERR_WRITE_MASK : 0;
	/* Is it a fetch fault? */
	error_code |= (exit_qualification & EPT_VIOLATION_ACC_INSTR)
		      ? PFERR_FETCH_MASK : 0;
	/* ept page table entry is present? */
	error_code |= (exit_qualification &
		       (EPT_VIOLATION_READABLE | EPT_VIOLATION_WRITABLE |
			EPT_VIOLATION_EXECUTABLE))
		      ? PFERR_PRESENT_MASK : 0;

	error_code |= (exit_qualification & 0x100) != 0 ?
	       PFERR_GUEST_FINAL_MASK : PFERR_GUEST_PAGE_MASK;

	vcpu->arch.exit_qualification = exit_qualification;
	return kvm_mmu_page_fault(vcpu, gpa, error_code, NULL, 0);
}

static int handle_ept_misconfig(struct kvm_vcpu *vcpu)
{
	gpa_t gpa;

	/*
	 * A nested guest cannot optimize MMIO vmexits, because we have an
	 * nGPA here instead of the required GPA.
	 */
	gpa = vmcs_read64(GUEST_PHYSICAL_ADDRESS);
	if (!is_guest_mode(vcpu) &&
	    !kvm_io_bus_write(vcpu, KVM_FAST_MMIO_BUS, gpa, 0, NULL)) {
		trace_kvm_fast_mmio(gpa);
		return kvm_skip_emulated_instruction(vcpu);
	}

	return kvm_mmu_page_fault(vcpu, gpa, PFERR_RSVD_MASK, NULL, 0);
}

static int handle_nmi_window(struct kvm_vcpu *vcpu)
{
	WARN_ON_ONCE(!enable_vnmi);
	exec_controls_clearbit(to_vmx(vcpu), CPU_BASED_VIRTUAL_NMI_PENDING);
	++vcpu->stat.nmi_window_exits;
	kvm_make_request(KVM_REQ_EVENT, vcpu);

	return 1;
}

static int handle_invalid_guest_state(struct kvm_vcpu *vcpu)
{
	struct vcpu_vmx *vmx = to_vmx(vcpu);
	bool intr_window_requested;
	unsigned count = 130;

	/*
	 * We should never reach the point where we are emulating L2
	 * due to invalid guest state as that means we incorrectly
	 * allowed a nested VMEntry with an invalid vmcs12.
	 */
	WARN_ON_ONCE(vmx->emulation_required && vmx->nested.nested_run_pending);

	intr_window_requested = exec_controls_get(vmx) &
				CPU_BASED_VIRTUAL_INTR_PENDING;

	while (vmx->emulation_required && count-- != 0) {
		if (intr_window_requested && vmx_interrupt_allowed(vcpu))
			return handle_interrupt_window(&vmx->vcpu);

		if (kvm_test_request(KVM_REQ_EVENT, vcpu))
			return 1;

		if (!kvm_emulate_instruction(vcpu, 0))
			return 0;

		if (vmx->emulation_required && !vmx->rmode.vm86_active &&
		    vcpu->arch.exception.pending) {
			vcpu->run->exit_reason = KVM_EXIT_INTERNAL_ERROR;
			vcpu->run->internal.suberror =
						KVM_INTERNAL_ERROR_EMULATION;
			vcpu->run->internal.ndata = 0;
			return 0;
		}

		if (vcpu->arch.halt_request) {
			vcpu->arch.halt_request = 0;
			return kvm_vcpu_halt(vcpu);
		}

		/*
		 * Note, return 1 and not 0, vcpu_run() is responsible for
		 * morphing the pending signal into the proper return code.
		 */
		if (signal_pending(current))
			return 1;

		if (need_resched())
			schedule();
	}

	return 1;
}

static void grow_ple_window(struct kvm_vcpu *vcpu)
{
	struct vcpu_vmx *vmx = to_vmx(vcpu);
	unsigned int old = vmx->ple_window;

	vmx->ple_window = __grow_ple_window(old, ple_window,
					    ple_window_grow,
					    ple_window_max);

	if (vmx->ple_window != old) {
		vmx->ple_window_dirty = true;
		trace_kvm_ple_window_update(vcpu->vcpu_id,
					    vmx->ple_window, old);
	}
}

static void shrink_ple_window(struct kvm_vcpu *vcpu)
{
	struct vcpu_vmx *vmx = to_vmx(vcpu);
	unsigned int old = vmx->ple_window;

	vmx->ple_window = __shrink_ple_window(old, ple_window,
					      ple_window_shrink,
					      ple_window);

	if (vmx->ple_window != old) {
		vmx->ple_window_dirty = true;
		trace_kvm_ple_window_update(vcpu->vcpu_id,
					    vmx->ple_window, old);
	}
}

/*
 * Handler for POSTED_INTERRUPT_WAKEUP_VECTOR.
 */
static void wakeup_handler(void)
{
	struct kvm_vcpu *vcpu;
	int cpu = smp_processor_id();

	spin_lock(&per_cpu(blocked_vcpu_on_cpu_lock, cpu));
	list_for_each_entry(vcpu, &per_cpu(blocked_vcpu_on_cpu, cpu),
			blocked_vcpu_list) {
		struct pi_desc *pi_desc = vcpu_to_pi_desc(vcpu);

		if (pi_test_on(pi_desc) == 1)
			kvm_vcpu_kick(vcpu);
	}
	spin_unlock(&per_cpu(blocked_vcpu_on_cpu_lock, cpu));
}

static void vmx_enable_tdp(void)
{
	kvm_mmu_set_mask_ptes(VMX_EPT_READABLE_MASK,
		enable_ept_ad_bits ? VMX_EPT_ACCESS_BIT : 0ull,
		enable_ept_ad_bits ? VMX_EPT_DIRTY_BIT : 0ull,
		0ull, VMX_EPT_EXECUTABLE_MASK,
		cpu_has_vmx_ept_execute_only() ? 0ull : VMX_EPT_READABLE_MASK,
		VMX_EPT_RWX_MASK, 0ull);

	ept_set_mmio_spte_mask();
	kvm_enable_tdp();
}

/*
 * Indicate a busy-waiting vcpu in spinlock. We do not enable the PAUSE
 * exiting, so only get here on cpu with PAUSE-Loop-Exiting.
 */
static int handle_pause(struct kvm_vcpu *vcpu)
{
	if (!kvm_pause_in_guest(vcpu->kvm))
		grow_ple_window(vcpu);

	/*
	 * Intel sdm vol3 ch-25.1.3 says: The "PAUSE-loop exiting"
	 * VM-execution control is ignored if CPL > 0. OTOH, KVM
	 * never set PAUSE_EXITING and just set PLE if supported,
	 * so the vcpu must be CPL=0 if it gets a PAUSE exit.
	 */
	kvm_vcpu_on_spin(vcpu, true);
	return kvm_skip_emulated_instruction(vcpu);
}

static int handle_nop(struct kvm_vcpu *vcpu)
{
	return kvm_skip_emulated_instruction(vcpu);
}

static int handle_mwait(struct kvm_vcpu *vcpu)
{
	printk_once(KERN_WARNING "kvm: MWAIT instruction emulated as NOP!\n");
	return handle_nop(vcpu);
}

static int handle_invalid_op(struct kvm_vcpu *vcpu)
{
	kvm_queue_exception(vcpu, UD_VECTOR);
	return 1;
}

static int handle_monitor_trap(struct kvm_vcpu *vcpu)
{
	return 1;
}

static int handle_monitor(struct kvm_vcpu *vcpu)
{
	printk_once(KERN_WARNING "kvm: MONITOR instruction emulated as NOP!\n");
	return handle_nop(vcpu);
}

static int handle_invpcid(struct kvm_vcpu *vcpu)
{
	u32 vmx_instruction_info;
	unsigned long type;
	bool pcid_enabled;
	gva_t gva;
	struct x86_exception e;
	unsigned i;
	unsigned long roots_to_free = 0;
	struct {
		u64 pcid;
		u64 gla;
	} operand;

	if (!guest_cpuid_has(vcpu, X86_FEATURE_INVPCID)) {
		kvm_queue_exception(vcpu, UD_VECTOR);
		return 1;
	}

	vmx_instruction_info = vmcs_read32(VMX_INSTRUCTION_INFO);
	type = kvm_register_readl(vcpu, (vmx_instruction_info >> 28) & 0xf);

	if (type > 3) {
		kvm_inject_gp(vcpu, 0);
		return 1;
	}

	/* According to the Intel instruction reference, the memory operand
	 * is read even if it isn't needed (e.g., for type==all)
	 */
	if (get_vmx_mem_address(vcpu, vmcs_readl(EXIT_QUALIFICATION),
				vmx_instruction_info, false,
				sizeof(operand), &gva))
		return 1;

	if (kvm_read_guest_virt(vcpu, gva, &operand, sizeof(operand), &e)) {
		kvm_inject_page_fault(vcpu, &e);
		return 1;
	}

	if (operand.pcid >> 12 != 0) {
		kvm_inject_gp(vcpu, 0);
		return 1;
	}

	pcid_enabled = kvm_read_cr4_bits(vcpu, X86_CR4_PCIDE);

	switch (type) {
	case INVPCID_TYPE_INDIV_ADDR:
		if ((!pcid_enabled && (operand.pcid != 0)) ||
		    is_noncanonical_address(operand.gla, vcpu)) {
			kvm_inject_gp(vcpu, 0);
			return 1;
		}
		kvm_mmu_invpcid_gva(vcpu, operand.gla, operand.pcid);
		return kvm_skip_emulated_instruction(vcpu);

	case INVPCID_TYPE_SINGLE_CTXT:
		if (!pcid_enabled && (operand.pcid != 0)) {
			kvm_inject_gp(vcpu, 0);
			return 1;
		}

		if (kvm_get_active_pcid(vcpu) == operand.pcid) {
			kvm_mmu_sync_roots(vcpu);
			kvm_make_request(KVM_REQ_TLB_FLUSH, vcpu);
		}

		for (i = 0; i < KVM_MMU_NUM_PREV_ROOTS; i++)
			if (kvm_get_pcid(vcpu, vcpu->arch.mmu->prev_roots[i].cr3)
			    == operand.pcid)
				roots_to_free |= KVM_MMU_ROOT_PREVIOUS(i);

		kvm_mmu_free_roots(vcpu, vcpu->arch.mmu, roots_to_free);
		/*
		 * If neither the current cr3 nor any of the prev_roots use the
		 * given PCID, then nothing needs to be done here because a
		 * resync will happen anyway before switching to any other CR3.
		 */

		return kvm_skip_emulated_instruction(vcpu);

	case INVPCID_TYPE_ALL_NON_GLOBAL:
		/*
		 * Currently, KVM doesn't mark global entries in the shadow
		 * page tables, so a non-global flush just degenerates to a
		 * global flush. If needed, we could optimize this later by
		 * keeping track of global entries in shadow page tables.
		 */

		/* fall-through */
	case INVPCID_TYPE_ALL_INCL_GLOBAL:
		kvm_mmu_unload(vcpu);
		return kvm_skip_emulated_instruction(vcpu);

	default:
		BUG(); /* We have already checked above that type <= 3 */
	}
}

static int handle_pml_full(struct kvm_vcpu *vcpu)
{
	unsigned long exit_qualification;

	trace_kvm_pml_full(vcpu->vcpu_id);

	exit_qualification = vmcs_readl(EXIT_QUALIFICATION);

	/*
	 * PML buffer FULL happened while executing iret from NMI,
	 * "blocked by NMI" bit has to be set before next VM entry.
	 */
	if (!(to_vmx(vcpu)->idt_vectoring_info & VECTORING_INFO_VALID_MASK) &&
			enable_vnmi &&
			(exit_qualification & INTR_INFO_UNBLOCK_NMI))
		vmcs_set_bits(GUEST_INTERRUPTIBILITY_INFO,
				GUEST_INTR_STATE_NMI);

	/*
	 * PML buffer already flushed at beginning of VMEXIT. Nothing to do
	 * here.., and there's no userspace involvement needed for PML.
	 */
	return 1;
}

static int handle_preemption_timer(struct kvm_vcpu *vcpu)
{
	struct vcpu_vmx *vmx = to_vmx(vcpu);

	if (!vmx->req_immediate_exit &&
	    !unlikely(vmx->loaded_vmcs->hv_timer_soft_disabled))
		kvm_lapic_expired_hv_timer(vcpu);

	return 1;
}

/*
 * When nested=0, all VMX instruction VM Exits filter here.  The handlers
 * are overwritten by nested_vmx_setup() when nested=1.
 */
static int handle_vmx_instruction(struct kvm_vcpu *vcpu)
{
	kvm_queue_exception(vcpu, UD_VECTOR);
	return 1;
}

static int handle_encls(struct kvm_vcpu *vcpu)
{
	/*
	 * SGX virtualization is not yet supported.  There is no software
	 * enable bit for SGX, so we have to trap ENCLS and inject a #UD
	 * to prevent the guest from executing ENCLS.
	 */
	kvm_queue_exception(vcpu, UD_VECTOR);
	return 1;
}

/*
 * The exit handlers return 1 if the exit was handled fully and guest execution
 * may resume.  Otherwise they set the kvm_run parameter to indicate what needs
 * to be done to userspace and return 0.
 */
static int (*kvm_vmx_exit_handlers[])(struct kvm_vcpu *vcpu) = {
	[EXIT_REASON_EXCEPTION_NMI]           = handle_exception_nmi,
	[EXIT_REASON_EXTERNAL_INTERRUPT]      = handle_external_interrupt,
	[EXIT_REASON_TRIPLE_FAULT]            = handle_triple_fault,
	[EXIT_REASON_NMI_WINDOW]	      = handle_nmi_window,
	[EXIT_REASON_IO_INSTRUCTION]          = handle_io,
	[EXIT_REASON_CR_ACCESS]               = handle_cr,
	[EXIT_REASON_DR_ACCESS]               = handle_dr,
	[EXIT_REASON_CPUID]                   = kvm_emulate_cpuid,
	[EXIT_REASON_MSR_READ]                = kvm_emulate_rdmsr,
	[EXIT_REASON_MSR_WRITE]               = kvm_emulate_wrmsr,
	[EXIT_REASON_PENDING_INTERRUPT]       = handle_interrupt_window,
	[EXIT_REASON_HLT]                     = kvm_emulate_halt,
	[EXIT_REASON_INVD]		      = handle_invd,
	[EXIT_REASON_INVLPG]		      = handle_invlpg,
	[EXIT_REASON_RDPMC]                   = handle_rdpmc,
	[EXIT_REASON_VMCALL]                  = handle_vmcall,
	[EXIT_REASON_VMCLEAR]		      = handle_vmx_instruction,
	[EXIT_REASON_VMLAUNCH]		      = handle_vmx_instruction,
	[EXIT_REASON_VMPTRLD]		      = handle_vmx_instruction,
	[EXIT_REASON_VMPTRST]		      = handle_vmx_instruction,
	[EXIT_REASON_VMREAD]		      = handle_vmx_instruction,
	[EXIT_REASON_VMRESUME]		      = handle_vmx_instruction,
	[EXIT_REASON_VMWRITE]		      = handle_vmx_instruction,
	[EXIT_REASON_VMOFF]		      = handle_vmx_instruction,
	[EXIT_REASON_VMON]		      = handle_vmx_instruction,
	[EXIT_REASON_TPR_BELOW_THRESHOLD]     = handle_tpr_below_threshold,
	[EXIT_REASON_APIC_ACCESS]             = handle_apic_access,
	[EXIT_REASON_APIC_WRITE]              = handle_apic_write,
	[EXIT_REASON_EOI_INDUCED]             = handle_apic_eoi_induced,
	[EXIT_REASON_WBINVD]                  = handle_wbinvd,
	[EXIT_REASON_XSETBV]                  = handle_xsetbv,
	[EXIT_REASON_TASK_SWITCH]             = handle_task_switch,
	[EXIT_REASON_MCE_DURING_VMENTRY]      = handle_machine_check,
	[EXIT_REASON_GDTR_IDTR]		      = handle_desc,
	[EXIT_REASON_LDTR_TR]		      = handle_desc,
	[EXIT_REASON_EPT_VIOLATION]	      = handle_ept_violation,
	[EXIT_REASON_EPT_MISCONFIG]           = handle_ept_misconfig,
	[EXIT_REASON_PAUSE_INSTRUCTION]       = handle_pause,
	[EXIT_REASON_MWAIT_INSTRUCTION]	      = handle_mwait,
	[EXIT_REASON_MONITOR_TRAP_FLAG]       = handle_monitor_trap,
	[EXIT_REASON_MONITOR_INSTRUCTION]     = handle_monitor,
	[EXIT_REASON_INVEPT]                  = handle_vmx_instruction,
	[EXIT_REASON_INVVPID]                 = handle_vmx_instruction,
	[EXIT_REASON_RDRAND]                  = handle_invalid_op,
	[EXIT_REASON_RDSEED]                  = handle_invalid_op,
	[EXIT_REASON_PML_FULL]		      = handle_pml_full,
	[EXIT_REASON_INVPCID]                 = handle_invpcid,
	[EXIT_REASON_VMFUNC]		      = handle_vmx_instruction,
	[EXIT_REASON_PREEMPTION_TIMER]	      = handle_preemption_timer,
	[EXIT_REASON_ENCLS]		      = handle_encls,
};

static const int kvm_vmx_max_exit_handlers =
	ARRAY_SIZE(kvm_vmx_exit_handlers);

static void vmx_get_exit_info(struct kvm_vcpu *vcpu, u64 *info1, u64 *info2)
{
	*info1 = vmcs_readl(EXIT_QUALIFICATION);
	*info2 = vmcs_read32(VM_EXIT_INTR_INFO);
}

static void vmx_destroy_pml_buffer(struct vcpu_vmx *vmx)
{
	if (vmx->pml_pg) {
		__free_page(vmx->pml_pg);
		vmx->pml_pg = NULL;
	}
}

static void vmx_flush_pml_buffer(struct kvm_vcpu *vcpu)
{
	struct vcpu_vmx *vmx = to_vmx(vcpu);
	u64 *pml_buf;
	u16 pml_idx;

	pml_idx = vmcs_read16(GUEST_PML_INDEX);

	/* Do nothing if PML buffer is empty */
	if (pml_idx == (PML_ENTITY_NUM - 1))
		return;

	/* PML index always points to next available PML buffer entity */
	if (pml_idx >= PML_ENTITY_NUM)
		pml_idx = 0;
	else
		pml_idx++;

	pml_buf = page_address(vmx->pml_pg);
	for (; pml_idx < PML_ENTITY_NUM; pml_idx++) {
		u64 gpa;

		gpa = pml_buf[pml_idx];
		WARN_ON(gpa & (PAGE_SIZE - 1));
		kvm_vcpu_mark_page_dirty(vcpu, gpa >> PAGE_SHIFT);
	}

	/* reset PML index */
	vmcs_write16(GUEST_PML_INDEX, PML_ENTITY_NUM - 1);
}

/*
 * Flush all vcpus' PML buffer and update logged GPAs to dirty_bitmap.
 * Called before reporting dirty_bitmap to userspace.
 */
static void kvm_flush_pml_buffers(struct kvm *kvm)
{
	int i;
	struct kvm_vcpu *vcpu;
	/*
	 * We only need to kick vcpu out of guest mode here, as PML buffer
	 * is flushed at beginning of all VMEXITs, and it's obvious that only
	 * vcpus running in guest are possible to have unflushed GPAs in PML
	 * buffer.
	 */
	kvm_for_each_vcpu(i, vcpu, kvm)
		kvm_vcpu_kick(vcpu);
}

static void vmx_dump_sel(char *name, uint32_t sel)
{
	pr_err("%s sel=0x%04x, attr=0x%05x, limit=0x%08x, base=0x%016lx\n",
	       name, vmcs_read16(sel),
	       vmcs_read32(sel + GUEST_ES_AR_BYTES - GUEST_ES_SELECTOR),
	       vmcs_read32(sel + GUEST_ES_LIMIT - GUEST_ES_SELECTOR),
	       vmcs_readl(sel + GUEST_ES_BASE - GUEST_ES_SELECTOR));
}

static void vmx_dump_dtsel(char *name, uint32_t limit)
{
	pr_err("%s                           limit=0x%08x, base=0x%016lx\n",
	       name, vmcs_read32(limit),
	       vmcs_readl(limit + GUEST_GDTR_BASE - GUEST_GDTR_LIMIT));
}

void dump_vmcs(void)
{
	u32 vmentry_ctl, vmexit_ctl;
	u32 cpu_based_exec_ctrl, pin_based_exec_ctrl, secondary_exec_control;
	unsigned long cr4;
	u64 efer;
	int i, n;

	if (!dump_invalid_vmcs) {
		pr_warn_ratelimited("set kvm_intel.dump_invalid_vmcs=1 to dump internal KVM state.\n");
		return;
	}

	vmentry_ctl = vmcs_read32(VM_ENTRY_CONTROLS);
	vmexit_ctl = vmcs_read32(VM_EXIT_CONTROLS);
	cpu_based_exec_ctrl = vmcs_read32(CPU_BASED_VM_EXEC_CONTROL);
	pin_based_exec_ctrl = vmcs_read32(PIN_BASED_VM_EXEC_CONTROL);
	cr4 = vmcs_readl(GUEST_CR4);
	efer = vmcs_read64(GUEST_IA32_EFER);
	secondary_exec_control = 0;
	if (cpu_has_secondary_exec_ctrls())
		secondary_exec_control = vmcs_read32(SECONDARY_VM_EXEC_CONTROL);

	pr_err("*** Guest State ***\n");
	pr_err("CR0: actual=0x%016lx, shadow=0x%016lx, gh_mask=%016lx\n",
	       vmcs_readl(GUEST_CR0), vmcs_readl(CR0_READ_SHADOW),
	       vmcs_readl(CR0_GUEST_HOST_MASK));
	pr_err("CR4: actual=0x%016lx, shadow=0x%016lx, gh_mask=%016lx\n",
	       cr4, vmcs_readl(CR4_READ_SHADOW), vmcs_readl(CR4_GUEST_HOST_MASK));
	pr_err("CR3 = 0x%016lx\n", vmcs_readl(GUEST_CR3));
	if ((secondary_exec_control & SECONDARY_EXEC_ENABLE_EPT) &&
	    (cr4 & X86_CR4_PAE) && !(efer & EFER_LMA))
	{
		pr_err("PDPTR0 = 0x%016llx  PDPTR1 = 0x%016llx\n",
		       vmcs_read64(GUEST_PDPTR0), vmcs_read64(GUEST_PDPTR1));
		pr_err("PDPTR2 = 0x%016llx  PDPTR3 = 0x%016llx\n",
		       vmcs_read64(GUEST_PDPTR2), vmcs_read64(GUEST_PDPTR3));
	}
	pr_err("RSP = 0x%016lx  RIP = 0x%016lx\n",
	       vmcs_readl(GUEST_RSP), vmcs_readl(GUEST_RIP));
	pr_err("RFLAGS=0x%08lx         DR7 = 0x%016lx\n",
	       vmcs_readl(GUEST_RFLAGS), vmcs_readl(GUEST_DR7));
	pr_err("Sysenter RSP=%016lx CS:RIP=%04x:%016lx\n",
	       vmcs_readl(GUEST_SYSENTER_ESP),
	       vmcs_read32(GUEST_SYSENTER_CS), vmcs_readl(GUEST_SYSENTER_EIP));
	vmx_dump_sel("CS:  ", GUEST_CS_SELECTOR);
	vmx_dump_sel("DS:  ", GUEST_DS_SELECTOR);
	vmx_dump_sel("SS:  ", GUEST_SS_SELECTOR);
	vmx_dump_sel("ES:  ", GUEST_ES_SELECTOR);
	vmx_dump_sel("FS:  ", GUEST_FS_SELECTOR);
	vmx_dump_sel("GS:  ", GUEST_GS_SELECTOR);
	vmx_dump_dtsel("GDTR:", GUEST_GDTR_LIMIT);
	vmx_dump_sel("LDTR:", GUEST_LDTR_SELECTOR);
	vmx_dump_dtsel("IDTR:", GUEST_IDTR_LIMIT);
	vmx_dump_sel("TR:  ", GUEST_TR_SELECTOR);
	if ((vmexit_ctl & (VM_EXIT_SAVE_IA32_PAT | VM_EXIT_SAVE_IA32_EFER)) ||
	    (vmentry_ctl & (VM_ENTRY_LOAD_IA32_PAT | VM_ENTRY_LOAD_IA32_EFER)))
		pr_err("EFER =     0x%016llx  PAT = 0x%016llx\n",
		       efer, vmcs_read64(GUEST_IA32_PAT));
	pr_err("DebugCtl = 0x%016llx  DebugExceptions = 0x%016lx\n",
	       vmcs_read64(GUEST_IA32_DEBUGCTL),
	       vmcs_readl(GUEST_PENDING_DBG_EXCEPTIONS));
	if (cpu_has_load_perf_global_ctrl() &&
	    vmentry_ctl & VM_ENTRY_LOAD_IA32_PERF_GLOBAL_CTRL)
		pr_err("PerfGlobCtl = 0x%016llx\n",
		       vmcs_read64(GUEST_IA32_PERF_GLOBAL_CTRL));
	if (vmentry_ctl & VM_ENTRY_LOAD_BNDCFGS)
		pr_err("BndCfgS = 0x%016llx\n", vmcs_read64(GUEST_BNDCFGS));
	pr_err("Interruptibility = %08x  ActivityState = %08x\n",
	       vmcs_read32(GUEST_INTERRUPTIBILITY_INFO),
	       vmcs_read32(GUEST_ACTIVITY_STATE));
	if (secondary_exec_control & SECONDARY_EXEC_VIRTUAL_INTR_DELIVERY)
		pr_err("InterruptStatus = %04x\n",
		       vmcs_read16(GUEST_INTR_STATUS));

	pr_err("*** Host State ***\n");
	pr_err("RIP = 0x%016lx  RSP = 0x%016lx\n",
	       vmcs_readl(HOST_RIP), vmcs_readl(HOST_RSP));
	pr_err("CS=%04x SS=%04x DS=%04x ES=%04x FS=%04x GS=%04x TR=%04x\n",
	       vmcs_read16(HOST_CS_SELECTOR), vmcs_read16(HOST_SS_SELECTOR),
	       vmcs_read16(HOST_DS_SELECTOR), vmcs_read16(HOST_ES_SELECTOR),
	       vmcs_read16(HOST_FS_SELECTOR), vmcs_read16(HOST_GS_SELECTOR),
	       vmcs_read16(HOST_TR_SELECTOR));
	pr_err("FSBase=%016lx GSBase=%016lx TRBase=%016lx\n",
	       vmcs_readl(HOST_FS_BASE), vmcs_readl(HOST_GS_BASE),
	       vmcs_readl(HOST_TR_BASE));
	pr_err("GDTBase=%016lx IDTBase=%016lx\n",
	       vmcs_readl(HOST_GDTR_BASE), vmcs_readl(HOST_IDTR_BASE));
	pr_err("CR0=%016lx CR3=%016lx CR4=%016lx\n",
	       vmcs_readl(HOST_CR0), vmcs_readl(HOST_CR3),
	       vmcs_readl(HOST_CR4));
	pr_err("Sysenter RSP=%016lx CS:RIP=%04x:%016lx\n",
	       vmcs_readl(HOST_IA32_SYSENTER_ESP),
	       vmcs_read32(HOST_IA32_SYSENTER_CS),
	       vmcs_readl(HOST_IA32_SYSENTER_EIP));
	if (vmexit_ctl & (VM_EXIT_LOAD_IA32_PAT | VM_EXIT_LOAD_IA32_EFER))
		pr_err("EFER = 0x%016llx  PAT = 0x%016llx\n",
		       vmcs_read64(HOST_IA32_EFER),
		       vmcs_read64(HOST_IA32_PAT));
	if (cpu_has_load_perf_global_ctrl() &&
	    vmexit_ctl & VM_EXIT_LOAD_IA32_PERF_GLOBAL_CTRL)
		pr_err("PerfGlobCtl = 0x%016llx\n",
		       vmcs_read64(HOST_IA32_PERF_GLOBAL_CTRL));

	pr_err("*** Control State ***\n");
	pr_err("PinBased=%08x CPUBased=%08x SecondaryExec=%08x\n",
	       pin_based_exec_ctrl, cpu_based_exec_ctrl, secondary_exec_control);
	pr_err("EntryControls=%08x ExitControls=%08x\n", vmentry_ctl, vmexit_ctl);
	pr_err("ExceptionBitmap=%08x PFECmask=%08x PFECmatch=%08x\n",
	       vmcs_read32(EXCEPTION_BITMAP),
	       vmcs_read32(PAGE_FAULT_ERROR_CODE_MASK),
	       vmcs_read32(PAGE_FAULT_ERROR_CODE_MATCH));
	pr_err("VMEntry: intr_info=%08x errcode=%08x ilen=%08x\n",
	       vmcs_read32(VM_ENTRY_INTR_INFO_FIELD),
	       vmcs_read32(VM_ENTRY_EXCEPTION_ERROR_CODE),
	       vmcs_read32(VM_ENTRY_INSTRUCTION_LEN));
	pr_err("VMExit: intr_info=%08x errcode=%08x ilen=%08x\n",
	       vmcs_read32(VM_EXIT_INTR_INFO),
	       vmcs_read32(VM_EXIT_INTR_ERROR_CODE),
	       vmcs_read32(VM_EXIT_INSTRUCTION_LEN));
	pr_err("        reason=%08x qualification=%016lx\n",
	       vmcs_read32(VM_EXIT_REASON), vmcs_readl(EXIT_QUALIFICATION));
	pr_err("IDTVectoring: info=%08x errcode=%08x\n",
	       vmcs_read32(IDT_VECTORING_INFO_FIELD),
	       vmcs_read32(IDT_VECTORING_ERROR_CODE));
	pr_err("TSC Offset = 0x%016llx\n", vmcs_read64(TSC_OFFSET));
	if (secondary_exec_control & SECONDARY_EXEC_TSC_SCALING)
		pr_err("TSC Multiplier = 0x%016llx\n",
		       vmcs_read64(TSC_MULTIPLIER));
	if (cpu_based_exec_ctrl & CPU_BASED_TPR_SHADOW) {
		if (secondary_exec_control & SECONDARY_EXEC_VIRTUAL_INTR_DELIVERY) {
			u16 status = vmcs_read16(GUEST_INTR_STATUS);
			pr_err("SVI|RVI = %02x|%02x ", status >> 8, status & 0xff);
		}
		pr_cont("TPR Threshold = 0x%02x\n", vmcs_read32(TPR_THRESHOLD));
		if (secondary_exec_control & SECONDARY_EXEC_VIRTUALIZE_APIC_ACCESSES)
			pr_err("APIC-access addr = 0x%016llx ", vmcs_read64(APIC_ACCESS_ADDR));
		pr_cont("virt-APIC addr = 0x%016llx\n", vmcs_read64(VIRTUAL_APIC_PAGE_ADDR));
	}
	if (pin_based_exec_ctrl & PIN_BASED_POSTED_INTR)
		pr_err("PostedIntrVec = 0x%02x\n", vmcs_read16(POSTED_INTR_NV));
	if ((secondary_exec_control & SECONDARY_EXEC_ENABLE_EPT))
		pr_err("EPT pointer = 0x%016llx\n", vmcs_read64(EPT_POINTER));
	n = vmcs_read32(CR3_TARGET_COUNT);
	for (i = 0; i + 1 < n; i += 4)
		pr_err("CR3 target%u=%016lx target%u=%016lx\n",
		       i, vmcs_readl(CR3_TARGET_VALUE0 + i * 2),
		       i + 1, vmcs_readl(CR3_TARGET_VALUE0 + i * 2 + 2));
	if (i < n)
		pr_err("CR3 target%u=%016lx\n",
		       i, vmcs_readl(CR3_TARGET_VALUE0 + i * 2));
	if (secondary_exec_control & SECONDARY_EXEC_PAUSE_LOOP_EXITING)
		pr_err("PLE Gap=%08x Window=%08x\n",
		       vmcs_read32(PLE_GAP), vmcs_read32(PLE_WINDOW));
	if (secondary_exec_control & SECONDARY_EXEC_ENABLE_VPID)
		pr_err("Virtual processor ID = 0x%04x\n",
		       vmcs_read16(VIRTUAL_PROCESSOR_ID));
}

/*
 * The guest has exited.  See if we can fix it or if we need userspace
 * assistance.
 */
static int vmx_handle_exit(struct kvm_vcpu *vcpu)
{
	struct vcpu_vmx *vmx = to_vmx(vcpu);
	u32 exit_reason = vmx->exit_reason;
	u32 vectoring_info = vmx->idt_vectoring_info;

	trace_kvm_exit(exit_reason, vcpu, KVM_ISA_VMX);

	/*
	 * Flush logged GPAs PML buffer, this will make dirty_bitmap more
	 * updated. Another good is, in kvm_vm_ioctl_get_dirty_log, before
	 * querying dirty_bitmap, we only need to kick all vcpus out of guest
	 * mode as if vcpus is in root mode, the PML buffer must has been
	 * flushed already.
	 */
	if (enable_pml)
		vmx_flush_pml_buffer(vcpu);

	/* If guest state is invalid, start emulating */
	if (vmx->emulation_required)
		return handle_invalid_guest_state(vcpu);

	if (is_guest_mode(vcpu) && nested_vmx_exit_reflected(vcpu, exit_reason))
		return nested_vmx_reflect_vmexit(vcpu, exit_reason);

	if (exit_reason & VMX_EXIT_REASONS_FAILED_VMENTRY) {
		dump_vmcs();
		vcpu->run->exit_reason = KVM_EXIT_FAIL_ENTRY;
		vcpu->run->fail_entry.hardware_entry_failure_reason
			= exit_reason;
		return 0;
	}

	if (unlikely(vmx->fail)) {
		dump_vmcs();
		vcpu->run->exit_reason = KVM_EXIT_FAIL_ENTRY;
		vcpu->run->fail_entry.hardware_entry_failure_reason
			= vmcs_read32(VM_INSTRUCTION_ERROR);
		return 0;
	}

	/*
	 * Note:
	 * Do not try to fix EXIT_REASON_EPT_MISCONFIG if it caused by
	 * delivery event since it indicates guest is accessing MMIO.
	 * The vm-exit can be triggered again after return to guest that
	 * will cause infinite loop.
	 */
	if ((vectoring_info & VECTORING_INFO_VALID_MASK) &&
			(exit_reason != EXIT_REASON_EXCEPTION_NMI &&
			exit_reason != EXIT_REASON_EPT_VIOLATION &&
			exit_reason != EXIT_REASON_PML_FULL &&
			exit_reason != EXIT_REASON_TASK_SWITCH)) {
		vcpu->run->exit_reason = KVM_EXIT_INTERNAL_ERROR;
		vcpu->run->internal.suberror = KVM_INTERNAL_ERROR_DELIVERY_EV;
		vcpu->run->internal.ndata = 3;
		vcpu->run->internal.data[0] = vectoring_info;
		vcpu->run->internal.data[1] = exit_reason;
		vcpu->run->internal.data[2] = vcpu->arch.exit_qualification;
		if (exit_reason == EXIT_REASON_EPT_MISCONFIG) {
			vcpu->run->internal.ndata++;
			vcpu->run->internal.data[3] =
				vmcs_read64(GUEST_PHYSICAL_ADDRESS);
		}
		return 0;
	}

	if (unlikely(!enable_vnmi &&
		     vmx->loaded_vmcs->soft_vnmi_blocked)) {
		if (vmx_interrupt_allowed(vcpu)) {
			vmx->loaded_vmcs->soft_vnmi_blocked = 0;
		} else if (vmx->loaded_vmcs->vnmi_blocked_time > 1000000000LL &&
			   vcpu->arch.nmi_pending) {
			/*
			 * This CPU don't support us in finding the end of an
			 * NMI-blocked window if the guest runs with IRQs
			 * disabled. So we pull the trigger after 1 s of
			 * futile waiting, but inform the user about this.
			 */
			printk(KERN_WARNING "%s: Breaking out of NMI-blocked "
			       "state on VCPU %d after 1 s timeout\n",
			       __func__, vcpu->vcpu_id);
			vmx->loaded_vmcs->soft_vnmi_blocked = 0;
		}
	}

	if (exit_reason < kvm_vmx_max_exit_handlers
	    && kvm_vmx_exit_handlers[exit_reason]) {
#ifdef CONFIG_RETPOLINE
		if (exit_reason == EXIT_REASON_MSR_WRITE)
			return kvm_emulate_wrmsr(vcpu);
		else if (exit_reason == EXIT_REASON_PREEMPTION_TIMER)
			return handle_preemption_timer(vcpu);
		else if (exit_reason == EXIT_REASON_PENDING_INTERRUPT)
			return handle_interrupt_window(vcpu);
		else if (exit_reason == EXIT_REASON_EXTERNAL_INTERRUPT)
			return handle_external_interrupt(vcpu);
		else if (exit_reason == EXIT_REASON_HLT)
			return kvm_emulate_halt(vcpu);
		else if (exit_reason == EXIT_REASON_EPT_MISCONFIG)
			return handle_ept_misconfig(vcpu);
#endif
		return kvm_vmx_exit_handlers[exit_reason](vcpu);
	} else {
		vcpu_unimpl(vcpu, "vmx: unexpected exit reason 0x%x\n",
				exit_reason);
		dump_vmcs();
		vcpu->run->exit_reason = KVM_EXIT_INTERNAL_ERROR;
		vcpu->run->internal.suberror =
			KVM_INTERNAL_ERROR_UNEXPECTED_EXIT_REASON;
		vcpu->run->internal.ndata = 1;
		vcpu->run->internal.data[0] = exit_reason;
		return 0;
	}
}

/*
 * Software based L1D cache flush which is used when microcode providing
 * the cache control MSR is not loaded.
 *
 * The L1D cache is 32 KiB on Nehalem and later microarchitectures, but to
 * flush it is required to read in 64 KiB because the replacement algorithm
 * is not exactly LRU. This could be sized at runtime via topology
 * information but as all relevant affected CPUs have 32KiB L1D cache size
 * there is no point in doing so.
 */
static void vmx_l1d_flush(struct kvm_vcpu *vcpu)
{
	int size = PAGE_SIZE << L1D_CACHE_ORDER;

	/*
	 * This code is only executed when the the flush mode is 'cond' or
	 * 'always'
	 */
	if (static_branch_likely(&vmx_l1d_flush_cond)) {
		bool flush_l1d;

		/*
		 * Clear the per-vcpu flush bit, it gets set again
		 * either from vcpu_run() or from one of the unsafe
		 * VMEXIT handlers.
		 */
		flush_l1d = vcpu->arch.l1tf_flush_l1d;
		vcpu->arch.l1tf_flush_l1d = false;

		/*
		 * Clear the per-cpu flush bit, it gets set again from
		 * the interrupt handlers.
		 */
		flush_l1d |= kvm_get_cpu_l1tf_flush_l1d();
		kvm_clear_cpu_l1tf_flush_l1d();

		if (!flush_l1d)
			return;
	}

	vcpu->stat.l1d_flush++;

	if (static_cpu_has(X86_FEATURE_FLUSH_L1D)) {
		wrmsrl(MSR_IA32_FLUSH_CMD, L1D_FLUSH);
		return;
	}

	asm volatile(
		/* First ensure the pages are in the TLB */
		"xorl	%%eax, %%eax\n"
		".Lpopulate_tlb:\n\t"
		"movzbl	(%[flush_pages], %%" _ASM_AX "), %%ecx\n\t"
		"addl	$4096, %%eax\n\t"
		"cmpl	%%eax, %[size]\n\t"
		"jne	.Lpopulate_tlb\n\t"
		"xorl	%%eax, %%eax\n\t"
		"cpuid\n\t"
		/* Now fill the cache */
		"xorl	%%eax, %%eax\n"
		".Lfill_cache:\n"
		"movzbl	(%[flush_pages], %%" _ASM_AX "), %%ecx\n\t"
		"addl	$64, %%eax\n\t"
		"cmpl	%%eax, %[size]\n\t"
		"jne	.Lfill_cache\n\t"
		"lfence\n"
		:: [flush_pages] "r" (vmx_l1d_flush_pages),
		    [size] "r" (size)
		: "eax", "ebx", "ecx", "edx");
}

static void update_cr8_intercept(struct kvm_vcpu *vcpu, int tpr, int irr)
{
	struct vmcs12 *vmcs12 = get_vmcs12(vcpu);
	int tpr_threshold;

	if (is_guest_mode(vcpu) &&
		nested_cpu_has(vmcs12, CPU_BASED_TPR_SHADOW))
		return;

	tpr_threshold = (irr == -1 || tpr < irr) ? 0 : irr;
	if (is_guest_mode(vcpu))
		to_vmx(vcpu)->nested.l1_tpr_threshold = tpr_threshold;
	else
		vmcs_write32(TPR_THRESHOLD, tpr_threshold);
}

void vmx_set_virtual_apic_mode(struct kvm_vcpu *vcpu)
{
	struct vcpu_vmx *vmx = to_vmx(vcpu);
	u32 sec_exec_control;

	if (!lapic_in_kernel(vcpu))
		return;

	if (!flexpriority_enabled &&
	    !cpu_has_vmx_virtualize_x2apic_mode())
		return;

	/* Postpone execution until vmcs01 is the current VMCS. */
	if (is_guest_mode(vcpu)) {
		vmx->nested.change_vmcs01_virtual_apic_mode = true;
		return;
	}

	sec_exec_control = secondary_exec_controls_get(vmx);
	sec_exec_control &= ~(SECONDARY_EXEC_VIRTUALIZE_APIC_ACCESSES |
			      SECONDARY_EXEC_VIRTUALIZE_X2APIC_MODE);

	switch (kvm_get_apic_mode(vcpu)) {
	case LAPIC_MODE_INVALID:
		WARN_ONCE(true, "Invalid local APIC state");
	case LAPIC_MODE_DISABLED:
		break;
	case LAPIC_MODE_XAPIC:
		if (flexpriority_enabled) {
			sec_exec_control |=
				SECONDARY_EXEC_VIRTUALIZE_APIC_ACCESSES;
			vmx_flush_tlb(vcpu, true);
		}
		break;
	case LAPIC_MODE_X2APIC:
		if (cpu_has_vmx_virtualize_x2apic_mode())
			sec_exec_control |=
				SECONDARY_EXEC_VIRTUALIZE_X2APIC_MODE;
		break;
	}
	secondary_exec_controls_set(vmx, sec_exec_control);

	vmx_update_msr_bitmap(vcpu);
}

static void vmx_set_apic_access_page_addr(struct kvm_vcpu *vcpu, hpa_t hpa)
{
	if (!is_guest_mode(vcpu)) {
		vmcs_write64(APIC_ACCESS_ADDR, hpa);
		vmx_flush_tlb(vcpu, true);
	}
}

static void vmx_hwapic_isr_update(struct kvm_vcpu *vcpu, int max_isr)
{
	u16 status;
	u8 old;

	if (max_isr == -1)
		max_isr = 0;

	status = vmcs_read16(GUEST_INTR_STATUS);
	old = status >> 8;
	if (max_isr != old) {
		status &= 0xff;
		status |= max_isr << 8;
		vmcs_write16(GUEST_INTR_STATUS, status);
	}
}

static void vmx_set_rvi(int vector)
{
	u16 status;
	u8 old;

	if (vector == -1)
		vector = 0;

	status = vmcs_read16(GUEST_INTR_STATUS);
	old = (u8)status & 0xff;
	if ((u8)vector != old) {
		status &= ~0xff;
		status |= (u8)vector;
		vmcs_write16(GUEST_INTR_STATUS, status);
	}
}

static void vmx_hwapic_irr_update(struct kvm_vcpu *vcpu, int max_irr)
{
	/*
	 * When running L2, updating RVI is only relevant when
	 * vmcs12 virtual-interrupt-delivery enabled.
	 * However, it can be enabled only when L1 also
	 * intercepts external-interrupts and in that case
	 * we should not update vmcs02 RVI but instead intercept
	 * interrupt. Therefore, do nothing when running L2.
	 */
	if (!is_guest_mode(vcpu))
		vmx_set_rvi(max_irr);
}

static int vmx_sync_pir_to_irr(struct kvm_vcpu *vcpu)
{
	struct vcpu_vmx *vmx = to_vmx(vcpu);
	int max_irr;
	bool max_irr_updated;

	WARN_ON(!vcpu->arch.apicv_active);
	if (pi_test_on(&vmx->pi_desc)) {
		pi_clear_on(&vmx->pi_desc);
		/*
		 * IOMMU can write to PID.ON, so the barrier matters even on UP.
		 * But on x86 this is just a compiler barrier anyway.
		 */
		smp_mb__after_atomic();
		max_irr_updated =
			kvm_apic_update_irr(vcpu, vmx->pi_desc.pir, &max_irr);

		/*
		 * If we are running L2 and L1 has a new pending interrupt
		 * which can be injected, we should re-evaluate
		 * what should be done with this new L1 interrupt.
		 * If L1 intercepts external-interrupts, we should
		 * exit from L2 to L1. Otherwise, interrupt should be
		 * delivered directly to L2.
		 */
		if (is_guest_mode(vcpu) && max_irr_updated) {
			if (nested_exit_on_intr(vcpu))
				kvm_vcpu_exiting_guest_mode(vcpu);
			else
				kvm_make_request(KVM_REQ_EVENT, vcpu);
		}
	} else {
		max_irr = kvm_lapic_find_highest_irr(vcpu);
	}
	vmx_hwapic_irr_update(vcpu, max_irr);
	return max_irr;
}

static bool vmx_dy_apicv_has_pending_interrupt(struct kvm_vcpu *vcpu)
{
	struct pi_desc *pi_desc = vcpu_to_pi_desc(vcpu);

	return pi_test_on(pi_desc) ||
		(pi_test_sn(pi_desc) && !pi_is_pir_empty(pi_desc));
}

static void vmx_load_eoi_exitmap(struct kvm_vcpu *vcpu, u64 *eoi_exit_bitmap)
{
	if (!kvm_vcpu_apicv_active(vcpu))
		return;

	vmcs_write64(EOI_EXIT_BITMAP0, eoi_exit_bitmap[0]);
	vmcs_write64(EOI_EXIT_BITMAP1, eoi_exit_bitmap[1]);
	vmcs_write64(EOI_EXIT_BITMAP2, eoi_exit_bitmap[2]);
	vmcs_write64(EOI_EXIT_BITMAP3, eoi_exit_bitmap[3]);
}

static void vmx_apicv_post_state_restore(struct kvm_vcpu *vcpu)
{
	struct vcpu_vmx *vmx = to_vmx(vcpu);

	pi_clear_on(&vmx->pi_desc);
	memset(vmx->pi_desc.pir, 0, sizeof(vmx->pi_desc.pir));
}

static void handle_exception_nmi_irqoff(struct vcpu_vmx *vmx)
{
	vmx->exit_intr_info = vmcs_read32(VM_EXIT_INTR_INFO);

	/* if exit due to PF check for async PF */
	if (is_page_fault(vmx->exit_intr_info))
		vmx->vcpu.arch.apf.host_apf_reason = kvm_read_and_reset_pf_reason();

	/* Handle machine checks before interrupts are enabled */
	if (is_machine_check(vmx->exit_intr_info))
		kvm_machine_check();

	/* We need to handle NMIs before interrupts are enabled */
	if (is_nmi(vmx->exit_intr_info)) {
		kvm_before_interrupt(&vmx->vcpu);
		asm("int $2");
		kvm_after_interrupt(&vmx->vcpu);
	}
}

static void handle_external_interrupt_irqoff(struct kvm_vcpu *vcpu)
{
	unsigned int vector;
	unsigned long entry;
#ifdef CONFIG_X86_64
	unsigned long tmp;
#endif
	gate_desc *desc;
	u32 intr_info;

	intr_info = vmcs_read32(VM_EXIT_INTR_INFO);
	if (WARN_ONCE(!is_external_intr(intr_info),
	    "KVM: unexpected VM-Exit interrupt info: 0x%x", intr_info))
		return;

	vector = intr_info & INTR_INFO_VECTOR_MASK;
	desc = (gate_desc *)host_idt_base + vector;
	entry = gate_offset(desc);

	kvm_before_interrupt(vcpu);

	asm volatile(
#ifdef CONFIG_X86_64
		"mov %%" _ASM_SP ", %[sp]\n\t"
		"and $0xfffffffffffffff0, %%" _ASM_SP "\n\t"
		"push $%c[ss]\n\t"
		"push %[sp]\n\t"
#endif
		"pushf\n\t"
		__ASM_SIZE(push) " $%c[cs]\n\t"
		CALL_NOSPEC
		:
#ifdef CONFIG_X86_64
		[sp]"=&r"(tmp),
#endif
		ASM_CALL_CONSTRAINT
		:
		THUNK_TARGET(entry),
		[ss]"i"(__KERNEL_DS),
		[cs]"i"(__KERNEL_CS)
	);

	kvm_after_interrupt(vcpu);
}
STACK_FRAME_NON_STANDARD(handle_external_interrupt_irqoff);

static void vmx_handle_exit_irqoff(struct kvm_vcpu *vcpu)
{
	struct vcpu_vmx *vmx = to_vmx(vcpu);

	if (vmx->exit_reason == EXIT_REASON_EXTERNAL_INTERRUPT)
		handle_external_interrupt_irqoff(vcpu);
	else if (vmx->exit_reason == EXIT_REASON_EXCEPTION_NMI)
		handle_exception_nmi_irqoff(vmx);
}

static bool vmx_has_emulated_msr(int index)
{
	switch (index) {
	case MSR_IA32_SMBASE:
		/*
		 * We cannot do SMM unless we can run the guest in big
		 * real mode.
		 */
		return enable_unrestricted_guest || emulate_invalid_guest_state;
	case MSR_IA32_VMX_BASIC ... MSR_IA32_VMX_VMFUNC:
		return nested;
	case MSR_AMD64_VIRT_SPEC_CTRL:
		/* This is AMD only.  */
		return false;
	default:
		return true;
	}
}

static bool vmx_pt_supported(void)
{
	return pt_mode == PT_MODE_HOST_GUEST;
}

static void vmx_recover_nmi_blocking(struct vcpu_vmx *vmx)
{
	u32 exit_intr_info;
	bool unblock_nmi;
	u8 vector;
	bool idtv_info_valid;

	idtv_info_valid = vmx->idt_vectoring_info & VECTORING_INFO_VALID_MASK;

	if (enable_vnmi) {
		if (vmx->loaded_vmcs->nmi_known_unmasked)
			return;
		/*
		 * Can't use vmx->exit_intr_info since we're not sure what
		 * the exit reason is.
		 */
		exit_intr_info = vmcs_read32(VM_EXIT_INTR_INFO);
		unblock_nmi = (exit_intr_info & INTR_INFO_UNBLOCK_NMI) != 0;
		vector = exit_intr_info & INTR_INFO_VECTOR_MASK;
		/*
		 * SDM 3: 27.7.1.2 (September 2008)
		 * Re-set bit "block by NMI" before VM entry if vmexit caused by
		 * a guest IRET fault.
		 * SDM 3: 23.2.2 (September 2008)
		 * Bit 12 is undefined in any of the following cases:
		 *  If the VM exit sets the valid bit in the IDT-vectoring
		 *   information field.
		 *  If the VM exit is due to a double fault.
		 */
		if ((exit_intr_info & INTR_INFO_VALID_MASK) && unblock_nmi &&
		    vector != DF_VECTOR && !idtv_info_valid)
			vmcs_set_bits(GUEST_INTERRUPTIBILITY_INFO,
				      GUEST_INTR_STATE_NMI);
		else
			vmx->loaded_vmcs->nmi_known_unmasked =
				!(vmcs_read32(GUEST_INTERRUPTIBILITY_INFO)
				  & GUEST_INTR_STATE_NMI);
	} else if (unlikely(vmx->loaded_vmcs->soft_vnmi_blocked))
		vmx->loaded_vmcs->vnmi_blocked_time +=
			ktime_to_ns(ktime_sub(ktime_get(),
					      vmx->loaded_vmcs->entry_time));
}

static void __vmx_complete_interrupts(struct kvm_vcpu *vcpu,
				      u32 idt_vectoring_info,
				      int instr_len_field,
				      int error_code_field)
{
	u8 vector;
	int type;
	bool idtv_info_valid;

	idtv_info_valid = idt_vectoring_info & VECTORING_INFO_VALID_MASK;

	vcpu->arch.nmi_injected = false;
	kvm_clear_exception_queue(vcpu);
	kvm_clear_interrupt_queue(vcpu);

	if (!idtv_info_valid)
		return;

	kvm_make_request(KVM_REQ_EVENT, vcpu);

	vector = idt_vectoring_info & VECTORING_INFO_VECTOR_MASK;
	type = idt_vectoring_info & VECTORING_INFO_TYPE_MASK;

	switch (type) {
	case INTR_TYPE_NMI_INTR:
		vcpu->arch.nmi_injected = true;
		/*
		 * SDM 3: 27.7.1.2 (September 2008)
		 * Clear bit "block by NMI" before VM entry if a NMI
		 * delivery faulted.
		 */
		vmx_set_nmi_mask(vcpu, false);
		break;
	case INTR_TYPE_SOFT_EXCEPTION:
		vcpu->arch.event_exit_inst_len = vmcs_read32(instr_len_field);
		/* fall through */
	case INTR_TYPE_HARD_EXCEPTION:
		if (idt_vectoring_info & VECTORING_INFO_DELIVER_CODE_MASK) {
			u32 err = vmcs_read32(error_code_field);
			kvm_requeue_exception_e(vcpu, vector, err);
		} else
			kvm_requeue_exception(vcpu, vector);
		break;
	case INTR_TYPE_SOFT_INTR:
		vcpu->arch.event_exit_inst_len = vmcs_read32(instr_len_field);
		/* fall through */
	case INTR_TYPE_EXT_INTR:
		kvm_queue_interrupt(vcpu, vector, type == INTR_TYPE_SOFT_INTR);
		break;
	default:
		break;
	}
}

static void vmx_complete_interrupts(struct vcpu_vmx *vmx)
{
	__vmx_complete_interrupts(&vmx->vcpu, vmx->idt_vectoring_info,
				  VM_EXIT_INSTRUCTION_LEN,
				  IDT_VECTORING_ERROR_CODE);
}

static void vmx_cancel_injection(struct kvm_vcpu *vcpu)
{
	__vmx_complete_interrupts(vcpu,
				  vmcs_read32(VM_ENTRY_INTR_INFO_FIELD),
				  VM_ENTRY_INSTRUCTION_LEN,
				  VM_ENTRY_EXCEPTION_ERROR_CODE);

	vmcs_write32(VM_ENTRY_INTR_INFO_FIELD, 0);
}

static void atomic_switch_perf_msrs(struct vcpu_vmx *vmx)
{
	int i, nr_msrs;
	struct perf_guest_switch_msr *msrs;

	msrs = perf_guest_get_msrs(&nr_msrs);

	if (!msrs)
		return;

	for (i = 0; i < nr_msrs; i++)
		if (msrs[i].host == msrs[i].guest)
			clear_atomic_switch_msr(vmx, msrs[i].msr);
		else
			add_atomic_switch_msr(vmx, msrs[i].msr, msrs[i].guest,
					msrs[i].host, false);
}

static void atomic_switch_umwait_control_msr(struct vcpu_vmx *vmx)
{
	u32 host_umwait_control;

	if (!vmx_has_waitpkg(vmx))
		return;

	host_umwait_control = get_umwait_control_msr();

	if (vmx->msr_ia32_umwait_control != host_umwait_control)
		add_atomic_switch_msr(vmx, MSR_IA32_UMWAIT_CONTROL,
			vmx->msr_ia32_umwait_control,
			host_umwait_control, false);
	else
		clear_atomic_switch_msr(vmx, MSR_IA32_UMWAIT_CONTROL);
}

static void vmx_update_hv_timer(struct kvm_vcpu *vcpu)
{
	struct vcpu_vmx *vmx = to_vmx(vcpu);
	u64 tscl;
	u32 delta_tsc;

	if (vmx->req_immediate_exit) {
		vmcs_write32(VMX_PREEMPTION_TIMER_VALUE, 0);
		vmx->loaded_vmcs->hv_timer_soft_disabled = false;
	} else if (vmx->hv_deadline_tsc != -1) {
		tscl = rdtsc();
		if (vmx->hv_deadline_tsc > tscl)
			/* set_hv_timer ensures the delta fits in 32-bits */
			delta_tsc = (u32)((vmx->hv_deadline_tsc - tscl) >>
				cpu_preemption_timer_multi);
		else
			delta_tsc = 0;

		vmcs_write32(VMX_PREEMPTION_TIMER_VALUE, delta_tsc);
		vmx->loaded_vmcs->hv_timer_soft_disabled = false;
	} else if (!vmx->loaded_vmcs->hv_timer_soft_disabled) {
		vmcs_write32(VMX_PREEMPTION_TIMER_VALUE, -1);
		vmx->loaded_vmcs->hv_timer_soft_disabled = true;
	}
}

void vmx_update_host_rsp(struct vcpu_vmx *vmx, unsigned long host_rsp)
{
	if (unlikely(host_rsp != vmx->loaded_vmcs->host_state.rsp)) {
		vmx->loaded_vmcs->host_state.rsp = host_rsp;
		vmcs_writel(HOST_RSP, host_rsp);
	}
}

bool __vmx_vcpu_run(struct vcpu_vmx *vmx, unsigned long *regs, bool launched);

static void vmx_vcpu_run(struct kvm_vcpu *vcpu)
{
	struct vcpu_vmx *vmx = to_vmx(vcpu);
	unsigned long cr3, cr4;

	/* Record the guest's net vcpu time for enforced NMI injections. */
	if (unlikely(!enable_vnmi &&
		     vmx->loaded_vmcs->soft_vnmi_blocked))
		vmx->loaded_vmcs->entry_time = ktime_get();

	/* Don't enter VMX if guest state is invalid, let the exit handler
	   start emulation until we arrive back to a valid state */
	if (vmx->emulation_required)
		return;

	if (vmx->ple_window_dirty) {
		vmx->ple_window_dirty = false;
		vmcs_write32(PLE_WINDOW, vmx->ple_window);
	}

	if (vmx->nested.need_vmcs12_to_shadow_sync)
		nested_sync_vmcs12_to_shadow(vcpu);

	if (kvm_register_is_dirty(vcpu, VCPU_REGS_RSP))
		vmcs_writel(GUEST_RSP, vcpu->arch.regs[VCPU_REGS_RSP]);
	if (kvm_register_is_dirty(vcpu, VCPU_REGS_RIP))
		vmcs_writel(GUEST_RIP, vcpu->arch.regs[VCPU_REGS_RIP]);

	cr3 = __get_current_cr3_fast();
	if (unlikely(cr3 != vmx->loaded_vmcs->host_state.cr3)) {
		vmcs_writel(HOST_CR3, cr3);
		vmx->loaded_vmcs->host_state.cr3 = cr3;
	}

	cr4 = cr4_read_shadow();
	if (unlikely(cr4 != vmx->loaded_vmcs->host_state.cr4)) {
		vmcs_writel(HOST_CR4, cr4);
		vmx->loaded_vmcs->host_state.cr4 = cr4;
	}

	/* When single-stepping over STI and MOV SS, we must clear the
	 * corresponding interruptibility bits in the guest state. Otherwise
	 * vmentry fails as it then expects bit 14 (BS) in pending debug
	 * exceptions being set, but that's not correct for the guest debugging
	 * case. */
	if (vcpu->guest_debug & KVM_GUESTDBG_SINGLESTEP)
		vmx_set_interrupt_shadow(vcpu, 0);

	kvm_load_guest_xsave_state(vcpu);

	if (static_cpu_has(X86_FEATURE_PKU) &&
	    kvm_read_cr4_bits(vcpu, X86_CR4_PKE) &&
	    vcpu->arch.pkru != vmx->host_pkru)
		__write_pkru(vcpu->arch.pkru);

	pt_guest_enter(vmx);

	atomic_switch_perf_msrs(vmx);
	atomic_switch_umwait_control_msr(vmx);

	if (enable_preemption_timer)
		vmx_update_hv_timer(vcpu);

	if (lapic_in_kernel(vcpu) &&
		vcpu->arch.apic->lapic_timer.timer_advance_ns)
		kvm_wait_lapic_expire(vcpu);

	/*
	 * If this vCPU has touched SPEC_CTRL, restore the guest's value if
	 * it's non-zero. Since vmentry is serialising on affected CPUs, there
	 * is no need to worry about the conditional branch over the wrmsr
	 * being speculatively taken.
	 */
	x86_spec_ctrl_set_guest(vmx->spec_ctrl, 0);

	/* L1D Flush includes CPU buffer clear to mitigate MDS */
	if (static_branch_unlikely(&vmx_l1d_should_flush))
		vmx_l1d_flush(vcpu);
	else if (static_branch_unlikely(&mds_user_clear))
		mds_clear_cpu_buffers();

	if (vcpu->arch.cr2 != read_cr2())
		write_cr2(vcpu->arch.cr2);

	vmx->fail = __vmx_vcpu_run(vmx, (unsigned long *)&vcpu->arch.regs,
				   vmx->loaded_vmcs->launched);

	vcpu->arch.cr2 = read_cr2();

	/*
	 * We do not use IBRS in the kernel. If this vCPU has used the
	 * SPEC_CTRL MSR it may have left it on; save the value and
	 * turn it off. This is much more efficient than blindly adding
	 * it to the atomic save/restore list. Especially as the former
	 * (Saving guest MSRs on vmexit) doesn't even exist in KVM.
	 *
	 * For non-nested case:
	 * If the L01 MSR bitmap does not intercept the MSR, then we need to
	 * save it.
	 *
	 * For nested case:
	 * If the L02 MSR bitmap does not intercept the MSR, then we need to
	 * save it.
	 */
	if (unlikely(!msr_write_intercepted(vcpu, MSR_IA32_SPEC_CTRL)))
		vmx->spec_ctrl = native_read_msr(MSR_IA32_SPEC_CTRL);

	x86_spec_ctrl_restore_host(vmx->spec_ctrl, 0);

	/* All fields are clean at this point */
	if (static_branch_unlikely(&enable_evmcs))
		current_evmcs->hv_clean_fields |=
			HV_VMX_ENLIGHTENED_CLEAN_FIELD_ALL;

	if (static_branch_unlikely(&enable_evmcs))
		current_evmcs->hv_vp_id = vcpu->arch.hyperv.vp_index;

	/* MSR_IA32_DEBUGCTLMSR is zeroed on vmexit. Restore it if needed */
	if (vmx->host_debugctlmsr)
		update_debugctlmsr(vmx->host_debugctlmsr);

#ifndef CONFIG_X86_64
	/*
	 * The sysexit path does not restore ds/es, so we must set them to
	 * a reasonable value ourselves.
	 *
	 * We can't defer this to vmx_prepare_switch_to_host() since that
	 * function may be executed in interrupt context, which saves and
	 * restore segments around it, nullifying its effect.
	 */
	loadsegment(ds, __USER_DS);
	loadsegment(es, __USER_DS);
#endif

	vcpu->arch.regs_avail = ~((1 << VCPU_REGS_RIP) | (1 << VCPU_REGS_RSP)
				  | (1 << VCPU_EXREG_RFLAGS)
				  | (1 << VCPU_EXREG_PDPTR)
				  | (1 << VCPU_EXREG_SEGMENTS)
				  | (1 << VCPU_EXREG_CR3));
	vcpu->arch.regs_dirty = 0;

	pt_guest_exit(vmx);

	/*
	 * eager fpu is enabled if PKEY is supported and CR4 is switched
	 * back on host, so it is safe to read guest PKRU from current
	 * XSAVE.
	 */
	if (static_cpu_has(X86_FEATURE_PKU) &&
	    kvm_read_cr4_bits(vcpu, X86_CR4_PKE)) {
		vcpu->arch.pkru = rdpkru();
		if (vcpu->arch.pkru != vmx->host_pkru)
			__write_pkru(vmx->host_pkru);
	}

	kvm_load_host_xsave_state(vcpu);

	vmx->nested.nested_run_pending = 0;
	vmx->idt_vectoring_info = 0;

	vmx->exit_reason = vmx->fail ? 0xdead : vmcs_read32(VM_EXIT_REASON);
	if ((u16)vmx->exit_reason == EXIT_REASON_MCE_DURING_VMENTRY)
		kvm_machine_check();

	if (vmx->fail || (vmx->exit_reason & VMX_EXIT_REASONS_FAILED_VMENTRY))
		return;

	vmx->loaded_vmcs->launched = 1;
	vmx->idt_vectoring_info = vmcs_read32(IDT_VECTORING_INFO_FIELD);

	vmx_recover_nmi_blocking(vmx);
	vmx_complete_interrupts(vmx);
}

static struct kvm *vmx_vm_alloc(void)
{
	struct kvm_vmx *kvm_vmx = __vmalloc(sizeof(struct kvm_vmx),
					    GFP_KERNEL_ACCOUNT | __GFP_ZERO,
					    PAGE_KERNEL);
	return &kvm_vmx->kvm;
}

static void vmx_vm_free(struct kvm *kvm)
{
	kfree(kvm->arch.hyperv.hv_pa_pg);
	vfree(to_kvm_vmx(kvm));
}

static void vmx_free_vcpu(struct kvm_vcpu *vcpu)
{
	struct vcpu_vmx *vmx = to_vmx(vcpu);

	if (enable_pml)
		vmx_destroy_pml_buffer(vmx);
	free_vpid(vmx->vpid);
	nested_vmx_free_vcpu(vcpu);
	free_loaded_vmcs(vmx->loaded_vmcs);
	kfree(vmx->guest_msrs);
	kvm_vcpu_uninit(vcpu);
	kmem_cache_free(x86_fpu_cache, vmx->vcpu.arch.user_fpu);
	kmem_cache_free(x86_fpu_cache, vmx->vcpu.arch.guest_fpu);
	kmem_cache_free(kvm_vcpu_cache, vmx);
}

static struct kvm_vcpu *vmx_create_vcpu(struct kvm *kvm, unsigned int id)
{
	int err;
	struct vcpu_vmx *vmx;
	unsigned long *msr_bitmap;
	int i, cpu;

	BUILD_BUG_ON_MSG(offsetof(struct vcpu_vmx, vcpu) != 0,
		"struct kvm_vcpu must be at offset 0 for arch usercopy region");

	vmx = kmem_cache_zalloc(kvm_vcpu_cache, GFP_KERNEL_ACCOUNT);
	if (!vmx)
		return ERR_PTR(-ENOMEM);

	vmx->vcpu.arch.user_fpu = kmem_cache_zalloc(x86_fpu_cache,
			GFP_KERNEL_ACCOUNT);
	if (!vmx->vcpu.arch.user_fpu) {
		printk(KERN_ERR "kvm: failed to allocate kvm userspace's fpu\n");
		err = -ENOMEM;
		goto free_partial_vcpu;
	}

	vmx->vcpu.arch.guest_fpu = kmem_cache_zalloc(x86_fpu_cache,
			GFP_KERNEL_ACCOUNT);
	if (!vmx->vcpu.arch.guest_fpu) {
		printk(KERN_ERR "kvm: failed to allocate vcpu's fpu\n");
		err = -ENOMEM;
		goto free_user_fpu;
	}

	vmx->vpid = allocate_vpid();

	err = kvm_vcpu_init(&vmx->vcpu, kvm, id);
	if (err)
		goto free_vcpu;

	err = -ENOMEM;

	/*
	 * If PML is turned on, failure on enabling PML just results in failure
	 * of creating the vcpu, therefore we can simplify PML logic (by
	 * avoiding dealing with cases, such as enabling PML partially on vcpus
	 * for the guest, etc.
	 */
	if (enable_pml) {
		vmx->pml_pg = alloc_page(GFP_KERNEL_ACCOUNT | __GFP_ZERO);
		if (!vmx->pml_pg)
			goto uninit_vcpu;
	}

	vmx->guest_msrs = kmalloc(PAGE_SIZE, GFP_KERNEL_ACCOUNT);
	BUILD_BUG_ON(ARRAY_SIZE(vmx_msr_index) * sizeof(vmx->guest_msrs[0])
		     > PAGE_SIZE);

	if (!vmx->guest_msrs)
		goto free_pml;

	for (i = 0; i < ARRAY_SIZE(vmx_msr_index); ++i) {
		u32 index = vmx_msr_index[i];
		u32 data_low, data_high;
		int j = vmx->nmsrs;

		if (rdmsr_safe(index, &data_low, &data_high) < 0)
			continue;
		if (wrmsr_safe(index, data_low, data_high) < 0)
			continue;

		vmx->guest_msrs[j].index = i;
		vmx->guest_msrs[j].data = 0;
		switch (index) {
		case MSR_IA32_TSX_CTRL:
			/*
			 * No need to pass TSX_CTRL_CPUID_CLEAR through, so
			 * let's avoid changing CPUID bits under the host
			 * kernel's feet.
			 */
			vmx->guest_msrs[j].mask = ~(u64)TSX_CTRL_CPUID_CLEAR;
			break;
		default:
			vmx->guest_msrs[j].mask = -1ull;
			break;
		}
		++vmx->nmsrs;
	}

	err = alloc_loaded_vmcs(&vmx->vmcs01);
	if (err < 0)
		goto free_msrs;

	msr_bitmap = vmx->vmcs01.msr_bitmap;
	vmx_disable_intercept_for_msr(msr_bitmap, MSR_IA32_TSC, MSR_TYPE_R);
	vmx_disable_intercept_for_msr(msr_bitmap, MSR_FS_BASE, MSR_TYPE_RW);
	vmx_disable_intercept_for_msr(msr_bitmap, MSR_GS_BASE, MSR_TYPE_RW);
	vmx_disable_intercept_for_msr(msr_bitmap, MSR_KERNEL_GS_BASE, MSR_TYPE_RW);
	vmx_disable_intercept_for_msr(msr_bitmap, MSR_IA32_SYSENTER_CS, MSR_TYPE_RW);
	vmx_disable_intercept_for_msr(msr_bitmap, MSR_IA32_SYSENTER_ESP, MSR_TYPE_RW);
	vmx_disable_intercept_for_msr(msr_bitmap, MSR_IA32_SYSENTER_EIP, MSR_TYPE_RW);
	if (kvm_cstate_in_guest(kvm)) {
		vmx_disable_intercept_for_msr(msr_bitmap, MSR_CORE_C1_RES, MSR_TYPE_R);
		vmx_disable_intercept_for_msr(msr_bitmap, MSR_CORE_C3_RESIDENCY, MSR_TYPE_R);
		vmx_disable_intercept_for_msr(msr_bitmap, MSR_CORE_C6_RESIDENCY, MSR_TYPE_R);
		vmx_disable_intercept_for_msr(msr_bitmap, MSR_CORE_C7_RESIDENCY, MSR_TYPE_R);
	}
	vmx->msr_bitmap_mode = 0;

	vmx->loaded_vmcs = &vmx->vmcs01;
	cpu = get_cpu();
	vmx_vcpu_load(&vmx->vcpu, cpu);
	vmx->vcpu.cpu = cpu;
	init_vmcs(vmx);
	vmx_vcpu_put(&vmx->vcpu);
	put_cpu();
	if (cpu_need_virtualize_apic_accesses(&vmx->vcpu)) {
		err = alloc_apic_access_page(kvm);
		if (err)
			goto free_vmcs;
	}

	if (enable_ept && !enable_unrestricted_guest) {
		err = init_rmode_identity_map(kvm);
		if (err)
			goto free_vmcs;
	}

	if (nested)
		nested_vmx_setup_ctls_msrs(&vmx->nested.msrs,
					   vmx_capability.ept,
					   kvm_vcpu_apicv_active(&vmx->vcpu));
	else
		memset(&vmx->nested.msrs, 0, sizeof(vmx->nested.msrs));

	vmx->nested.posted_intr_nv = -1;
	vmx->nested.current_vmptr = -1ull;

	vmx->msr_ia32_feature_control_valid_bits = FEATURE_CONTROL_LOCKED;

	/*
	 * Enforce invariant: pi_desc.nv is always either POSTED_INTR_VECTOR
	 * or POSTED_INTR_WAKEUP_VECTOR.
	 */
	vmx->pi_desc.nv = POSTED_INTR_VECTOR;
	vmx->pi_desc.sn = 1;

	vmx->ept_pointer = INVALID_PAGE;

	return &vmx->vcpu;

free_vmcs:
	free_loaded_vmcs(vmx->loaded_vmcs);
free_msrs:
	kfree(vmx->guest_msrs);
free_pml:
	vmx_destroy_pml_buffer(vmx);
uninit_vcpu:
	kvm_vcpu_uninit(&vmx->vcpu);
free_vcpu:
	free_vpid(vmx->vpid);
	kmem_cache_free(x86_fpu_cache, vmx->vcpu.arch.guest_fpu);
free_user_fpu:
	kmem_cache_free(x86_fpu_cache, vmx->vcpu.arch.user_fpu);
free_partial_vcpu:
	kmem_cache_free(kvm_vcpu_cache, vmx);
	return ERR_PTR(err);
}

#define L1TF_MSG_SMT "L1TF CPU bug present and SMT on, data leak possible. See CVE-2018-3646 and https://www.kernel.org/doc/html/latest/admin-guide/hw-vuln/l1tf.html for details.\n"
#define L1TF_MSG_L1D "L1TF CPU bug present and virtualization mitigation disabled, data leak possible. See CVE-2018-3646 and https://www.kernel.org/doc/html/latest/admin-guide/hw-vuln/l1tf.html for details.\n"

static int vmx_vm_init(struct kvm *kvm)
{
	spin_lock_init(&to_kvm_vmx(kvm)->ept_pointer_lock);

	if (!ple_gap)
		kvm->arch.pause_in_guest = true;

	if (boot_cpu_has(X86_BUG_L1TF) && enable_ept) {
		switch (l1tf_mitigation) {
		case L1TF_MITIGATION_OFF:
		case L1TF_MITIGATION_FLUSH_NOWARN:
			/* 'I explicitly don't care' is set */
			break;
		case L1TF_MITIGATION_FLUSH:
		case L1TF_MITIGATION_FLUSH_NOSMT:
		case L1TF_MITIGATION_FULL:
			/*
			 * Warn upon starting the first VM in a potentially
			 * insecure environment.
			 */
			if (sched_smt_active())
				pr_warn_once(L1TF_MSG_SMT);
			if (l1tf_vmx_mitigation == VMENTER_L1D_FLUSH_NEVER)
				pr_warn_once(L1TF_MSG_L1D);
			break;
		case L1TF_MITIGATION_FULL_FORCE:
			/* Flush is enforced */
			break;
		}
	}
	return 0;
}

static int __init vmx_check_processor_compat(void)
{
	struct vmcs_config vmcs_conf;
	struct vmx_capability vmx_cap;

	if (setup_vmcs_config(&vmcs_conf, &vmx_cap) < 0)
		return -EIO;
	if (nested)
		nested_vmx_setup_ctls_msrs(&vmcs_conf.nested, vmx_cap.ept,
					   enable_apicv);
	if (memcmp(&vmcs_config, &vmcs_conf, sizeof(struct vmcs_config)) != 0) {
		printk(KERN_ERR "kvm: CPU %d feature inconsistency!\n",
				smp_processor_id());
		return -EIO;
	}
	return 0;
}

static u64 vmx_get_mt_mask(struct kvm_vcpu *vcpu, gfn_t gfn, bool is_mmio)
{
	u8 cache;
	u64 ipat = 0;

	/* For VT-d and EPT combination
	 * 1. MMIO: always map as UC
	 * 2. EPT with VT-d:
	 *   a. VT-d without snooping control feature: can't guarantee the
	 *	result, try to trust guest.
	 *   b. VT-d with snooping control feature: snooping control feature of
	 *	VT-d engine can guarantee the cache correctness. Just set it
	 *	to WB to keep consistent with host. So the same as item 3.
	 * 3. EPT without VT-d: always map as WB and set IPAT=1 to keep
	 *    consistent with host MTRR
	 */
	if (is_mmio) {
		cache = MTRR_TYPE_UNCACHABLE;
		goto exit;
	}

	if (!kvm_arch_has_noncoherent_dma(vcpu->kvm)) {
		ipat = VMX_EPT_IPAT_BIT;
		cache = MTRR_TYPE_WRBACK;
		goto exit;
	}

	if (kvm_read_cr0(vcpu) & X86_CR0_CD) {
		ipat = VMX_EPT_IPAT_BIT;
		if (kvm_check_has_quirk(vcpu->kvm, KVM_X86_QUIRK_CD_NW_CLEARED))
			cache = MTRR_TYPE_WRBACK;
		else
			cache = MTRR_TYPE_UNCACHABLE;
		goto exit;
	}

	cache = kvm_mtrr_get_guest_memory_type(vcpu, gfn);

exit:
	return (cache << VMX_EPT_MT_EPTE_SHIFT) | ipat;
}

static int vmx_get_lpage_level(void)
{
	if (enable_ept && !cpu_has_vmx_ept_1g_page())
		return PT_DIRECTORY_LEVEL;
	else
		/* For shadow and EPT supported 1GB page */
		return PT_PDPE_LEVEL;
}

static void vmcs_set_secondary_exec_control(struct vcpu_vmx *vmx)
{
	/*
	 * These bits in the secondary execution controls field
	 * are dynamic, the others are mostly based on the hypervisor
	 * architecture and the guest's CPUID.  Do not touch the
	 * dynamic bits.
	 */
	u32 mask =
		SECONDARY_EXEC_SHADOW_VMCS |
		SECONDARY_EXEC_VIRTUALIZE_X2APIC_MODE |
		SECONDARY_EXEC_VIRTUALIZE_APIC_ACCESSES |
		SECONDARY_EXEC_DESC;

	u32 new_ctl = vmx->secondary_exec_control;
	u32 cur_ctl = secondary_exec_controls_get(vmx);

	secondary_exec_controls_set(vmx, (new_ctl & ~mask) | (cur_ctl & mask));
}

/*
 * Generate MSR_IA32_VMX_CR{0,4}_FIXED1 according to CPUID. Only set bits
 * (indicating "allowed-1") if they are supported in the guest's CPUID.
 */
static void nested_vmx_cr_fixed1_bits_update(struct kvm_vcpu *vcpu)
{
	struct vcpu_vmx *vmx = to_vmx(vcpu);
	struct kvm_cpuid_entry2 *entry;

	vmx->nested.msrs.cr0_fixed1 = 0xffffffff;
	vmx->nested.msrs.cr4_fixed1 = X86_CR4_PCE;

#define cr4_fixed1_update(_cr4_mask, _reg, _cpuid_mask) do {		\
	if (entry && (entry->_reg & (_cpuid_mask)))			\
		vmx->nested.msrs.cr4_fixed1 |= (_cr4_mask);	\
} while (0)

	entry = kvm_find_cpuid_entry(vcpu, 0x1, 0);
	cr4_fixed1_update(X86_CR4_VME,        edx, bit(X86_FEATURE_VME));
	cr4_fixed1_update(X86_CR4_PVI,        edx, bit(X86_FEATURE_VME));
	cr4_fixed1_update(X86_CR4_TSD,        edx, bit(X86_FEATURE_TSC));
	cr4_fixed1_update(X86_CR4_DE,         edx, bit(X86_FEATURE_DE));
	cr4_fixed1_update(X86_CR4_PSE,        edx, bit(X86_FEATURE_PSE));
	cr4_fixed1_update(X86_CR4_PAE,        edx, bit(X86_FEATURE_PAE));
	cr4_fixed1_update(X86_CR4_MCE,        edx, bit(X86_FEATURE_MCE));
	cr4_fixed1_update(X86_CR4_PGE,        edx, bit(X86_FEATURE_PGE));
	cr4_fixed1_update(X86_CR4_OSFXSR,     edx, bit(X86_FEATURE_FXSR));
	cr4_fixed1_update(X86_CR4_OSXMMEXCPT, edx, bit(X86_FEATURE_XMM));
	cr4_fixed1_update(X86_CR4_VMXE,       ecx, bit(X86_FEATURE_VMX));
	cr4_fixed1_update(X86_CR4_SMXE,       ecx, bit(X86_FEATURE_SMX));
	cr4_fixed1_update(X86_CR4_PCIDE,      ecx, bit(X86_FEATURE_PCID));
	cr4_fixed1_update(X86_CR4_OSXSAVE,    ecx, bit(X86_FEATURE_XSAVE));

	entry = kvm_find_cpuid_entry(vcpu, 0x7, 0);
	cr4_fixed1_update(X86_CR4_FSGSBASE,   ebx, bit(X86_FEATURE_FSGSBASE));
	cr4_fixed1_update(X86_CR4_SMEP,       ebx, bit(X86_FEATURE_SMEP));
	cr4_fixed1_update(X86_CR4_SMAP,       ebx, bit(X86_FEATURE_SMAP));
	cr4_fixed1_update(X86_CR4_PKE,        ecx, bit(X86_FEATURE_PKU));
	cr4_fixed1_update(X86_CR4_UMIP,       ecx, bit(X86_FEATURE_UMIP));
	cr4_fixed1_update(X86_CR4_LA57,       ecx, bit(X86_FEATURE_LA57));

#undef cr4_fixed1_update
}

static void nested_vmx_entry_exit_ctls_update(struct kvm_vcpu *vcpu)
{
	struct vcpu_vmx *vmx = to_vmx(vcpu);

	if (kvm_mpx_supported()) {
		bool mpx_enabled = guest_cpuid_has(vcpu, X86_FEATURE_MPX);

		if (mpx_enabled) {
			vmx->nested.msrs.entry_ctls_high |= VM_ENTRY_LOAD_BNDCFGS;
			vmx->nested.msrs.exit_ctls_high |= VM_EXIT_CLEAR_BNDCFGS;
		} else {
			vmx->nested.msrs.entry_ctls_high &= ~VM_ENTRY_LOAD_BNDCFGS;
			vmx->nested.msrs.exit_ctls_high &= ~VM_EXIT_CLEAR_BNDCFGS;
		}
	}
}

static void update_intel_pt_cfg(struct kvm_vcpu *vcpu)
{
	struct vcpu_vmx *vmx = to_vmx(vcpu);
	struct kvm_cpuid_entry2 *best = NULL;
	int i;

	for (i = 0; i < PT_CPUID_LEAVES; i++) {
		best = kvm_find_cpuid_entry(vcpu, 0x14, i);
		if (!best)
			return;
		vmx->pt_desc.caps[CPUID_EAX + i*PT_CPUID_REGS_NUM] = best->eax;
		vmx->pt_desc.caps[CPUID_EBX + i*PT_CPUID_REGS_NUM] = best->ebx;
		vmx->pt_desc.caps[CPUID_ECX + i*PT_CPUID_REGS_NUM] = best->ecx;
		vmx->pt_desc.caps[CPUID_EDX + i*PT_CPUID_REGS_NUM] = best->edx;
	}

	/* Get the number of configurable Address Ranges for filtering */
	vmx->pt_desc.addr_range = intel_pt_validate_cap(vmx->pt_desc.caps,
						PT_CAP_num_address_ranges);

	/* Initialize and clear the no dependency bits */
	vmx->pt_desc.ctl_bitmask = ~(RTIT_CTL_TRACEEN | RTIT_CTL_OS |
			RTIT_CTL_USR | RTIT_CTL_TSC_EN | RTIT_CTL_DISRETC);

	/*
	 * If CPUID.(EAX=14H,ECX=0):EBX[0]=1 CR3Filter can be set otherwise
	 * will inject an #GP
	 */
	if (intel_pt_validate_cap(vmx->pt_desc.caps, PT_CAP_cr3_filtering))
		vmx->pt_desc.ctl_bitmask &= ~RTIT_CTL_CR3EN;

	/*
	 * If CPUID.(EAX=14H,ECX=0):EBX[1]=1 CYCEn, CycThresh and
	 * PSBFreq can be set
	 */
	if (intel_pt_validate_cap(vmx->pt_desc.caps, PT_CAP_psb_cyc))
		vmx->pt_desc.ctl_bitmask &= ~(RTIT_CTL_CYCLEACC |
				RTIT_CTL_CYC_THRESH | RTIT_CTL_PSB_FREQ);

	/*
	 * If CPUID.(EAX=14H,ECX=0):EBX[3]=1 MTCEn BranchEn and
	 * MTCFreq can be set
	 */
	if (intel_pt_validate_cap(vmx->pt_desc.caps, PT_CAP_mtc))
		vmx->pt_desc.ctl_bitmask &= ~(RTIT_CTL_MTC_EN |
				RTIT_CTL_BRANCH_EN | RTIT_CTL_MTC_RANGE);

	/* If CPUID.(EAX=14H,ECX=0):EBX[4]=1 FUPonPTW and PTWEn can be set */
	if (intel_pt_validate_cap(vmx->pt_desc.caps, PT_CAP_ptwrite))
		vmx->pt_desc.ctl_bitmask &= ~(RTIT_CTL_FUP_ON_PTW |
							RTIT_CTL_PTW_EN);

	/* If CPUID.(EAX=14H,ECX=0):EBX[5]=1 PwrEvEn can be set */
	if (intel_pt_validate_cap(vmx->pt_desc.caps, PT_CAP_power_event_trace))
		vmx->pt_desc.ctl_bitmask &= ~RTIT_CTL_PWR_EVT_EN;

	/* If CPUID.(EAX=14H,ECX=0):ECX[0]=1 ToPA can be set */
	if (intel_pt_validate_cap(vmx->pt_desc.caps, PT_CAP_topa_output))
		vmx->pt_desc.ctl_bitmask &= ~RTIT_CTL_TOPA;

	/* If CPUID.(EAX=14H,ECX=0):ECX[3]=1 FabircEn can be set */
	if (intel_pt_validate_cap(vmx->pt_desc.caps, PT_CAP_output_subsys))
		vmx->pt_desc.ctl_bitmask &= ~RTIT_CTL_FABRIC_EN;

	/* unmask address range configure area */
	for (i = 0; i < vmx->pt_desc.addr_range; i++)
		vmx->pt_desc.ctl_bitmask &= ~(0xfULL << (32 + i * 4));
}

static void vmx_cpuid_update(struct kvm_vcpu *vcpu)
{
	struct vcpu_vmx *vmx = to_vmx(vcpu);

	/* xsaves_enabled is recomputed in vmx_compute_secondary_exec_control(). */
	vcpu->arch.xsaves_enabled = false;

	if (cpu_has_secondary_exec_ctrls()) {
		vmx_compute_secondary_exec_control(vmx);
		vmcs_set_secondary_exec_control(vmx);
	}

	if (nested_vmx_allowed(vcpu))
		to_vmx(vcpu)->msr_ia32_feature_control_valid_bits |=
			FEATURE_CONTROL_VMXON_ENABLED_INSIDE_SMX |
			FEATURE_CONTROL_VMXON_ENABLED_OUTSIDE_SMX;
	else
		to_vmx(vcpu)->msr_ia32_feature_control_valid_bits &=
			~(FEATURE_CONTROL_VMXON_ENABLED_INSIDE_SMX |
			  FEATURE_CONTROL_VMXON_ENABLED_OUTSIDE_SMX);

	if (nested_vmx_allowed(vcpu)) {
		nested_vmx_cr_fixed1_bits_update(vcpu);
		nested_vmx_entry_exit_ctls_update(vcpu);
	}

	if (boot_cpu_has(X86_FEATURE_INTEL_PT) &&
			guest_cpuid_has(vcpu, X86_FEATURE_INTEL_PT))
		update_intel_pt_cfg(vcpu);

	if (boot_cpu_has(X86_FEATURE_RTM)) {
		struct shared_msr_entry *msr;
		msr = find_msr_entry(vmx, MSR_IA32_TSX_CTRL);
		if (msr) {
			bool enabled = guest_cpuid_has(vcpu, X86_FEATURE_RTM);
			vmx_set_guest_msr(vmx, msr, enabled ? 0 : TSX_CTRL_RTM_DISABLE);
		}
	}
}

static void vmx_set_supported_cpuid(u32 func, struct kvm_cpuid_entry2 *entry)
{
	if (func == 1 && nested)
		entry->ecx |= bit(X86_FEATURE_VMX);
}

static void vmx_request_immediate_exit(struct kvm_vcpu *vcpu)
{
	to_vmx(vcpu)->req_immediate_exit = true;
}

static int vmx_check_intercept(struct kvm_vcpu *vcpu,
			       struct x86_instruction_info *info,
			       enum x86_intercept_stage stage)
{
	struct vmcs12 *vmcs12 = get_vmcs12(vcpu);
	struct x86_emulate_ctxt *ctxt = &vcpu->arch.emulate_ctxt;

	/*
	 * RDPID causes #UD if disabled through secondary execution controls.
	 * Because it is marked as EmulateOnUD, we need to intercept it here.
	 */
	if (info->intercept == x86_intercept_rdtscp &&
	    !nested_cpu_has2(vmcs12, SECONDARY_EXEC_RDTSCP)) {
		ctxt->exception.vector = UD_VECTOR;
		ctxt->exception.error_code_valid = false;
		return X86EMUL_PROPAGATE_FAULT;
	}

	/* TODO: check more intercepts... */
	return X86EMUL_CONTINUE;
}

#ifdef CONFIG_X86_64
/* (a << shift) / divisor, return 1 if overflow otherwise 0 */
static inline int u64_shl_div_u64(u64 a, unsigned int shift,
				  u64 divisor, u64 *result)
{
	u64 low = a << shift, high = a >> (64 - shift);

	/* To avoid the overflow on divq */
	if (high >= divisor)
		return 1;

	/* Low hold the result, high hold rem which is discarded */
	asm("divq %2\n\t" : "=a" (low), "=d" (high) :
	    "rm" (divisor), "0" (low), "1" (high));
	*result = low;

	return 0;
}

static int vmx_set_hv_timer(struct kvm_vcpu *vcpu, u64 guest_deadline_tsc,
			    bool *expired)
{
	struct vcpu_vmx *vmx;
	u64 tscl, guest_tscl, delta_tsc, lapic_timer_advance_cycles;
	struct kvm_timer *ktimer = &vcpu->arch.apic->lapic_timer;

	if (kvm_mwait_in_guest(vcpu->kvm) ||
		kvm_can_post_timer_interrupt(vcpu))
		return -EOPNOTSUPP;

	vmx = to_vmx(vcpu);
	tscl = rdtsc();
	guest_tscl = kvm_read_l1_tsc(vcpu, tscl);
	delta_tsc = max(guest_deadline_tsc, guest_tscl) - guest_tscl;
	lapic_timer_advance_cycles = nsec_to_cycles(vcpu,
						    ktimer->timer_advance_ns);

	if (delta_tsc > lapic_timer_advance_cycles)
		delta_tsc -= lapic_timer_advance_cycles;
	else
		delta_tsc = 0;

	/* Convert to host delta tsc if tsc scaling is enabled */
	if (vcpu->arch.tsc_scaling_ratio != kvm_default_tsc_scaling_ratio &&
	    delta_tsc && u64_shl_div_u64(delta_tsc,
				kvm_tsc_scaling_ratio_frac_bits,
				vcpu->arch.tsc_scaling_ratio, &delta_tsc))
		return -ERANGE;

	/*
	 * If the delta tsc can't fit in the 32 bit after the multi shift,
	 * we can't use the preemption timer.
	 * It's possible that it fits on later vmentries, but checking
	 * on every vmentry is costly so we just use an hrtimer.
	 */
	if (delta_tsc >> (cpu_preemption_timer_multi + 32))
		return -ERANGE;

	vmx->hv_deadline_tsc = tscl + delta_tsc;
	*expired = !delta_tsc;
	return 0;
}

static void vmx_cancel_hv_timer(struct kvm_vcpu *vcpu)
{
	to_vmx(vcpu)->hv_deadline_tsc = -1;
}
#endif

static void vmx_sched_in(struct kvm_vcpu *vcpu, int cpu)
{
	if (!kvm_pause_in_guest(vcpu->kvm))
		shrink_ple_window(vcpu);
}

static void vmx_slot_enable_log_dirty(struct kvm *kvm,
				     struct kvm_memory_slot *slot)
{
	kvm_mmu_slot_leaf_clear_dirty(kvm, slot);
	kvm_mmu_slot_largepage_remove_write_access(kvm, slot);
}

static void vmx_slot_disable_log_dirty(struct kvm *kvm,
				       struct kvm_memory_slot *slot)
{
	kvm_mmu_slot_set_dirty(kvm, slot);
}

static void vmx_flush_log_dirty(struct kvm *kvm)
{
	kvm_flush_pml_buffers(kvm);
}

static int vmx_write_pml_buffer(struct kvm_vcpu *vcpu)
{
	struct vmcs12 *vmcs12;
	struct vcpu_vmx *vmx = to_vmx(vcpu);
	gpa_t gpa, dst;

	if (is_guest_mode(vcpu)) {
		WARN_ON_ONCE(vmx->nested.pml_full);

		/*
		 * Check if PML is enabled for the nested guest.
		 * Whether eptp bit 6 is set is already checked
		 * as part of A/D emulation.
		 */
		vmcs12 = get_vmcs12(vcpu);
		if (!nested_cpu_has_pml(vmcs12))
			return 0;

		if (vmcs12->guest_pml_index >= PML_ENTITY_NUM) {
			vmx->nested.pml_full = true;
			return 1;
		}

		gpa = vmcs_read64(GUEST_PHYSICAL_ADDRESS) & ~0xFFFull;
		dst = vmcs12->pml_address + sizeof(u64) * vmcs12->guest_pml_index;

		if (kvm_write_guest_page(vcpu->kvm, gpa_to_gfn(dst), &gpa,
					 offset_in_page(dst), sizeof(gpa)))
			return 0;

		vmcs12->guest_pml_index--;
	}

	return 0;
}

static void vmx_enable_log_dirty_pt_masked(struct kvm *kvm,
					   struct kvm_memory_slot *memslot,
					   gfn_t offset, unsigned long mask)
{
	kvm_mmu_clear_dirty_pt_masked(kvm, memslot, offset, mask);
}

static void __pi_post_block(struct kvm_vcpu *vcpu)
{
	struct pi_desc *pi_desc = vcpu_to_pi_desc(vcpu);
	struct pi_desc old, new;
	unsigned int dest;

	do {
		old.control = new.control = pi_desc->control;
		WARN(old.nv != POSTED_INTR_WAKEUP_VECTOR,
		     "Wakeup handler not enabled while the VCPU is blocked\n");

		dest = cpu_physical_id(vcpu->cpu);

		if (x2apic_enabled())
			new.ndst = dest;
		else
			new.ndst = (dest << 8) & 0xFF00;

		/* set 'NV' to 'notification vector' */
		new.nv = POSTED_INTR_VECTOR;
	} while (cmpxchg64(&pi_desc->control, old.control,
			   new.control) != old.control);

	if (!WARN_ON_ONCE(vcpu->pre_pcpu == -1)) {
		spin_lock(&per_cpu(blocked_vcpu_on_cpu_lock, vcpu->pre_pcpu));
		list_del(&vcpu->blocked_vcpu_list);
		spin_unlock(&per_cpu(blocked_vcpu_on_cpu_lock, vcpu->pre_pcpu));
		vcpu->pre_pcpu = -1;
	}
}

/*
 * This routine does the following things for vCPU which is going
 * to be blocked if VT-d PI is enabled.
 * - Store the vCPU to the wakeup list, so when interrupts happen
 *   we can find the right vCPU to wake up.
 * - Change the Posted-interrupt descriptor as below:
 *      'NDST' <-- vcpu->pre_pcpu
 *      'NV' <-- POSTED_INTR_WAKEUP_VECTOR
 * - If 'ON' is set during this process, which means at least one
 *   interrupt is posted for this vCPU, we cannot block it, in
 *   this case, return 1, otherwise, return 0.
 *
 */
static int pi_pre_block(struct kvm_vcpu *vcpu)
{
	unsigned int dest;
	struct pi_desc old, new;
	struct pi_desc *pi_desc = vcpu_to_pi_desc(vcpu);

	if (!kvm_arch_has_assigned_device(vcpu->kvm) ||
		!irq_remapping_cap(IRQ_POSTING_CAP)  ||
		!kvm_vcpu_apicv_active(vcpu))
		return 0;

	WARN_ON(irqs_disabled());
	local_irq_disable();
	if (!WARN_ON_ONCE(vcpu->pre_pcpu != -1)) {
		vcpu->pre_pcpu = vcpu->cpu;
		spin_lock(&per_cpu(blocked_vcpu_on_cpu_lock, vcpu->pre_pcpu));
		list_add_tail(&vcpu->blocked_vcpu_list,
			      &per_cpu(blocked_vcpu_on_cpu,
				       vcpu->pre_pcpu));
		spin_unlock(&per_cpu(blocked_vcpu_on_cpu_lock, vcpu->pre_pcpu));
	}

	do {
		old.control = new.control = pi_desc->control;

		WARN((pi_desc->sn == 1),
		     "Warning: SN field of posted-interrupts "
		     "is set before blocking\n");

		/*
		 * Since vCPU can be preempted during this process,
		 * vcpu->cpu could be different with pre_pcpu, we
		 * need to set pre_pcpu as the destination of wakeup
		 * notification event, then we can find the right vCPU
		 * to wakeup in wakeup handler if interrupts happen
		 * when the vCPU is in blocked state.
		 */
		dest = cpu_physical_id(vcpu->pre_pcpu);

		if (x2apic_enabled())
			new.ndst = dest;
		else
			new.ndst = (dest << 8) & 0xFF00;

		/* set 'NV' to 'wakeup vector' */
		new.nv = POSTED_INTR_WAKEUP_VECTOR;
	} while (cmpxchg64(&pi_desc->control, old.control,
			   new.control) != old.control);

	/* We should not block the vCPU if an interrupt is posted for it.  */
	if (pi_test_on(pi_desc) == 1)
		__pi_post_block(vcpu);

	local_irq_enable();
	return (vcpu->pre_pcpu == -1);
}

static int vmx_pre_block(struct kvm_vcpu *vcpu)
{
	if (pi_pre_block(vcpu))
		return 1;

	if (kvm_lapic_hv_timer_in_use(vcpu))
		kvm_lapic_switch_to_sw_timer(vcpu);

	return 0;
}

static void pi_post_block(struct kvm_vcpu *vcpu)
{
	if (vcpu->pre_pcpu == -1)
		return;

	WARN_ON(irqs_disabled());
	local_irq_disable();
	__pi_post_block(vcpu);
	local_irq_enable();
}

static void vmx_post_block(struct kvm_vcpu *vcpu)
{
	if (kvm_x86_ops->set_hv_timer)
		kvm_lapic_switch_to_hv_timer(vcpu);

	pi_post_block(vcpu);
}

/*
 * vmx_update_pi_irte - set IRTE for Posted-Interrupts
 *
 * @kvm: kvm
 * @host_irq: host irq of the interrupt
 * @guest_irq: gsi of the interrupt
 * @set: set or unset PI
 * returns 0 on success, < 0 on failure
 */
static int vmx_update_pi_irte(struct kvm *kvm, unsigned int host_irq,
			      uint32_t guest_irq, bool set)
{
	struct kvm_kernel_irq_routing_entry *e;
	struct kvm_irq_routing_table *irq_rt;
	struct kvm_lapic_irq irq;
	struct kvm_vcpu *vcpu;
	struct vcpu_data vcpu_info;
	int idx, ret = 0;

	if (!kvm_arch_has_assigned_device(kvm) ||
		!irq_remapping_cap(IRQ_POSTING_CAP) ||
		!kvm_vcpu_apicv_active(kvm->vcpus[0]))
		return 0;

	idx = srcu_read_lock(&kvm->irq_srcu);
	irq_rt = srcu_dereference(kvm->irq_routing, &kvm->irq_srcu);
	if (guest_irq >= irq_rt->nr_rt_entries ||
	    hlist_empty(&irq_rt->map[guest_irq])) {
		pr_warn_once("no route for guest_irq %u/%u (broken user space?)\n",
			     guest_irq, irq_rt->nr_rt_entries);
		goto out;
	}

	hlist_for_each_entry(e, &irq_rt->map[guest_irq], link) {
		if (e->type != KVM_IRQ_ROUTING_MSI)
			continue;
		/*
		 * VT-d PI cannot support posting multicast/broadcast
		 * interrupts to a vCPU, we still use interrupt remapping
		 * for these kind of interrupts.
		 *
		 * For lowest-priority interrupts, we only support
		 * those with single CPU as the destination, e.g. user
		 * configures the interrupts via /proc/irq or uses
		 * irqbalance to make the interrupts single-CPU.
		 *
		 * We will support full lowest-priority interrupt later.
		 *
		 * In addition, we can only inject generic interrupts using
		 * the PI mechanism, refuse to route others through it.
		 */

		kvm_set_msi_irq(kvm, e, &irq);
		if (!kvm_intr_is_single_vcpu(kvm, &irq, &vcpu) ||
		    !kvm_irq_is_postable(&irq)) {
			/*
			 * Make sure the IRTE is in remapped mode if
			 * we don't handle it in posted mode.
			 */
			ret = irq_set_vcpu_affinity(host_irq, NULL);
			if (ret < 0) {
				printk(KERN_INFO
				   "failed to back to remapped mode, irq: %u\n",
				   host_irq);
				goto out;
			}

			continue;
		}

		vcpu_info.pi_desc_addr = __pa(vcpu_to_pi_desc(vcpu));
		vcpu_info.vector = irq.vector;

		trace_kvm_pi_irte_update(host_irq, vcpu->vcpu_id, e->gsi,
				vcpu_info.vector, vcpu_info.pi_desc_addr, set);

		if (set)
			ret = irq_set_vcpu_affinity(host_irq, &vcpu_info);
		else
			ret = irq_set_vcpu_affinity(host_irq, NULL);

		if (ret < 0) {
			printk(KERN_INFO "%s: failed to update PI IRTE\n",
					__func__);
			goto out;
		}
	}

	ret = 0;
out:
	srcu_read_unlock(&kvm->irq_srcu, idx);
	return ret;
}

static void vmx_setup_mce(struct kvm_vcpu *vcpu)
{
	if (vcpu->arch.mcg_cap & MCG_LMCE_P)
		to_vmx(vcpu)->msr_ia32_feature_control_valid_bits |=
			FEATURE_CONTROL_LMCE;
	else
		to_vmx(vcpu)->msr_ia32_feature_control_valid_bits &=
			~FEATURE_CONTROL_LMCE;
}

static int vmx_smi_allowed(struct kvm_vcpu *vcpu)
{
	/* we need a nested vmexit to enter SMM, postpone if run is pending */
	if (to_vmx(vcpu)->nested.nested_run_pending)
		return 0;
	return 1;
}

static int vmx_pre_enter_smm(struct kvm_vcpu *vcpu, char *smstate)
{
	struct vcpu_vmx *vmx = to_vmx(vcpu);

	vmx->nested.smm.guest_mode = is_guest_mode(vcpu);
	if (vmx->nested.smm.guest_mode)
		nested_vmx_vmexit(vcpu, -1, 0, 0);

	vmx->nested.smm.vmxon = vmx->nested.vmxon;
	vmx->nested.vmxon = false;
	vmx_clear_hlt(vcpu);
	return 0;
}

static int vmx_pre_leave_smm(struct kvm_vcpu *vcpu, const char *smstate)
{
	struct vcpu_vmx *vmx = to_vmx(vcpu);
	int ret;

	if (vmx->nested.smm.vmxon) {
		vmx->nested.vmxon = true;
		vmx->nested.smm.vmxon = false;
	}

	if (vmx->nested.smm.guest_mode) {
		ret = nested_vmx_enter_non_root_mode(vcpu, false);
		if (ret)
			return ret;

		vmx->nested.smm.guest_mode = false;
	}
	return 0;
}

static int enable_smi_window(struct kvm_vcpu *vcpu)
{
	return 0;
}

static bool vmx_need_emulation_on_page_fault(struct kvm_vcpu *vcpu)
{
	return false;
}

static bool vmx_apic_init_signal_blocked(struct kvm_vcpu *vcpu)
{
	return to_vmx(vcpu)->nested.vmxon;
}

static __init int hardware_setup(void)
{
	unsigned long host_bndcfgs;
	struct desc_ptr dt;
	int r, i;

	rdmsrl_safe(MSR_EFER, &host_efer);

	store_idt(&dt);
	host_idt_base = dt.address;

	for (i = 0; i < ARRAY_SIZE(vmx_msr_index); ++i)
		kvm_define_shared_msr(i, vmx_msr_index[i]);

	if (setup_vmcs_config(&vmcs_config, &vmx_capability) < 0)
		return -EIO;

	if (boot_cpu_has(X86_FEATURE_NX))
		kvm_enable_efer_bits(EFER_NX);

	if (boot_cpu_has(X86_FEATURE_MPX)) {
		rdmsrl(MSR_IA32_BNDCFGS, host_bndcfgs);
		WARN_ONCE(host_bndcfgs, "KVM: BNDCFGS in host will be lost");
	}

	if (!cpu_has_vmx_vpid() || !cpu_has_vmx_invvpid() ||
	    !(cpu_has_vmx_invvpid_single() || cpu_has_vmx_invvpid_global()))
		enable_vpid = 0;

	if (!cpu_has_vmx_ept() ||
	    !cpu_has_vmx_ept_4levels() ||
	    !cpu_has_vmx_ept_mt_wb() ||
	    !cpu_has_vmx_invept_global())
		enable_ept = 0;

	if (!cpu_has_vmx_ept_ad_bits() || !enable_ept)
		enable_ept_ad_bits = 0;

	if (!cpu_has_vmx_unrestricted_guest() || !enable_ept)
		enable_unrestricted_guest = 0;

	if (!cpu_has_vmx_flexpriority())
		flexpriority_enabled = 0;

	if (!cpu_has_virtual_nmis())
		enable_vnmi = 0;

	/*
	 * set_apic_access_page_addr() is used to reload apic access
	 * page upon invalidation.  No need to do anything if not
	 * using the APIC_ACCESS_ADDR VMCS field.
	 */
	if (!flexpriority_enabled)
		kvm_x86_ops->set_apic_access_page_addr = NULL;

	if (!cpu_has_vmx_tpr_shadow())
		kvm_x86_ops->update_cr8_intercept = NULL;

	if (enable_ept && !cpu_has_vmx_ept_2m_page())
		kvm_disable_largepages();

#if IS_ENABLED(CONFIG_HYPERV)
	if (ms_hyperv.nested_features & HV_X64_NESTED_GUEST_MAPPING_FLUSH
	    && enable_ept) {
		kvm_x86_ops->tlb_remote_flush = hv_remote_flush_tlb;
		kvm_x86_ops->tlb_remote_flush_with_range =
				hv_remote_flush_tlb_with_range;
	}
#endif

	if (!cpu_has_vmx_ple()) {
		ple_gap = 0;
		ple_window = 0;
		ple_window_grow = 0;
		ple_window_max = 0;
		ple_window_shrink = 0;
	}

	if (!cpu_has_vmx_apicv()) {
		enable_apicv = 0;
		kvm_x86_ops->sync_pir_to_irr = NULL;
	}

	if (cpu_has_vmx_tsc_scaling()) {
		kvm_has_tsc_control = true;
		kvm_max_tsc_scaling_ratio = KVM_VMX_TSC_MULTIPLIER_MAX;
		kvm_tsc_scaling_ratio_frac_bits = 48;
	}

	set_bit(0, vmx_vpid_bitmap); /* 0 is reserved for host */

	if (enable_ept)
		vmx_enable_tdp();
	else
		kvm_disable_tdp();

	/*
	 * Only enable PML when hardware supports PML feature, and both EPT
	 * and EPT A/D bit features are enabled -- PML depends on them to work.
	 */
	if (!enable_ept || !enable_ept_ad_bits || !cpu_has_vmx_pml())
		enable_pml = 0;

	if (!enable_pml) {
		kvm_x86_ops->slot_enable_log_dirty = NULL;
		kvm_x86_ops->slot_disable_log_dirty = NULL;
		kvm_x86_ops->flush_log_dirty = NULL;
		kvm_x86_ops->enable_log_dirty_pt_masked = NULL;
	}

	if (!cpu_has_vmx_preemption_timer())
		enable_preemption_timer = false;

	if (enable_preemption_timer) {
		u64 use_timer_freq = 5000ULL * 1000 * 1000;
		u64 vmx_msr;

		rdmsrl(MSR_IA32_VMX_MISC, vmx_msr);
		cpu_preemption_timer_multi =
			vmx_msr & VMX_MISC_PREEMPTION_TIMER_RATE_MASK;

		if (tsc_khz)
			use_timer_freq = (u64)tsc_khz * 1000;
		use_timer_freq >>= cpu_preemption_timer_multi;

		/*
		 * KVM "disables" the preemption timer by setting it to its max
		 * value.  Don't use the timer if it might cause spurious exits
		 * at a rate faster than 0.1 Hz (of uninterrupted guest time).
		 */
		if (use_timer_freq > 0xffffffffu / 10)
			enable_preemption_timer = false;
	}

	if (!enable_preemption_timer) {
		kvm_x86_ops->set_hv_timer = NULL;
		kvm_x86_ops->cancel_hv_timer = NULL;
		kvm_x86_ops->request_immediate_exit = __kvm_request_immediate_exit;
	}

	kvm_set_posted_intr_wakeup_handler(wakeup_handler);

	kvm_mce_cap_supported |= MCG_LMCE_P;

	if (pt_mode != PT_MODE_SYSTEM && pt_mode != PT_MODE_HOST_GUEST)
		return -EINVAL;
	if (!enable_ept || !cpu_has_vmx_intel_pt())
		pt_mode = PT_MODE_SYSTEM;

	if (nested) {
		nested_vmx_setup_ctls_msrs(&vmcs_config.nested,
					   vmx_capability.ept, enable_apicv);

		r = nested_vmx_hardware_setup(kvm_vmx_exit_handlers);
		if (r)
			return r;
	}

	r = alloc_kvm_area();
	if (r)
		nested_vmx_hardware_unsetup();
	return r;
}

static __exit void hardware_unsetup(void)
{
	if (nested)
		nested_vmx_hardware_unsetup();

	free_kvm_area();
}

static struct kvm_x86_ops vmx_x86_ops __ro_after_init = {
	.cpu_has_kvm_support = cpu_has_kvm_support,
	.disabled_by_bios = vmx_disabled_by_bios,
	.hardware_setup = hardware_setup,
	.hardware_unsetup = hardware_unsetup,
	.check_processor_compatibility = vmx_check_processor_compat,
	.hardware_enable = hardware_enable,
	.hardware_disable = hardware_disable,
	.cpu_has_accelerated_tpr = report_flexpriority,
	.has_emulated_msr = vmx_has_emulated_msr,

	.vm_init = vmx_vm_init,
	.vm_alloc = vmx_vm_alloc,
	.vm_free = vmx_vm_free,

	.vcpu_create = vmx_create_vcpu,
	.vcpu_free = vmx_free_vcpu,
	.vcpu_reset = vmx_vcpu_reset,

	.prepare_guest_switch = vmx_prepare_switch_to_guest,
	.vcpu_load = vmx_vcpu_load,
	.vcpu_put = vmx_vcpu_put,

	.update_bp_intercept = update_exception_bitmap,
	.get_msr_feature = vmx_get_msr_feature,
	.get_msr = vmx_get_msr,
	.set_msr = vmx_set_msr,
	.get_segment_base = vmx_get_segment_base,
	.get_segment = vmx_get_segment,
	.set_segment = vmx_set_segment,
	.get_cpl = vmx_get_cpl,
	.get_cs_db_l_bits = vmx_get_cs_db_l_bits,
	.decache_cr0_guest_bits = vmx_decache_cr0_guest_bits,
	.decache_cr4_guest_bits = vmx_decache_cr4_guest_bits,
	.set_cr0 = vmx_set_cr0,
	.set_cr3 = vmx_set_cr3,
	.set_cr4 = vmx_set_cr4,
	.set_efer = vmx_set_efer,
	.get_idt = vmx_get_idt,
	.set_idt = vmx_set_idt,
	.get_gdt = vmx_get_gdt,
	.set_gdt = vmx_set_gdt,
	.get_dr6 = vmx_get_dr6,
	.set_dr6 = vmx_set_dr6,
	.set_dr7 = vmx_set_dr7,
	.sync_dirty_debug_regs = vmx_sync_dirty_debug_regs,
	.cache_reg = vmx_cache_reg,
	.get_rflags = vmx_get_rflags,
	.set_rflags = vmx_set_rflags,

	.tlb_flush = vmx_flush_tlb,
	.tlb_flush_gva = vmx_flush_tlb_gva,

	.run = vmx_vcpu_run,
	.handle_exit = vmx_handle_exit,
	.skip_emulated_instruction = skip_emulated_instruction,
	.set_interrupt_shadow = vmx_set_interrupt_shadow,
	.get_interrupt_shadow = vmx_get_interrupt_shadow,
	.patch_hypercall = vmx_patch_hypercall,
	.set_irq = vmx_inject_irq,
	.set_nmi = vmx_inject_nmi,
	.queue_exception = vmx_queue_exception,
	.cancel_injection = vmx_cancel_injection,
	.interrupt_allowed = vmx_interrupt_allowed,
	.nmi_allowed = vmx_nmi_allowed,
	.get_nmi_mask = vmx_get_nmi_mask,
	.set_nmi_mask = vmx_set_nmi_mask,
	.enable_nmi_window = enable_nmi_window,
	.enable_irq_window = enable_irq_window,
	.update_cr8_intercept = update_cr8_intercept,
	.set_virtual_apic_mode = vmx_set_virtual_apic_mode,
	.set_apic_access_page_addr = vmx_set_apic_access_page_addr,
	.get_enable_apicv = vmx_get_enable_apicv,
	.refresh_apicv_exec_ctrl = vmx_refresh_apicv_exec_ctrl,
	.load_eoi_exitmap = vmx_load_eoi_exitmap,
	.apicv_post_state_restore = vmx_apicv_post_state_restore,
	.hwapic_irr_update = vmx_hwapic_irr_update,
	.hwapic_isr_update = vmx_hwapic_isr_update,
	.guest_apic_has_interrupt = vmx_guest_apic_has_interrupt,
	.sync_pir_to_irr = vmx_sync_pir_to_irr,
	.deliver_posted_interrupt = vmx_deliver_posted_interrupt,
	.dy_apicv_has_pending_interrupt = vmx_dy_apicv_has_pending_interrupt,

	.set_tss_addr = vmx_set_tss_addr,
	.set_identity_map_addr = vmx_set_identity_map_addr,
	.get_tdp_level = get_ept_level,
	.get_mt_mask = vmx_get_mt_mask,

	.get_exit_info = vmx_get_exit_info,

	.get_lpage_level = vmx_get_lpage_level,

	.cpuid_update = vmx_cpuid_update,

	.rdtscp_supported = vmx_rdtscp_supported,
	.invpcid_supported = vmx_invpcid_supported,

	.set_supported_cpuid = vmx_set_supported_cpuid,

	.has_wbinvd_exit = cpu_has_vmx_wbinvd_exit,

	.read_l1_tsc_offset = vmx_read_l1_tsc_offset,
	.write_l1_tsc_offset = vmx_write_l1_tsc_offset,

	.set_tdp_cr3 = vmx_set_cr3,

	.check_intercept = vmx_check_intercept,
	.handle_exit_irqoff = vmx_handle_exit_irqoff,
	.mpx_supported = vmx_mpx_supported,
	.xsaves_supported = vmx_xsaves_supported,
	.umip_emulated = vmx_umip_emulated,
	.pt_supported = vmx_pt_supported,

	.request_immediate_exit = vmx_request_immediate_exit,

	.sched_in = vmx_sched_in,

	.slot_enable_log_dirty = vmx_slot_enable_log_dirty,
	.slot_disable_log_dirty = vmx_slot_disable_log_dirty,
	.flush_log_dirty = vmx_flush_log_dirty,
	.enable_log_dirty_pt_masked = vmx_enable_log_dirty_pt_masked,
	.write_log_dirty = vmx_write_pml_buffer,

	.pre_block = vmx_pre_block,
	.post_block = vmx_post_block,

	.pmu_ops = &intel_pmu_ops,

	.update_pi_irte = vmx_update_pi_irte,

#ifdef CONFIG_X86_64
	.set_hv_timer = vmx_set_hv_timer,
	.cancel_hv_timer = vmx_cancel_hv_timer,
#endif

	.setup_mce = vmx_setup_mce,

	.smi_allowed = vmx_smi_allowed,
	.pre_enter_smm = vmx_pre_enter_smm,
	.pre_leave_smm = vmx_pre_leave_smm,
	.enable_smi_window = enable_smi_window,

	.check_nested_events = NULL,
	.get_nested_state = NULL,
	.set_nested_state = NULL,
	.get_vmcs12_pages = NULL,
	.nested_enable_evmcs = NULL,
	.nested_get_evmcs_version = NULL,
	.need_emulation_on_page_fault = vmx_need_emulation_on_page_fault,
	.apic_init_signal_blocked = vmx_apic_init_signal_blocked,
};

static void vmx_cleanup_l1d_flush(void)
{
	if (vmx_l1d_flush_pages) {
		free_pages((unsigned long)vmx_l1d_flush_pages, L1D_CACHE_ORDER);
		vmx_l1d_flush_pages = NULL;
	}
	/* Restore state so sysfs ignores VMX */
	l1tf_vmx_mitigation = VMENTER_L1D_FLUSH_AUTO;
}

static void vmx_exit(void)
{
#ifdef CONFIG_KEXEC_CORE
	RCU_INIT_POINTER(crash_vmclear_loaded_vmcss, NULL);
	synchronize_rcu();
#endif

	kvm_exit();

#if IS_ENABLED(CONFIG_HYPERV)
	if (static_branch_unlikely(&enable_evmcs)) {
		int cpu;
		struct hv_vp_assist_page *vp_ap;
		/*
		 * Reset everything to support using non-enlightened VMCS
		 * access later (e.g. when we reload the module with
		 * enlightened_vmcs=0)
		 */
		for_each_online_cpu(cpu) {
			vp_ap =	hv_get_vp_assist_page(cpu);

			if (!vp_ap)
				continue;

			vp_ap->nested_control.features.directhypercall = 0;
			vp_ap->current_nested_vmcs = 0;
			vp_ap->enlighten_vmentry = 0;
		}

		static_branch_disable(&enable_evmcs);
	}
#endif
	vmx_cleanup_l1d_flush();
}
module_exit(vmx_exit);

static int __init vmx_init(void)
{
	int r;

#if IS_ENABLED(CONFIG_HYPERV)
	/*
	 * Enlightened VMCS usage should be recommended and the host needs
	 * to support eVMCS v1 or above. We can also disable eVMCS support
	 * with module parameter.
	 */
	if (enlightened_vmcs &&
	    ms_hyperv.hints & HV_X64_ENLIGHTENED_VMCS_RECOMMENDED &&
	    (ms_hyperv.nested_features & HV_X64_ENLIGHTENED_VMCS_VERSION) >=
	    KVM_EVMCS_VERSION) {
		int cpu;

		/* Check that we have assist pages on all online CPUs */
		for_each_online_cpu(cpu) {
			if (!hv_get_vp_assist_page(cpu)) {
				enlightened_vmcs = false;
				break;
			}
		}

		if (enlightened_vmcs) {
			pr_info("KVM: vmx: using Hyper-V Enlightened VMCS\n");
			static_branch_enable(&enable_evmcs);
		}

		if (ms_hyperv.nested_features & HV_X64_NESTED_DIRECT_FLUSH)
			vmx_x86_ops.enable_direct_tlbflush
				= hv_enable_direct_tlbflush;

	} else {
		enlightened_vmcs = false;
	}
#endif

	r = kvm_init(&vmx_x86_ops, sizeof(struct vcpu_vmx),
		     __alignof__(struct vcpu_vmx), THIS_MODULE);
	if (r)
		return r;

	/*
	 * Must be called after kvm_init() so enable_ept is properly set
	 * up. Hand the parameter mitigation value in which was stored in
	 * the pre module init parser. If no parameter was given, it will
	 * contain 'auto' which will be turned into the default 'cond'
	 * mitigation mode.
	 */
	r = vmx_setup_l1d_flush(vmentry_l1d_flush_param);
	if (r) {
		vmx_exit();
		return r;
	}

#ifdef CONFIG_KEXEC_CORE
	rcu_assign_pointer(crash_vmclear_loaded_vmcss,
			   crash_vmclear_local_loaded_vmcss);
#endif
	vmx_check_vmcs12_offsets();

	return 0;
}
module_init(vmx_init);<|MERGE_RESOLUTION|>--- conflicted
+++ resolved
@@ -1802,14 +1802,11 @@
 #endif
 	case MSR_EFER:
 		return kvm_get_msr_common(vcpu, msr_info);
-<<<<<<< HEAD
-=======
 	case MSR_IA32_TSX_CTRL:
 		if (!msr_info->host_initiated &&
 		    !(vcpu->arch.arch_capabilities & ARCH_CAP_TSX_CTRL_MSR))
 			return 1;
 		goto find_shared_msr;
->>>>>>> 348b80b2
 	case MSR_IA32_UMWAIT_CONTROL:
 		if (!msr_info->host_initiated && !vmx_has_waitpkg(vmx))
 			return 1;
