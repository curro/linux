/*
 * linux/drivers/video/arcfb.c -- FB driver for Arc monochrome LCD board
 *
 * Copyright (C) 2005, Jaya Kumar <jayalk@intworks.biz>
 *
 * This file is subject to the terms and conditions of the GNU General Public
 * License. See the file COPYING in the main directory of this archive for
 * more details.
 *
 * Layout is based on skeletonfb.c by James Simmons and Geert Uytterhoeven.
 *
 * This driver was written to be used with the Arc LCD board. Arc uses a
 * set of KS108 chips that control individual 64x64 LCD matrices. The board
 * can be paneled in a variety of setups such as 2x1=128x64, 4x4=256x256 and
 * so on. The interface between the board and the host is TTL based GPIO. The
 * GPIO requirements are 8 writable data lines and 4+n lines for control. On a
 * GPIO-less system, the board can be tested by connecting the respective sigs
 * up to a parallel port connector. The driver requires the IO addresses for
 * data and control GPIO at load time. It is unable to probe for the
 * existence of the LCD so it must be told at load time whether it should
 * be enabled or not.
 *
 * Todo:
 * - testing with 4x4
 * - testing with interrupt hw
 *
 * General notes:
 * - User must set tuhold. It's in microseconds. According to the 108 spec,
 *   the hold time is supposed to be at least 1 microsecond.
 * - User must set num_cols=x num_rows=y, eg: x=2 means 128
 * - User must set arcfb_enable=1 to enable it
 * - User must set dio_addr=0xIOADDR cio_addr=0xIOADDR
 *
 */

#include <linux/module.h>
#include <linux/kernel.h>
#include <linux/errno.h>
#include <linux/string.h>
#include <linux/mm.h>
#include <linux/vmalloc.h>
#include <linux/delay.h>
#include <linux/interrupt.h>
#include <linux/fb.h>
#include <linux/init.h>
#include <linux/arcfb.h>
#include <linux/platform_device.h>

#include <linux/uaccess.h>

#define floor8(a) (a&(~0x07))
#define floorXres(a,xres) (a&(~(xres - 1)))
#define iceil8(a) (((int)((a+7)/8))*8)
#define ceil64(a) (a|0x3F)
#define ceilXres(a,xres) (a|(xres - 1))

/* ks108 chipset specific defines and code */

#define KS_SET_DPY_START_LINE 	0xC0
#define KS_SET_PAGE_NUM 	0xB8
#define KS_SET_X 		0x40
#define KS_CEHI 		0x01
#define KS_CELO 		0x00
#define KS_SEL_CMD 		0x08
#define KS_SEL_DATA 		0x00
#define KS_DPY_ON 		0x3F
#define KS_DPY_OFF 		0x3E
#define KS_INTACK 		0x40
#define KS_CLRINT		0x02

struct arcfb_par {
	unsigned long dio_addr;
	unsigned long cio_addr;
	unsigned long c2io_addr;
	atomic_t ref_count;
	unsigned char cslut[9];
	struct fb_info *info;
	unsigned int irq;
	spinlock_t lock;
};

static const struct fb_fix_screeninfo arcfb_fix = {
	.id =		"arcfb",
	.type =		FB_TYPE_PACKED_PIXELS,
	.visual =	FB_VISUAL_MONO01,
	.xpanstep =	0,
	.ypanstep =	1,
	.ywrapstep =	0,
	.accel =	FB_ACCEL_NONE,
};

static const struct fb_var_screeninfo arcfb_var = {
	.xres		= 128,
	.yres		= 64,
	.xres_virtual	= 128,
	.yres_virtual	= 64,
	.bits_per_pixel	= 1,
	.nonstd		= 1,
};

static unsigned long num_cols;
static unsigned long num_rows;
static unsigned long dio_addr;
static unsigned long cio_addr;
static unsigned long c2io_addr;
static unsigned long splashval;
static unsigned long tuhold;
static unsigned int nosplash;
static unsigned int arcfb_enable;
static unsigned int irq;

static DECLARE_WAIT_QUEUE_HEAD(arcfb_waitq);

static void ks108_writeb_ctl(struct arcfb_par *par,
				unsigned int chipindex, unsigned char value)
{
	unsigned char chipselval = par->cslut[chipindex];

	outb(chipselval|KS_CEHI|KS_SEL_CMD, par->cio_addr);
	outb(value, par->dio_addr);
	udelay(tuhold);
	outb(chipselval|KS_CELO|KS_SEL_CMD, par->cio_addr);
}

static void ks108_writeb_mainctl(struct arcfb_par *par, unsigned char value)
{

	outb(value, par->cio_addr);
	udelay(tuhold);
}

static unsigned char ks108_readb_ctl2(struct arcfb_par *par)
{
	return inb(par->c2io_addr);
}

static void ks108_writeb_data(struct arcfb_par *par,
				unsigned int chipindex, unsigned char value)
{
	unsigned char chipselval = par->cslut[chipindex];

	outb(chipselval|KS_CEHI|KS_SEL_DATA, par->cio_addr);
	outb(value, par->dio_addr);
	udelay(tuhold);
	outb(chipselval|KS_CELO|KS_SEL_DATA, par->cio_addr);
}

static void ks108_set_start_line(struct arcfb_par *par,
				unsigned int chipindex, unsigned char y)
{
	ks108_writeb_ctl(par, chipindex, KS_SET_DPY_START_LINE|y);
}

static void ks108_set_yaddr(struct arcfb_par *par,
				unsigned int chipindex, unsigned char y)
{
	ks108_writeb_ctl(par, chipindex, KS_SET_PAGE_NUM|y);
}

static void ks108_set_xaddr(struct arcfb_par *par,
				unsigned int chipindex, unsigned char x)
{
	ks108_writeb_ctl(par, chipindex, KS_SET_X|x);
}

static void ks108_clear_lcd(struct arcfb_par *par, unsigned int chipindex)
{
	int i,j;

	for (i = 0; i <= 8; i++) {
		ks108_set_yaddr(par, chipindex, i);
		ks108_set_xaddr(par, chipindex, 0);
		for (j = 0; j < 64; j++) {
			ks108_writeb_data(par, chipindex,
				(unsigned char) splashval);
		}
	}
}

/* main arcfb functions */

static int arcfb_open(struct fb_info *info, int user)
{
	struct arcfb_par *par = info->par;

	atomic_inc(&par->ref_count);
	return 0;
}

static int arcfb_release(struct fb_info *info, int user)
{
	struct arcfb_par *par = info->par;
	int count = atomic_read(&par->ref_count);

	if (!count)
		return -EINVAL;
	atomic_dec(&par->ref_count);
	return 0;
}

static int arcfb_pan_display(struct fb_var_screeninfo *var,
				struct fb_info *info)
{
	int i;
	struct arcfb_par *par = info->par;

	if ((var->vmode & FB_VMODE_YWRAP) && (var->yoffset < 64)
		&& (info->var.yres <= 64)) {
		for (i = 0; i < num_cols; i++) {
			ks108_set_start_line(par, i, var->yoffset);
		}
		info->var.yoffset = var->yoffset;
		return 0;
	}

	return -EINVAL;
}

static irqreturn_t arcfb_interrupt(int vec, void *dev_instance)
{
	struct fb_info *info = dev_instance;
	unsigned char ctl2status;
	struct arcfb_par *par = info->par;

	ctl2status = ks108_readb_ctl2(par);

	if (!(ctl2status & KS_INTACK)) /* not arc generated interrupt */
		return IRQ_NONE;

	ks108_writeb_mainctl(par, KS_CLRINT);

	spin_lock(&par->lock);
        if (waitqueue_active(&arcfb_waitq)) {
                wake_up(&arcfb_waitq);
        }
	spin_unlock(&par->lock);

	return IRQ_HANDLED;
}

/*
 * here we handle a specific page on the lcd. the complexity comes from
 * the fact that the fb is laidout in 8xX vertical columns. we extract
 * each write of 8 vertical pixels. then we shift out as we move along
 * X. That's what rightshift does. bitmask selects the desired input bit.
 */
static void arcfb_lcd_update_page(struct arcfb_par *par, unsigned int upper,
		unsigned int left, unsigned int right, unsigned int distance)
{
	unsigned char *src;
	unsigned int xindex, yindex, chipindex, linesize;
	int i;
	unsigned char val;
	unsigned char bitmask, rightshift;

	xindex = left >> 6;
	yindex = upper >> 6;
	chipindex = (xindex + (yindex*num_cols));

	ks108_set_yaddr(par, chipindex, upper/8);

	linesize = par->info->var.xres/8;
	src = (unsigned char __force *) par->info->screen_base + (left/8) +
		(upper * linesize);
	ks108_set_xaddr(par, chipindex, left);

	bitmask=1;
	rightshift=0;
	while (left <= right) {
		val = 0;
		for (i = 0; i < 8; i++) {
			if ( i > rightshift) {
				val |= (*(src + (i*linesize)) & bitmask)
						<< (i - rightshift);
			} else {
				val |= (*(src + (i*linesize)) & bitmask)
						 >> (rightshift - i);
			}
		}
		ks108_writeb_data(par, chipindex, val);
		left++;
		if (bitmask == 0x80) {
			bitmask = 1;
			src++;
			rightshift=0;
		} else {
			bitmask <<= 1;
			rightshift++;
		}
	}
}

/*
 * here we handle the entire vertical page of the update. we write across
 * lcd chips. update_page uses the upper/left values to decide which
 * chip to select for the right. upper is needed for setting the page
 * desired for the write.
 */
static void arcfb_lcd_update_vert(struct arcfb_par *par, unsigned int top,
		unsigned int bottom, unsigned int left, unsigned int right)
{
	unsigned int distance, upper, lower;

	distance = (bottom - top) + 1;
	upper = top;
	lower = top + 7;

	while (distance > 0) {
		distance -= 8;
		arcfb_lcd_update_page(par, upper, left, right, 8);
		upper = lower + 1;
		lower = upper + 7;
	}
}

/*
 * here we handle horizontal blocks for the update. update_vert will
 * handle spaning multiple pages. we break out each horizontal
 * block in to individual blocks no taller than 64 pixels.
 */
static void arcfb_lcd_update_horiz(struct arcfb_par *par, unsigned int left,
			unsigned int right, unsigned int top, unsigned int h)
{
	unsigned int distance, upper, lower;

	distance = h;
	upper = floor8(top);
	lower = min(upper + distance - 1, ceil64(upper));

	while (distance > 0) {
		distance -= ((lower - upper) + 1 );
		arcfb_lcd_update_vert(par, upper, lower, left, right);
		upper = lower + 1;
		lower = min(upper + distance - 1, ceil64(upper));
	}
}

/*
 * here we start the process of splitting out the fb update into
 * individual blocks of pixels. we end up splitting into 64x64 blocks
 * and finally down to 64x8 pages.
 */
static void arcfb_lcd_update(struct arcfb_par *par, unsigned int dx,
			unsigned int dy, unsigned int w, unsigned int h)
{
	unsigned int left, right, distance, y;

	/* align the request first */
	y = floor8(dy);
	h += dy - y;
	h = iceil8(h);

	distance = w;
	left = dx;
	right = min(left + w - 1, ceil64(left));

	while (distance > 0) {
		arcfb_lcd_update_horiz(par, left, right, y, h);
		distance -= ((right - left) + 1);
		left = right + 1;
		right = min(left + distance - 1, ceil64(left));
	}
}

static void arcfb_fillrect(struct fb_info *info,
			   const struct fb_fillrect *rect)
{
	struct arcfb_par *par = info->par;

	sys_fillrect(info, rect);

	/* update the physical lcd */
	arcfb_lcd_update(par, rect->dx, rect->dy, rect->width, rect->height);
}

static void arcfb_copyarea(struct fb_info *info,
			   const struct fb_copyarea *area)
{
	struct arcfb_par *par = info->par;

	sys_copyarea(info, area);

	/* update the physical lcd */
	arcfb_lcd_update(par, area->dx, area->dy, area->width, area->height);
}

static void arcfb_imageblit(struct fb_info *info, const struct fb_image *image)
{
	struct arcfb_par *par = info->par;

	sys_imageblit(info, image);

	/* update the physical lcd */
	arcfb_lcd_update(par, image->dx, image->dy, image->width,
				image->height);
}

static int arcfb_ioctl(struct fb_info *info,
			  unsigned int cmd, unsigned long arg)
{
	void __user *argp = (void __user *)arg;
	struct arcfb_par *par = info->par;
	unsigned long flags;

	switch (cmd) {
		case FBIO_WAITEVENT:
		{
			DEFINE_WAIT(wait);
			/* illegal to wait on arc if no irq will occur */
			if (!par->irq)
				return -EINVAL;

			/* wait until the Arc has generated an interrupt
			 * which will wake us up */
			spin_lock_irqsave(&par->lock, flags);
			prepare_to_wait(&arcfb_waitq, &wait,
					TASK_INTERRUPTIBLE);
			spin_unlock_irqrestore(&par->lock, flags);
			schedule();
			finish_wait(&arcfb_waitq, &wait);
		}
<<<<<<< HEAD
			fallthrough;
=======
		fallthrough;
>>>>>>> 33936499

		case FBIO_GETCONTROL2:
		{
			unsigned char ctl2;

			ctl2 = ks108_readb_ctl2(info->par);
			if (copy_to_user(argp, &ctl2, sizeof(ctl2)))
				return -EFAULT;
			return 0;
		}
		default:
			return -EINVAL;
	}
}

/*
 * this is the access path from userspace. they can seek and write to
 * the fb. it's inefficient for them to do anything less than 64*8
 * writes since we update the lcd in each write() anyway.
 */
static ssize_t arcfb_write(struct fb_info *info, const char __user *buf,
			   size_t count, loff_t *ppos)
{
	/* modded from epson 1355 */

	unsigned long p;
	int err=-EINVAL;
	unsigned int fbmemlength,x,y,w,h, bitppos, startpos, endpos, bitcount;
	struct arcfb_par *par;
	unsigned int xres;

	p = *ppos;
	par = info->par;
	xres = info->var.xres;
	fbmemlength = (xres * info->var.yres)/8;

	if (p > fbmemlength)
		return -ENOSPC;

	err = 0;
	if ((count + p) > fbmemlength) {
		count = fbmemlength - p;
		err = -ENOSPC;
	}

	if (count) {
		char *base_addr;

		base_addr = (char __force *)info->screen_base;
		count -= copy_from_user(base_addr + p, buf, count);
		*ppos += count;
		err = -EFAULT;
	}


	bitppos = p*8;
	startpos = floorXres(bitppos, xres);
	endpos = ceilXres((bitppos + (count*8)), xres);
	bitcount = endpos - startpos;

	x = startpos % xres;
	y = startpos / xres;
	w = xres;
	h = bitcount / xres;
	arcfb_lcd_update(par, x, y, w, h);

	if (count)
		return count;
	return err;
}

static const struct fb_ops arcfb_ops = {
	.owner		= THIS_MODULE,
	.fb_open	= arcfb_open,
	.fb_read        = fb_sys_read,
	.fb_write	= arcfb_write,
	.fb_release	= arcfb_release,
	.fb_pan_display	= arcfb_pan_display,
	.fb_fillrect	= arcfb_fillrect,
	.fb_copyarea	= arcfb_copyarea,
	.fb_imageblit	= arcfb_imageblit,
	.fb_ioctl 	= arcfb_ioctl,
};

static int arcfb_probe(struct platform_device *dev)
{
	struct fb_info *info;
	int retval = -ENOMEM;
	int videomemorysize;
	unsigned char *videomemory;
	struct arcfb_par *par;
	int i;

	videomemorysize = (((64*64)*num_cols)*num_rows)/8;

	/* We need a flat backing store for the Arc's
	   less-flat actual paged framebuffer */
	videomemory = vzalloc(videomemorysize);
	if (!videomemory)
		return retval;

	info = framebuffer_alloc(sizeof(struct arcfb_par), &dev->dev);
	if (!info)
		goto err;

	info->screen_base = (char __iomem *)videomemory;
	info->fbops = &arcfb_ops;

	info->var = arcfb_var;
	info->fix = arcfb_fix;
	par = info->par;
	par->info = info;

	if (!dio_addr || !cio_addr || !c2io_addr) {
		printk(KERN_WARNING "no IO addresses supplied\n");
		goto err1;
	}
	par->dio_addr = dio_addr;
	par->cio_addr = cio_addr;
	par->c2io_addr = c2io_addr;
	par->cslut[0] = 0x00;
	par->cslut[1] = 0x06;
	info->flags = FBINFO_FLAG_DEFAULT;
	spin_lock_init(&par->lock);
	if (irq) {
		par->irq = irq;
		if (request_irq(par->irq, &arcfb_interrupt, IRQF_SHARED,
				"arcfb", info)) {
			printk(KERN_INFO
				"arcfb: Failed req IRQ %d\n", par->irq);
			retval = -EBUSY;
			goto err1;
		}
	}
	retval = register_framebuffer(info);
	if (retval < 0)
		goto err1;
	platform_set_drvdata(dev, info);
	fb_info(info, "Arc frame buffer device, using %dK of video memory\n",
		videomemorysize >> 10);

	/* this inits the lcd but doesn't clear dirty pixels */
	for (i = 0; i < num_cols * num_rows; i++) {
		ks108_writeb_ctl(par, i, KS_DPY_OFF);
		ks108_set_start_line(par, i, 0);
		ks108_set_yaddr(par, i, 0);
		ks108_set_xaddr(par, i, 0);
		ks108_writeb_ctl(par, i, KS_DPY_ON);
	}

	/* if we were told to splash the screen, we just clear it */
	if (!nosplash) {
		for (i = 0; i < num_cols * num_rows; i++) {
			fb_info(info, "splashing lcd %d\n", i);
			ks108_set_start_line(par, i, 0);
			ks108_clear_lcd(par, i);
		}
	}

	return 0;
err1:
	framebuffer_release(info);
err:
	vfree(videomemory);
	return retval;
}

static int arcfb_remove(struct platform_device *dev)
{
	struct fb_info *info = platform_get_drvdata(dev);

	if (info) {
		unregister_framebuffer(info);
		if (irq)
			free_irq(((struct arcfb_par *)(info->par))->irq, info);
		vfree((void __force *)info->screen_base);
		framebuffer_release(info);
	}
	return 0;
}

static struct platform_driver arcfb_driver = {
	.probe	= arcfb_probe,
	.remove = arcfb_remove,
	.driver	= {
		.name	= "arcfb",
	},
};

static struct platform_device *arcfb_device;

static int __init arcfb_init(void)
{
	int ret;

	if (!arcfb_enable)
		return -ENXIO;

	ret = platform_driver_register(&arcfb_driver);
	if (!ret) {
		arcfb_device = platform_device_alloc("arcfb", 0);
		if (arcfb_device) {
			ret = platform_device_add(arcfb_device);
		} else {
			ret = -ENOMEM;
		}
		if (ret) {
			platform_device_put(arcfb_device);
			platform_driver_unregister(&arcfb_driver);
		}
	}
	return ret;

}

static void __exit arcfb_exit(void)
{
	platform_device_unregister(arcfb_device);
	platform_driver_unregister(&arcfb_driver);
}

module_param(num_cols, ulong, 0);
MODULE_PARM_DESC(num_cols, "Num horiz panels, eg: 2 = 128 bit wide");
module_param(num_rows, ulong, 0);
MODULE_PARM_DESC(num_rows, "Num vert panels, eg: 1 = 64 bit high");
module_param(nosplash, uint, 0);
MODULE_PARM_DESC(nosplash, "Disable doing the splash screen");
module_param(arcfb_enable, uint, 0);
MODULE_PARM_DESC(arcfb_enable, "Enable communication with Arc board");
module_param_hw(dio_addr, ulong, ioport, 0);
MODULE_PARM_DESC(dio_addr, "IO address for data, eg: 0x480");
module_param_hw(cio_addr, ulong, ioport, 0);
MODULE_PARM_DESC(cio_addr, "IO address for control, eg: 0x400");
module_param_hw(c2io_addr, ulong, ioport, 0);
MODULE_PARM_DESC(c2io_addr, "IO address for secondary control, eg: 0x408");
module_param(splashval, ulong, 0);
MODULE_PARM_DESC(splashval, "Splash pattern: 0xFF is black, 0x00 is green");
module_param(tuhold, ulong, 0);
MODULE_PARM_DESC(tuhold, "Time to hold between strobing data to Arc board");
module_param_hw(irq, uint, irq, 0);
MODULE_PARM_DESC(irq, "IRQ for the Arc board");

module_init(arcfb_init);
module_exit(arcfb_exit);

MODULE_DESCRIPTION("fbdev driver for Arc monochrome LCD board");
MODULE_AUTHOR("Jaya Kumar");
MODULE_LICENSE("GPL");
<|MERGE_RESOLUTION|>--- conflicted
+++ resolved
@@ -419,11 +419,7 @@
 			schedule();
 			finish_wait(&arcfb_waitq, &wait);
 		}
-<<<<<<< HEAD
-			fallthrough;
-=======
 		fallthrough;
->>>>>>> 33936499
 
 		case FBIO_GETCONTROL2:
 		{
