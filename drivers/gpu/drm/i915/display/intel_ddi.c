--- conflicted
+++ resolved
@@ -991,16 +991,9 @@
 ehl_get_combo_buf_trans(struct drm_i915_private *dev_priv, int type, int rate,
 			int *n_entries)
 {
-<<<<<<< HEAD
-	if (type != INTEL_OUTPUT_HDMI && type != INTEL_OUTPUT_EDP &&
-	    rate > 270000) {
-		*n_entries = ARRAY_SIZE(ehl_combo_phy_ddi_translations_hbr2_hbr3);
-		return ehl_combo_phy_ddi_translations_hbr2_hbr3;
-=======
 	if (type != INTEL_OUTPUT_HDMI && type != INTEL_OUTPUT_EDP) {
 		*n_entries = ARRAY_SIZE(ehl_combo_phy_ddi_translations_dp);
 		return ehl_combo_phy_ddi_translations_dp;
->>>>>>> 7b994759
 	}
 
 	return icl_get_combo_buf_trans(dev_priv, type, rate, n_entries);
