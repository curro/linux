/*
 * Copyright © 2014 Intel Corporation
 *
 * Permission is hereby granted, free of charge, to any person obtaining a
 * copy of this software and associated documentation files (the "Software"),
 * to deal in the Software without restriction, including without limitation
 * the rights to use, copy, modify, merge, publish, distribute, sublicense,
 * and/or sell copies of the Software, and to permit persons to whom the
 * Software is furnished to do so, subject to the following conditions:
 *
 * The above copyright notice and this permission notice (including the next
 * paragraph) shall be included in all copies or substantial portions of the
 * Software.
 *
 * THE SOFTWARE IS PROVIDED "AS IS", WITHOUT WARRANTY OF ANY KIND, EXPRESS OR
 * IMPLIED, INCLUDING BUT NOT LIMITED TO THE WARRANTIES OF MERCHANTABILITY,
 * FITNESS FOR A PARTICULAR PURPOSE AND NONINFRINGEMENT.  IN NO EVENT SHALL
 * THE AUTHORS OR COPYRIGHT HOLDERS BE LIABLE FOR ANY CLAIM, DAMAGES OR OTHER
 * LIABILITY, WHETHER IN AN ACTION OF CONTRACT, TORT OR OTHERWISE, ARISING
 * FROM, OUT OF OR IN CONNECTION WITH THE SOFTWARE OR THE USE OR OTHER DEALINGS
 * IN THE SOFTWARE.
 *
 * Authors:
 *    Ben Widawsky <ben@bwidawsk.net>
 *    Michel Thierry <michel.thierry@intel.com>
 *    Thomas Daniel <thomas.daniel@intel.com>
 *    Oscar Mateo <oscar.mateo@intel.com>
 *
 */

/**
 * DOC: Logical Rings, Logical Ring Contexts and Execlists
 *
 * Motivation:
 * GEN8 brings an expansion of the HW contexts: "Logical Ring Contexts".
 * These expanded contexts enable a number of new abilities, especially
 * "Execlists" (also implemented in this file).
 *
 * One of the main differences with the legacy HW contexts is that logical
 * ring contexts incorporate many more things to the context's state, like
 * PDPs or ringbuffer control registers:
 *
 * The reason why PDPs are included in the context is straightforward: as
 * PPGTTs (per-process GTTs) are actually per-context, having the PDPs
 * contained there mean you don't need to do a ppgtt->switch_mm yourself,
 * instead, the GPU will do it for you on the context switch.
 *
 * But, what about the ringbuffer control registers (head, tail, etc..)?
 * shouldn't we just need a set of those per engine command streamer? This is
 * where the name "Logical Rings" starts to make sense: by virtualizing the
 * rings, the engine cs shifts to a new "ring buffer" with every context
 * switch. When you want to submit a workload to the GPU you: A) choose your
 * context, B) find its appropriate virtualized ring, C) write commands to it
 * and then, finally, D) tell the GPU to switch to that context.
 *
 * Instead of the legacy MI_SET_CONTEXT, the way you tell the GPU to switch
 * to a contexts is via a context execution list, ergo "Execlists".
 *
 * LRC implementation:
 * Regarding the creation of contexts, we have:
 *
 * - One global default context.
 * - One local default context for each opened fd.
 * - One local extra context for each context create ioctl call.
 *
 * Now that ringbuffers belong per-context (and not per-engine, like before)
 * and that contexts are uniquely tied to a given engine (and not reusable,
 * like before) we need:
 *
 * - One ringbuffer per-engine inside each context.
 * - One backing object per-engine inside each context.
 *
 * The global default context starts its life with these new objects fully
 * allocated and populated. The local default context for each opened fd is
 * more complex, because we don't know at creation time which engine is going
 * to use them. To handle this, we have implemented a deferred creation of LR
 * contexts:
 *
 * The local context starts its life as a hollow or blank holder, that only
 * gets populated for a given engine once we receive an execbuffer. If later
 * on we receive another execbuffer ioctl for the same context but a different
 * engine, we allocate/populate a new ringbuffer and context backing object and
 * so on.
 *
 * Finally, regarding local contexts created using the ioctl call: as they are
 * only allowed with the render ring, we can allocate & populate them right
 * away (no need to defer anything, at least for now).
 *
 * Execlists implementation:
 * Execlists are the new method by which, on gen8+ hardware, workloads are
 * submitted for execution (as opposed to the legacy, ringbuffer-based, method).
 * This method works as follows:
 *
 * When a request is committed, its commands (the BB start and any leading or
 * trailing commands, like the seqno breadcrumbs) are placed in the ringbuffer
 * for the appropriate context. The tail pointer in the hardware context is not
 * updated at this time, but instead, kept by the driver in the ringbuffer
 * structure. A structure representing this request is added to a request queue
 * for the appropriate engine: this structure contains a copy of the context's
 * tail after the request was written to the ring buffer and a pointer to the
 * context itself.
 *
 * If the engine's request queue was empty before the request was added, the
 * queue is processed immediately. Otherwise the queue will be processed during
 * a context switch interrupt. In any case, elements on the queue will get sent
 * (in pairs) to the GPU's ExecLists Submit Port (ELSP, for short) with a
 * globally unique 20-bits submission ID.
 *
 * When execution of a request completes, the GPU updates the context status
 * buffer with a context complete event and generates a context switch interrupt.
 * During the interrupt handling, the driver examines the events in the buffer:
 * for each context complete event, if the announced ID matches that on the head
 * of the request queue, then that request is retired and removed from the queue.
 *
 * After processing, if any requests were retired and the queue is not empty
 * then a new execution list can be submitted. The two requests at the front of
 * the queue are next to be submitted but since a context may not occur twice in
 * an execution list, if subsequent requests have the same ID as the first then
 * the two requests must be combined. This is done simply by discarding requests
 * at the head of the queue until either only one requests is left (in which case
 * we use a NULL second context) or the first two requests have unique IDs.
 *
 * By always executing the first two requests in the queue the driver ensures
 * that the GPU is kept as busy as possible. In the case where a single context
 * completes but a second context is still executing, the request for this second
 * context will be at the head of the queue when we remove the first one. This
 * request will then be resubmitted along with a new request for a different context,
 * which will cause the hardware to continue executing the second request and queue
 * the new request (the GPU detects the condition of a context getting preempted
 * with the same context and optimizes the context switch flow by not doing
 * preemption, but just sampling the new tail pointer).
 *
 */
#include <linux/interrupt.h>

#include "i915_drv.h"
#include "i915_perf.h"
#include "i915_trace.h"
#include "i915_vgpu.h"
#include "intel_context.h"
#include "intel_engine_pm.h"
#include "intel_gt.h"
#include "intel_gt_pm.h"
#include "intel_gt_requests.h"
#include "intel_lrc_reg.h"
#include "intel_mocs.h"
#include "intel_reset.h"
#include "intel_ring.h"
#include "intel_workarounds.h"

#define RING_EXECLIST_QFULL		(1 << 0x2)
#define RING_EXECLIST1_VALID		(1 << 0x3)
#define RING_EXECLIST0_VALID		(1 << 0x4)
#define RING_EXECLIST_ACTIVE_STATUS	(3 << 0xE)
#define RING_EXECLIST1_ACTIVE		(1 << 0x11)
#define RING_EXECLIST0_ACTIVE		(1 << 0x12)

#define GEN8_CTX_STATUS_IDLE_ACTIVE	(1 << 0)
#define GEN8_CTX_STATUS_PREEMPTED	(1 << 1)
#define GEN8_CTX_STATUS_ELEMENT_SWITCH	(1 << 2)
#define GEN8_CTX_STATUS_ACTIVE_IDLE	(1 << 3)
#define GEN8_CTX_STATUS_COMPLETE	(1 << 4)
#define GEN8_CTX_STATUS_LITE_RESTORE	(1 << 15)

#define GEN8_CTX_STATUS_COMPLETED_MASK \
	 (GEN8_CTX_STATUS_COMPLETE | GEN8_CTX_STATUS_PREEMPTED)

#define CTX_DESC_FORCE_RESTORE BIT_ULL(2)

#define GEN12_CTX_STATUS_SWITCHED_TO_NEW_QUEUE	(0x1) /* lower csb dword */
#define GEN12_CTX_SWITCH_DETAIL(csb_dw)	((csb_dw) & 0xF) /* upper csb dword */
#define GEN12_CSB_SW_CTX_ID_MASK		GENMASK(25, 15)
#define GEN12_IDLE_CTX_ID		0x7FF
#define GEN12_CSB_CTX_VALID(csb_dw) \
	(FIELD_GET(GEN12_CSB_SW_CTX_ID_MASK, csb_dw) != GEN12_IDLE_CTX_ID)

/* Typical size of the average request (2 pipecontrols and a MI_BB) */
#define EXECLISTS_REQUEST_SIZE 64 /* bytes */

struct virtual_engine {
	struct intel_engine_cs base;
	struct intel_context context;

	/*
	 * We allow only a single request through the virtual engine at a time
	 * (each request in the timeline waits for the completion fence of
	 * the previous before being submitted). By restricting ourselves to
	 * only submitting a single request, each request is placed on to a
	 * physical to maximise load spreading (by virtue of the late greedy
	 * scheduling -- each real engine takes the next available request
	 * upon idling).
	 */
	struct i915_request *request;

	/*
	 * We keep a rbtree of available virtual engines inside each physical
	 * engine, sorted by priority. Here we preallocate the nodes we need
	 * for the virtual engine, indexed by physical_engine->id.
	 */
	struct ve_node {
		struct rb_node rb;
		int prio;
	} nodes[I915_NUM_ENGINES];

	/*
	 * Keep track of bonded pairs -- restrictions upon on our selection
	 * of physical engines any particular request may be submitted to.
	 * If we receive a submit-fence from a master engine, we will only
	 * use one of sibling_mask physical engines.
	 */
	struct ve_bond {
		const struct intel_engine_cs *master;
		intel_engine_mask_t sibling_mask;
	} *bonds;
	unsigned int num_bonds;

	/* And finally, which physical engines this virtual engine maps onto. */
	unsigned int num_siblings;
	struct intel_engine_cs *siblings[0];
};

static struct virtual_engine *to_virtual_engine(struct intel_engine_cs *engine)
{
	GEM_BUG_ON(!intel_engine_is_virtual(engine));
	return container_of(engine, struct virtual_engine, base);
}

static int __execlists_context_alloc(struct intel_context *ce,
				     struct intel_engine_cs *engine);

static void execlists_init_reg_state(u32 *reg_state,
				     const struct intel_context *ce,
				     const struct intel_engine_cs *engine,
				     const struct intel_ring *ring,
				     bool close);
static void
__execlists_update_reg_state(const struct intel_context *ce,
			     const struct intel_engine_cs *engine,
			     u32 head);

static void mark_eio(struct i915_request *rq)
{
	if (i915_request_completed(rq))
		return;

	GEM_BUG_ON(i915_request_signaled(rq));

	dma_fence_set_error(&rq->fence, -EIO);
	i915_request_mark_complete(rq);
}

static struct i915_request *
active_request(const struct intel_timeline * const tl, struct i915_request *rq)
{
	struct i915_request *active = rq;

	rcu_read_lock();
	list_for_each_entry_continue_reverse(rq, &tl->requests, link) {
		if (i915_request_completed(rq))
			break;

		active = rq;
	}
	rcu_read_unlock();

	return active;
}

static inline u32 intel_hws_preempt_address(struct intel_engine_cs *engine)
{
	return (i915_ggtt_offset(engine->status_page.vma) +
		I915_GEM_HWS_PREEMPT_ADDR);
}

static inline void
ring_set_paused(const struct intel_engine_cs *engine, int state)
{
	/*
	 * We inspect HWS_PREEMPT with a semaphore inside
	 * engine->emit_fini_breadcrumb. If the dword is true,
	 * the ring is paused as the semaphore will busywait
	 * until the dword is false.
	 */
	engine->status_page.addr[I915_GEM_HWS_PREEMPT] = state;
	if (state)
		wmb();
}

static inline struct i915_priolist *to_priolist(struct rb_node *rb)
{
	return rb_entry(rb, struct i915_priolist, node);
}

static inline int rq_prio(const struct i915_request *rq)
{
	return rq->sched.attr.priority;
}

static int effective_prio(const struct i915_request *rq)
{
	int prio = rq_prio(rq);

	/*
	 * If this request is special and must not be interrupted at any
	 * cost, so be it. Note we are only checking the most recent request
	 * in the context and so may be masking an earlier vip request. It
	 * is hoped that under the conditions where nopreempt is used, this
	 * will not matter (i.e. all requests to that context will be
	 * nopreempt for as long as desired).
	 */
	if (i915_request_has_nopreempt(rq))
		prio = I915_PRIORITY_UNPREEMPTABLE;

	/*
	 * On unwinding the active request, we give it a priority bump
	 * if it has completed waiting on any semaphore. If we know that
	 * the request has already started, we can prevent an unwanted
	 * preempt-to-idle cycle by taking that into account now.
	 */
	if (__i915_request_has_started(rq))
		prio |= I915_PRIORITY_NOSEMAPHORE;

	/* Restrict mere WAIT boosts from triggering preemption */
	BUILD_BUG_ON(__NO_PREEMPTION & ~I915_PRIORITY_MASK); /* only internal */
	return prio | __NO_PREEMPTION;
}

static int queue_prio(const struct intel_engine_execlists *execlists)
{
	struct i915_priolist *p;
	struct rb_node *rb;

	rb = rb_first_cached(&execlists->queue);
	if (!rb)
		return INT_MIN;

	/*
	 * As the priolist[] are inverted, with the highest priority in [0],
	 * we have to flip the index value to become priority.
	 */
	p = to_priolist(rb);
	return ((p->priority + 1) << I915_USER_PRIORITY_SHIFT) - ffs(p->used);
}

static inline bool need_preempt(const struct intel_engine_cs *engine,
				const struct i915_request *rq,
				struct rb_node *rb)
{
	int last_prio;

	if (!intel_engine_has_semaphores(engine))
		return false;

	/*
	 * Check if the current priority hint merits a preemption attempt.
	 *
	 * We record the highest value priority we saw during rescheduling
	 * prior to this dequeue, therefore we know that if it is strictly
	 * less than the current tail of ESLP[0], we do not need to force
	 * a preempt-to-idle cycle.
	 *
	 * However, the priority hint is a mere hint that we may need to
	 * preempt. If that hint is stale or we may be trying to preempt
	 * ourselves, ignore the request.
	 *
	 * More naturally we would write
	 *      prio >= max(0, last);
	 * except that we wish to prevent triggering preemption at the same
	 * priority level: the task that is running should remain running
	 * to preserve FIFO ordering of dependencies.
	 */
	last_prio = max(effective_prio(rq), I915_PRIORITY_NORMAL - 1);
	if (engine->execlists.queue_priority_hint <= last_prio)
		return false;

	/*
	 * Check against the first request in ELSP[1], it will, thanks to the
	 * power of PI, be the highest priority of that context.
	 */
	if (!list_is_last(&rq->sched.link, &engine->active.requests) &&
	    rq_prio(list_next_entry(rq, sched.link)) > last_prio)
		return true;

	if (rb) {
		struct virtual_engine *ve =
			rb_entry(rb, typeof(*ve), nodes[engine->id].rb);
		bool preempt = false;

		if (engine == ve->siblings[0]) { /* only preempt one sibling */
			struct i915_request *next;

			rcu_read_lock();
			next = READ_ONCE(ve->request);
			if (next)
				preempt = rq_prio(next) > last_prio;
			rcu_read_unlock();
		}

		if (preempt)
			return preempt;
	}

	/*
	 * If the inflight context did not trigger the preemption, then maybe
	 * it was the set of queued requests? Pick the highest priority in
	 * the queue (the first active priolist) and see if it deserves to be
	 * running instead of ELSP[0].
	 *
	 * The highest priority request in the queue can not be either
	 * ELSP[0] or ELSP[1] as, thanks again to PI, if it was the same
	 * context, it's priority would not exceed ELSP[0] aka last_prio.
	 */
	return queue_prio(&engine->execlists) > last_prio;
}

__maybe_unused static inline bool
assert_priority_queue(const struct i915_request *prev,
		      const struct i915_request *next)
{
	/*
	 * Without preemption, the prev may refer to the still active element
	 * which we refuse to let go.
	 *
	 * Even with preemption, there are times when we think it is better not
	 * to preempt and leave an ostensibly lower priority request in flight.
	 */
	if (i915_request_is_active(prev))
		return true;

	return rq_prio(prev) >= rq_prio(next);
}

/*
 * The context descriptor encodes various attributes of a context,
 * including its GTT address and some flags. Because it's fairly
 * expensive to calculate, we'll just do it once and cache the result,
 * which remains valid until the context is unpinned.
 *
 * This is what a descriptor looks like, from LSB to MSB::
 *
 *      bits  0-11:    flags, GEN8_CTX_* (cached in ctx->desc_template)
 *      bits 12-31:    LRCA, GTT address of (the HWSP of) this context
 *      bits 32-52:    ctx ID, a globally unique tag (highest bit used by GuC)
 *      bits 53-54:    mbz, reserved for use by hardware
 *      bits 55-63:    group ID, currently unused and set to 0
 *
 * Starting from Gen11, the upper dword of the descriptor has a new format:
 *
 *      bits 32-36:    reserved
 *      bits 37-47:    SW context ID
 *      bits 48:53:    engine instance
 *      bit 54:        mbz, reserved for use by hardware
 *      bits 55-60:    SW counter
 *      bits 61-63:    engine class
 *
 * engine info, SW context ID and SW counter need to form a unique number
 * (Context ID) per lrc.
 */
static u64
lrc_descriptor(struct intel_context *ce, struct intel_engine_cs *engine)
{
	u64 desc;

	desc = INTEL_LEGACY_32B_CONTEXT;
	if (i915_vm_is_4lvl(ce->vm))
		desc = INTEL_LEGACY_64B_CONTEXT;
	desc <<= GEN8_CTX_ADDRESSING_MODE_SHIFT;

	desc |= GEN8_CTX_VALID | GEN8_CTX_PRIVILEGE;
	if (IS_GEN(engine->i915, 8))
		desc |= GEN8_CTX_L3LLC_COHERENT;

	desc |= i915_ggtt_offset(ce->state); /* bits 12-31 */
	/*
	 * The following 32bits are copied into the OA reports (dword 2).
	 * Consider updating oa_get_render_ctx_id in i915_perf.c when changing
	 * anything below.
	 */
	if (INTEL_GEN(engine->i915) >= 11) {
		desc |= (u64)engine->instance << GEN11_ENGINE_INSTANCE_SHIFT;
								/* bits 48-53 */

		desc |= (u64)engine->class << GEN11_ENGINE_CLASS_SHIFT;
								/* bits 61-63 */
	}

	return desc;
}

static inline unsigned int dword_in_page(void *addr)
{
	return offset_in_page(addr) / sizeof(u32);
}

static void set_offsets(u32 *regs,
			const u8 *data,
			const struct intel_engine_cs *engine,
			bool clear)
#define NOP(x) (BIT(7) | (x))
#define LRI(count, flags) ((flags) << 6 | (count) | BUILD_BUG_ON_ZERO(count >= BIT(6)))
#define POSTED BIT(0)
#define REG(x) (((x) >> 2) | BUILD_BUG_ON_ZERO(x >= 0x200))
#define REG16(x) \
	(((x) >> 9) | BIT(7) | BUILD_BUG_ON_ZERO(x >= 0x10000)), \
	(((x) >> 2) & 0x7f)
#define END(x) 0, (x)
{
	const u32 base = engine->mmio_base;

	while (*data) {
		u8 count, flags;

		if (*data & BIT(7)) { /* skip */
			count = *data++ & ~BIT(7);
			if (clear)
				memset32(regs, MI_NOOP, count);
			regs += count;
			continue;
		}

		count = *data & 0x3f;
		flags = *data >> 6;
		data++;

		*regs = MI_LOAD_REGISTER_IMM(count);
		if (flags & POSTED)
			*regs |= MI_LRI_FORCE_POSTED;
		if (INTEL_GEN(engine->i915) >= 11)
			*regs |= MI_LRI_CS_MMIO;
		regs++;

		GEM_BUG_ON(!count);
		do {
			u32 offset = 0;
			u8 v;

			do {
				v = *data++;
				offset <<= 7;
				offset |= v & ~BIT(7);
			} while (v & BIT(7));

			regs[0] = base + (offset << 2);
			if (clear)
				regs[1] = 0;
			regs += 2;
		} while (--count);
	}

	if (clear) {
		u8 count = *++data;

		/* Clear past the tail for HW access */
		GEM_BUG_ON(dword_in_page(regs) > count);
		memset32(regs, MI_NOOP, count - dword_in_page(regs));

		/* Close the batch; used mainly by live_lrc_layout() */
		*regs = MI_BATCH_BUFFER_END;
		if (INTEL_GEN(engine->i915) >= 10)
			*regs |= BIT(0);
	}
}

static const u8 gen8_xcs_offsets[] = {
	NOP(1),
	LRI(11, 0),
	REG16(0x244),
	REG(0x034),
	REG(0x030),
	REG(0x038),
	REG(0x03c),
	REG(0x168),
	REG(0x140),
	REG(0x110),
	REG(0x11c),
	REG(0x114),
	REG(0x118),

	NOP(9),
	LRI(9, 0),
	REG16(0x3a8),
	REG16(0x28c),
	REG16(0x288),
	REG16(0x284),
	REG16(0x280),
	REG16(0x27c),
	REG16(0x278),
	REG16(0x274),
	REG16(0x270),

	NOP(13),
	LRI(2, 0),
	REG16(0x200),
	REG(0x028),

	END(80)
};

static const u8 gen9_xcs_offsets[] = {
	NOP(1),
	LRI(14, POSTED),
	REG16(0x244),
	REG(0x034),
	REG(0x030),
	REG(0x038),
	REG(0x03c),
	REG(0x168),
	REG(0x140),
	REG(0x110),
	REG(0x11c),
	REG(0x114),
	REG(0x118),
	REG(0x1c0),
	REG(0x1c4),
	REG(0x1c8),

	NOP(3),
	LRI(9, POSTED),
	REG16(0x3a8),
	REG16(0x28c),
	REG16(0x288),
	REG16(0x284),
	REG16(0x280),
	REG16(0x27c),
	REG16(0x278),
	REG16(0x274),
	REG16(0x270),

	NOP(13),
	LRI(1, POSTED),
	REG16(0x200),

	NOP(13),
	LRI(44, POSTED),
	REG(0x028),
	REG(0x09c),
	REG(0x0c0),
	REG(0x178),
	REG(0x17c),
	REG16(0x358),
	REG(0x170),
	REG(0x150),
	REG(0x154),
	REG(0x158),
	REG16(0x41c),
	REG16(0x600),
	REG16(0x604),
	REG16(0x608),
	REG16(0x60c),
	REG16(0x610),
	REG16(0x614),
	REG16(0x618),
	REG16(0x61c),
	REG16(0x620),
	REG16(0x624),
	REG16(0x628),
	REG16(0x62c),
	REG16(0x630),
	REG16(0x634),
	REG16(0x638),
	REG16(0x63c),
	REG16(0x640),
	REG16(0x644),
	REG16(0x648),
	REG16(0x64c),
	REG16(0x650),
	REG16(0x654),
	REG16(0x658),
	REG16(0x65c),
	REG16(0x660),
	REG16(0x664),
	REG16(0x668),
	REG16(0x66c),
	REG16(0x670),
	REG16(0x674),
	REG16(0x678),
	REG16(0x67c),
	REG(0x068),

	END(176)
};

static const u8 gen12_xcs_offsets[] = {
	NOP(1),
	LRI(13, POSTED),
	REG16(0x244),
	REG(0x034),
	REG(0x030),
	REG(0x038),
	REG(0x03c),
	REG(0x168),
	REG(0x140),
	REG(0x110),
	REG(0x1c0),
	REG(0x1c4),
	REG(0x1c8),
	REG(0x180),
	REG16(0x2b4),

	NOP(5),
	LRI(9, POSTED),
	REG16(0x3a8),
	REG16(0x28c),
	REG16(0x288),
	REG16(0x284),
	REG16(0x280),
	REG16(0x27c),
	REG16(0x278),
	REG16(0x274),
	REG16(0x270),

	END(80)
};

static const u8 gen8_rcs_offsets[] = {
	NOP(1),
	LRI(14, POSTED),
	REG16(0x244),
	REG(0x034),
	REG(0x030),
	REG(0x038),
	REG(0x03c),
	REG(0x168),
	REG(0x140),
	REG(0x110),
	REG(0x11c),
	REG(0x114),
	REG(0x118),
	REG(0x1c0),
	REG(0x1c4),
	REG(0x1c8),

	NOP(3),
	LRI(9, POSTED),
	REG16(0x3a8),
	REG16(0x28c),
	REG16(0x288),
	REG16(0x284),
	REG16(0x280),
	REG16(0x27c),
	REG16(0x278),
	REG16(0x274),
	REG16(0x270),

	NOP(13),
	LRI(1, 0),
	REG(0x0c8),

	END(80)
};

static const u8 gen9_rcs_offsets[] = {
	NOP(1),
	LRI(14, POSTED),
	REG16(0x244),
	REG(0x34),
	REG(0x30),
	REG(0x38),
	REG(0x3c),
	REG(0x168),
	REG(0x140),
	REG(0x110),
	REG(0x11c),
	REG(0x114),
	REG(0x118),
	REG(0x1c0),
	REG(0x1c4),
	REG(0x1c8),

	NOP(3),
	LRI(9, POSTED),
	REG16(0x3a8),
	REG16(0x28c),
	REG16(0x288),
	REG16(0x284),
	REG16(0x280),
	REG16(0x27c),
	REG16(0x278),
	REG16(0x274),
	REG16(0x270),

	NOP(13),
	LRI(1, 0),
	REG(0xc8),

	NOP(13),
	LRI(44, POSTED),
	REG(0x28),
	REG(0x9c),
	REG(0xc0),
	REG(0x178),
	REG(0x17c),
	REG16(0x358),
	REG(0x170),
	REG(0x150),
	REG(0x154),
	REG(0x158),
	REG16(0x41c),
	REG16(0x600),
	REG16(0x604),
	REG16(0x608),
	REG16(0x60c),
	REG16(0x610),
	REG16(0x614),
	REG16(0x618),
	REG16(0x61c),
	REG16(0x620),
	REG16(0x624),
	REG16(0x628),
	REG16(0x62c),
	REG16(0x630),
	REG16(0x634),
	REG16(0x638),
	REG16(0x63c),
	REG16(0x640),
	REG16(0x644),
	REG16(0x648),
	REG16(0x64c),
	REG16(0x650),
	REG16(0x654),
	REG16(0x658),
	REG16(0x65c),
	REG16(0x660),
	REG16(0x664),
	REG16(0x668),
	REG16(0x66c),
	REG16(0x670),
	REG16(0x674),
	REG16(0x678),
	REG16(0x67c),
	REG(0x68),

	END(176)
};

static const u8 gen11_rcs_offsets[] = {
	NOP(1),
	LRI(15, POSTED),
	REG16(0x244),
	REG(0x034),
	REG(0x030),
	REG(0x038),
	REG(0x03c),
	REG(0x168),
	REG(0x140),
	REG(0x110),
	REG(0x11c),
	REG(0x114),
	REG(0x118),
	REG(0x1c0),
	REG(0x1c4),
	REG(0x1c8),
	REG(0x180),

	NOP(1),
	LRI(9, POSTED),
	REG16(0x3a8),
	REG16(0x28c),
	REG16(0x288),
	REG16(0x284),
	REG16(0x280),
	REG16(0x27c),
	REG16(0x278),
	REG16(0x274),
	REG16(0x270),

	LRI(1, POSTED),
	REG(0x1b0),

	NOP(10),
	LRI(1, 0),
	REG(0x0c8),

	END(80)
};

static const u8 gen12_rcs_offsets[] = {
	NOP(1),
	LRI(13, POSTED),
	REG16(0x244),
	REG(0x034),
	REG(0x030),
	REG(0x038),
	REG(0x03c),
	REG(0x168),
	REG(0x140),
	REG(0x110),
	REG(0x1c0),
	REG(0x1c4),
	REG(0x1c8),
	REG(0x180),
	REG16(0x2b4),

	NOP(5),
	LRI(9, POSTED),
	REG16(0x3a8),
	REG16(0x28c),
	REG16(0x288),
	REG16(0x284),
	REG16(0x280),
	REG16(0x27c),
	REG16(0x278),
	REG16(0x274),
	REG16(0x270),

	LRI(3, POSTED),
	REG(0x1b0),
	REG16(0x5a8),
	REG16(0x5ac),

	NOP(6),
	LRI(1, 0),
	REG(0x0c8),

	END(80)
};

#undef END
#undef REG16
#undef REG
#undef LRI
#undef NOP

static const u8 *reg_offsets(const struct intel_engine_cs *engine)
{
	/*
	 * The gen12+ lists only have the registers we program in the basic
	 * default state. We rely on the context image using relative
	 * addressing to automatic fixup the register state between the
	 * physical engines for virtual engine.
	 */
	GEM_BUG_ON(INTEL_GEN(engine->i915) >= 12 &&
		   !intel_engine_has_relative_mmio(engine));

	if (engine->class == RENDER_CLASS) {
		if (INTEL_GEN(engine->i915) >= 12)
			return gen12_rcs_offsets;
		else if (INTEL_GEN(engine->i915) >= 11)
			return gen11_rcs_offsets;
		else if (INTEL_GEN(engine->i915) >= 9)
			return gen9_rcs_offsets;
		else
			return gen8_rcs_offsets;
	} else {
		if (INTEL_GEN(engine->i915) >= 12)
			return gen12_xcs_offsets;
		else if (INTEL_GEN(engine->i915) >= 9)
			return gen9_xcs_offsets;
		else
			return gen8_xcs_offsets;
	}
}

static struct i915_request *
__unwind_incomplete_requests(struct intel_engine_cs *engine)
{
	struct i915_request *rq, *rn, *active = NULL;
	struct list_head *uninitialized_var(pl);
	int prio = I915_PRIORITY_INVALID;

	lockdep_assert_held(&engine->active.lock);

	list_for_each_entry_safe_reverse(rq, rn,
					 &engine->active.requests,
					 sched.link) {
		if (i915_request_completed(rq))
			continue; /* XXX */

		__i915_request_unsubmit(rq);

		/*
		 * Push the request back into the queue for later resubmission.
		 * If this request is not native to this physical engine (i.e.
		 * it came from a virtual source), push it back onto the virtual
		 * engine so that it can be moved across onto another physical
		 * engine as load dictates.
		 */
		if (likely(rq->execution_mask == engine->mask)) {
			GEM_BUG_ON(rq_prio(rq) == I915_PRIORITY_INVALID);
			if (rq_prio(rq) != prio) {
				prio = rq_prio(rq);
				pl = i915_sched_lookup_priolist(engine, prio);
			}
			GEM_BUG_ON(RB_EMPTY_ROOT(&engine->execlists.queue.rb_root));

			list_move(&rq->sched.link, pl);
			set_bit(I915_FENCE_FLAG_PQUEUE, &rq->fence.flags);

			active = rq;
		} else {
			struct intel_engine_cs *owner = rq->context->engine;

			/*
			 * Decouple the virtual breadcrumb before moving it
			 * back to the virtual engine -- we don't want the
			 * request to complete in the background and try
			 * and cancel the breadcrumb on the virtual engine
			 * (instead of the old engine where it is linked)!
			 */
			if (test_bit(DMA_FENCE_FLAG_ENABLE_SIGNAL_BIT,
				     &rq->fence.flags)) {
				spin_lock_nested(&rq->lock,
						 SINGLE_DEPTH_NESTING);
				i915_request_cancel_breadcrumb(rq);
				spin_unlock(&rq->lock);
			}
			rq->engine = owner;
			owner->submit_request(rq);
			active = NULL;
		}
	}

	return active;
}

struct i915_request *
execlists_unwind_incomplete_requests(struct intel_engine_execlists *execlists)
{
	struct intel_engine_cs *engine =
		container_of(execlists, typeof(*engine), execlists);

	return __unwind_incomplete_requests(engine);
}

static inline void
execlists_context_status_change(struct i915_request *rq, unsigned long status)
{
	/*
	 * Only used when GVT-g is enabled now. When GVT-g is disabled,
	 * The compiler should eliminate this function as dead-code.
	 */
	if (!IS_ENABLED(CONFIG_DRM_I915_GVT))
		return;

	atomic_notifier_call_chain(&rq->engine->context_status_notifier,
				   status, rq);
}

static void intel_engine_context_in(struct intel_engine_cs *engine)
{
	unsigned long flags;

	if (READ_ONCE(engine->stats.enabled) == 0)
		return;

	write_seqlock_irqsave(&engine->stats.lock, flags);

	if (engine->stats.enabled > 0) {
		if (engine->stats.active++ == 0)
			engine->stats.start = ktime_get();
		GEM_BUG_ON(engine->stats.active == 0);
	}

	write_sequnlock_irqrestore(&engine->stats.lock, flags);
}

static void intel_engine_context_out(struct intel_engine_cs *engine)
{
	unsigned long flags;

	if (READ_ONCE(engine->stats.enabled) == 0)
		return;

	write_seqlock_irqsave(&engine->stats.lock, flags);

	if (engine->stats.enabled > 0) {
		ktime_t last;

		if (engine->stats.active && --engine->stats.active == 0) {
			/*
			 * Decrement the active context count and in case GPU
			 * is now idle add up to the running total.
			 */
			last = ktime_sub(ktime_get(), engine->stats.start);

			engine->stats.total = ktime_add(engine->stats.total,
							last);
		} else if (engine->stats.active == 0) {
			/*
			 * After turning on engine stats, context out might be
			 * the first event in which case we account from the
			 * time stats gathering was turned on.
			 */
			last = ktime_sub(ktime_get(), engine->stats.enabled_at);

			engine->stats.total = ktime_add(engine->stats.total,
							last);
		}
	}

	write_sequnlock_irqrestore(&engine->stats.lock, flags);
}

static int lrc_ring_mi_mode(const struct intel_engine_cs *engine)
{
	if (INTEL_GEN(engine->i915) >= 12)
		return 0x60;
	else if (INTEL_GEN(engine->i915) >= 9)
		return 0x54;
	else if (engine->class == RENDER_CLASS)
		return 0x58;
	else
		return -1;
}

static void
execlists_check_context(const struct intel_context *ce,
			const struct intel_engine_cs *engine)
{
	const struct intel_ring *ring = ce->ring;
	u32 *regs = ce->lrc_reg_state;
	bool valid = true;
	int x;

	if (regs[CTX_RING_START] != i915_ggtt_offset(ring->vma)) {
		pr_err("%s: context submitted with incorrect RING_START [%08x], expected %08x\n",
		       engine->name,
		       regs[CTX_RING_START],
		       i915_ggtt_offset(ring->vma));
		regs[CTX_RING_START] = i915_ggtt_offset(ring->vma);
		valid = false;
	}

	if ((regs[CTX_RING_CTL] & ~(RING_WAIT | RING_WAIT_SEMAPHORE)) !=
	    (RING_CTL_SIZE(ring->size) | RING_VALID)) {
		pr_err("%s: context submitted with incorrect RING_CTL [%08x], expected %08x\n",
		       engine->name,
		       regs[CTX_RING_CTL],
		       (u32)(RING_CTL_SIZE(ring->size) | RING_VALID));
		regs[CTX_RING_CTL] = RING_CTL_SIZE(ring->size) | RING_VALID;
		valid = false;
	}

	x = lrc_ring_mi_mode(engine);
	if (x != -1 && regs[x + 1] & (regs[x + 1] >> 16) & STOP_RING) {
		pr_err("%s: context submitted with STOP_RING [%08x] in RING_MI_MODE\n",
		       engine->name, regs[x + 1]);
		regs[x + 1] &= ~STOP_RING;
		regs[x + 1] |= STOP_RING << 16;
		valid = false;
	}

	WARN_ONCE(!valid, "Invalid lrc state found before submission\n");
}

static void restore_default_state(struct intel_context *ce,
				  struct intel_engine_cs *engine)
{
	u32 *regs = ce->lrc_reg_state;

	if (engine->pinned_default_state)
		memcpy(regs, /* skip restoring the vanilla PPHWSP */
		       engine->pinned_default_state + LRC_STATE_PN * PAGE_SIZE,
		       engine->context_size - PAGE_SIZE);

	execlists_init_reg_state(regs, ce, engine, ce->ring, false);
}

static void reset_active(struct i915_request *rq,
			 struct intel_engine_cs *engine)
{
	struct intel_context * const ce = rq->context;
	u32 head;

	/*
	 * The executing context has been cancelled. We want to prevent
	 * further execution along this context and propagate the error on
	 * to anything depending on its results.
	 *
	 * In __i915_request_submit(), we apply the -EIO and remove the
	 * requests' payloads for any banned requests. But first, we must
	 * rewind the context back to the start of the incomplete request so
	 * that we do not jump back into the middle of the batch.
	 *
	 * We preserve the breadcrumbs and semaphores of the incomplete
	 * requests so that inter-timeline dependencies (i.e other timelines)
	 * remain correctly ordered. And we defer to __i915_request_submit()
	 * so that all asynchronous waits are correctly handled.
	 */
	ENGINE_TRACE(engine, "{ rq=%llx:%lld }\n",
		     rq->fence.context, rq->fence.seqno);

	/* On resubmission of the active request, payload will be scrubbed */
	if (i915_request_completed(rq))
		head = rq->tail;
	else
		head = active_request(ce->timeline, rq)->head;
	head = intel_ring_wrap(ce->ring, head);

	/* Scrub the context image to prevent replaying the previous batch */
	restore_default_state(ce, engine);
	__execlists_update_reg_state(ce, engine, head);

	/* We've switched away, so this should be a no-op, but intent matters */
	ce->lrc_desc |= CTX_DESC_FORCE_RESTORE;
}

static u32 intel_context_get_runtime(const struct intel_context *ce)
{
	/*
	 * We can use either ppHWSP[16] which is recorded before the context
	 * switch (and so excludes the cost of context switches) or use the
	 * value from the context image itself, which is saved/restored earlier
	 * and so includes the cost of the save.
	 */
	return READ_ONCE(ce->lrc_reg_state[CTX_TIMESTAMP]);
}

static void st_update_runtime_underflow(struct intel_context *ce, s32 dt)
{
#if IS_ENABLED(CONFIG_DRM_I915_SELFTEST)
	ce->runtime.num_underflow += dt < 0;
	ce->runtime.max_underflow = max_t(u32, ce->runtime.max_underflow, -dt);
#endif
}

static void intel_context_update_runtime(struct intel_context *ce)
{
	u32 old;
	s32 dt;

	if (intel_context_is_barrier(ce))
		return;

	old = ce->runtime.last;
	ce->runtime.last = intel_context_get_runtime(ce);
	dt = ce->runtime.last - old;

	if (unlikely(dt <= 0)) {
		CE_TRACE(ce, "runtime underflow: last=%u, new=%u, delta=%d\n",
			 old, ce->runtime.last, dt);
		st_update_runtime_underflow(ce, dt);
		return;
	}

	ewma_runtime_add(&ce->runtime.avg, dt);
	ce->runtime.total += dt;
}

static inline struct intel_engine_cs *
__execlists_schedule_in(struct i915_request *rq)
{
	struct intel_engine_cs * const engine = rq->engine;
	struct intel_context * const ce = rq->context;

	intel_context_get(ce);

	if (unlikely(intel_context_is_banned(ce)))
		reset_active(rq, engine);

	if (IS_ENABLED(CONFIG_DRM_I915_DEBUG_GEM))
		execlists_check_context(ce, engine);

	ce->lrc_desc &= ~GENMASK_ULL(47, 37);
	if (ce->tag) {
		/* Use a fixed tag for OA and friends */
		ce->lrc_desc |= (u64)ce->tag << 32;
	} else {
		/* We don't need a strict matching tag, just different values */
		ce->lrc_desc |=
			(u64)(++engine->context_tag % NUM_CONTEXT_TAG) <<
			GEN11_SW_CTX_ID_SHIFT;
		BUILD_BUG_ON(NUM_CONTEXT_TAG > GEN12_MAX_CONTEXT_HW_ID);
	}

	__intel_gt_pm_get(engine->gt);
	execlists_context_status_change(rq, INTEL_CONTEXT_SCHEDULE_IN);
	intel_engine_context_in(engine);

	return engine;
}

static inline struct i915_request *
execlists_schedule_in(struct i915_request *rq, int idx)
{
	struct intel_context * const ce = rq->context;
	struct intel_engine_cs *old;

	GEM_BUG_ON(!intel_engine_pm_is_awake(rq->engine));
	trace_i915_request_in(rq, idx);

	old = READ_ONCE(ce->inflight);
	do {
		if (!old) {
			WRITE_ONCE(ce->inflight, __execlists_schedule_in(rq));
			break;
		}
	} while (!try_cmpxchg(&ce->inflight, &old, ptr_inc(old)));

	GEM_BUG_ON(intel_context_inflight(ce) != rq->engine);
	return i915_request_get(rq);
}

static void kick_siblings(struct i915_request *rq, struct intel_context *ce)
{
	struct virtual_engine *ve = container_of(ce, typeof(*ve), context);
	struct i915_request *next = READ_ONCE(ve->request);

	if (next && next->execution_mask & ~rq->execution_mask)
		tasklet_schedule(&ve->base.execlists.tasklet);
}

static inline void
__execlists_schedule_out(struct i915_request *rq,
			 struct intel_engine_cs * const engine)
{
	struct intel_context * const ce = rq->context;

	/*
	 * NB process_csb() is not under the engine->active.lock and hence
	 * schedule_out can race with schedule_in meaning that we should
	 * refrain from doing non-trivial work here.
	 */

	/*
	 * If we have just completed this context, the engine may now be
	 * idle and we want to re-enter powersaving.
	 */
	if (list_is_last(&rq->link, &ce->timeline->requests) &&
	    i915_request_completed(rq))
		intel_engine_add_retire(engine, ce->timeline);

	intel_context_update_runtime(ce);
	intel_engine_context_out(engine);
	execlists_context_status_change(rq, INTEL_CONTEXT_SCHEDULE_OUT);
	intel_gt_pm_put_async(engine->gt);

	/*
	 * If this is part of a virtual engine, its next request may
	 * have been blocked waiting for access to the active context.
	 * We have to kick all the siblings again in case we need to
	 * switch (e.g. the next request is not runnable on this
	 * engine). Hopefully, we will already have submitted the next
	 * request before the tasklet runs and do not need to rebuild
	 * each virtual tree and kick everyone again.
	 */
	if (ce->engine != engine)
		kick_siblings(rq, ce);

	intel_context_put(ce);
}

static inline void
execlists_schedule_out(struct i915_request *rq)
{
	struct intel_context * const ce = rq->context;
	struct intel_engine_cs *cur, *old;

	trace_i915_request_out(rq);

	old = READ_ONCE(ce->inflight);
	do
		cur = ptr_unmask_bits(old, 2) ? ptr_dec(old) : NULL;
	while (!try_cmpxchg(&ce->inflight, &old, cur));
	if (!cur)
		__execlists_schedule_out(rq, old);

	i915_request_put(rq);
}

static u64 execlists_update_context(struct i915_request *rq)
{
	struct intel_context *ce = rq->context;
	u64 desc = ce->lrc_desc;
	u32 tail, prev;

	/*
	 * WaIdleLiteRestore:bdw,skl
	 *
	 * We should never submit the context with the same RING_TAIL twice
	 * just in case we submit an empty ring, which confuses the HW.
	 *
	 * We append a couple of NOOPs (gen8_emit_wa_tail) after the end of
	 * the normal request to be able to always advance the RING_TAIL on
	 * subsequent resubmissions (for lite restore). Should that fail us,
	 * and we try and submit the same tail again, force the context
	 * reload.
	 *
	 * If we need to return to a preempted context, we need to skip the
	 * lite-restore and force it to reload the RING_TAIL. Otherwise, the
	 * HW has a tendency to ignore us rewinding the TAIL to the end of
	 * an earlier request.
	 */
	tail = intel_ring_set_tail(rq->ring, rq->tail);
	prev = ce->lrc_reg_state[CTX_RING_TAIL];
	if (unlikely(intel_ring_direction(rq->ring, tail, prev) <= 0))
		desc |= CTX_DESC_FORCE_RESTORE;
	ce->lrc_reg_state[CTX_RING_TAIL] = tail;
	rq->tail = rq->wa_tail;

	/*
	 * Make sure the context image is complete before we submit it to HW.
	 *
	 * Ostensibly, writes (including the WCB) should be flushed prior to
	 * an uncached write such as our mmio register access, the empirical
	 * evidence (esp. on Braswell) suggests that the WC write into memory
	 * may not be visible to the HW prior to the completion of the UC
	 * register write and that we may begin execution from the context
	 * before its image is complete leading to invalid PD chasing.
	 */
	wmb();

	ce->lrc_desc &= ~CTX_DESC_FORCE_RESTORE;
	return desc;
}

static inline void write_desc(struct intel_engine_execlists *execlists, u64 desc, u32 port)
{
	if (execlists->ctrl_reg) {
		writel(lower_32_bits(desc), execlists->submit_reg + port * 2);
		writel(upper_32_bits(desc), execlists->submit_reg + port * 2 + 1);
	} else {
		writel(upper_32_bits(desc), execlists->submit_reg);
		writel(lower_32_bits(desc), execlists->submit_reg);
	}
}

static __maybe_unused void
trace_ports(const struct intel_engine_execlists *execlists,
	    const char *msg,
	    struct i915_request * const *ports)
{
	const struct intel_engine_cs *engine =
		container_of(execlists, typeof(*engine), execlists);

	if (!ports[0])
		return;

	ENGINE_TRACE(engine, "%s { %llx:%lld%s, %llx:%lld }\n", msg,
		     ports[0]->fence.context,
		     ports[0]->fence.seqno,
		     i915_request_completed(ports[0]) ? "!" :
		     i915_request_started(ports[0]) ? "*" :
		     "",
		     ports[1] ? ports[1]->fence.context : 0,
		     ports[1] ? ports[1]->fence.seqno : 0);
}

static inline bool
reset_in_progress(const struct intel_engine_execlists *execlists)
{
	return unlikely(!__tasklet_is_enabled(&execlists->tasklet));
}

static __maybe_unused bool
assert_pending_valid(const struct intel_engine_execlists *execlists,
		     const char *msg)
{
	struct i915_request * const *port, *rq;
	struct intel_context *ce = NULL;

	trace_ports(execlists, msg, execlists->pending);

	/* We may be messing around with the lists during reset, lalala */
	if (reset_in_progress(execlists))
		return true;

	if (!execlists->pending[0]) {
		GEM_TRACE_ERR("Nothing pending for promotion!\n");
		return false;
	}

	if (execlists->pending[execlists_num_ports(execlists)]) {
		GEM_TRACE_ERR("Excess pending[%d] for promotion!\n",
			      execlists_num_ports(execlists));
		return false;
	}

	for (port = execlists->pending; (rq = *port); port++) {
		unsigned long flags;
		bool ok = true;

		GEM_BUG_ON(!kref_read(&rq->fence.refcount));
		GEM_BUG_ON(!i915_request_is_active(rq));

		if (ce == rq->context) {
			GEM_TRACE_ERR("Dup context:%llx in pending[%zd]\n",
				      ce->timeline->fence_context,
				      port - execlists->pending);
			return false;
		}
		ce = rq->context;

		/* Hold tightly onto the lock to prevent concurrent retires! */
		if (!spin_trylock_irqsave(&rq->lock, flags))
			continue;

		if (i915_request_completed(rq))
			goto unlock;

		if (i915_active_is_idle(&ce->active) &&
		    !intel_context_is_barrier(ce)) {
			GEM_TRACE_ERR("Inactive context:%llx in pending[%zd]\n",
				      ce->timeline->fence_context,
				      port - execlists->pending);
			ok = false;
			goto unlock;
		}

		if (!i915_vma_is_pinned(ce->state)) {
			GEM_TRACE_ERR("Unpinned context:%llx in pending[%zd]\n",
				      ce->timeline->fence_context,
				      port - execlists->pending);
			ok = false;
			goto unlock;
		}

		if (!i915_vma_is_pinned(ce->ring->vma)) {
			GEM_TRACE_ERR("Unpinned ring:%llx in pending[%zd]\n",
				      ce->timeline->fence_context,
				      port - execlists->pending);
			ok = false;
			goto unlock;
		}

unlock:
		spin_unlock_irqrestore(&rq->lock, flags);
		if (!ok)
			return false;
	}

	return ce;
}

static void execlists_submit_ports(struct intel_engine_cs *engine)
{
	struct intel_engine_execlists *execlists = &engine->execlists;
	unsigned int n;

	GEM_BUG_ON(!assert_pending_valid(execlists, "submit"));

	/*
	 * We can skip acquiring intel_runtime_pm_get() here as it was taken
	 * on our behalf by the request (see i915_gem_mark_busy()) and it will
	 * not be relinquished until the device is idle (see
	 * i915_gem_idle_work_handler()). As a precaution, we make sure
	 * that all ELSP are drained i.e. we have processed the CSB,
	 * before allowing ourselves to idle and calling intel_runtime_pm_put().
	 */
	GEM_BUG_ON(!intel_engine_pm_is_awake(engine));

	/*
	 * ELSQ note: the submit queue is not cleared after being submitted
	 * to the HW so we need to make sure we always clean it up. This is
	 * currently ensured by the fact that we always write the same number
	 * of elsq entries, keep this in mind before changing the loop below.
	 */
	for (n = execlists_num_ports(execlists); n--; ) {
		struct i915_request *rq = execlists->pending[n];

		write_desc(execlists,
			   rq ? execlists_update_context(rq) : 0,
			   n);
	}

	/* we need to manually load the submit queue */
	if (execlists->ctrl_reg)
		writel(EL_CTRL_LOAD, execlists->ctrl_reg);
}

static bool ctx_single_port_submission(const struct intel_context *ce)
{
	return (IS_ENABLED(CONFIG_DRM_I915_GVT) &&
		intel_context_force_single_submission(ce));
}

static bool can_merge_ctx(const struct intel_context *prev,
			  const struct intel_context *next)
{
	if (prev != next)
		return false;

	if (ctx_single_port_submission(prev))
		return false;

	return true;
}

static bool can_merge_rq(const struct i915_request *prev,
			 const struct i915_request *next)
{
	GEM_BUG_ON(prev == next);
	GEM_BUG_ON(!assert_priority_queue(prev, next));

	/*
	 * We do not submit known completed requests. Therefore if the next
	 * request is already completed, we can pretend to merge it in
	 * with the previous context (and we will skip updating the ELSP
	 * and tracking). Thus hopefully keeping the ELSP full with active
	 * contexts, despite the best efforts of preempt-to-busy to confuse
	 * us.
	 */
	if (i915_request_completed(next))
		return true;

	if (unlikely((prev->fence.flags ^ next->fence.flags) &
		     (BIT(I915_FENCE_FLAG_NOPREEMPT) |
		      BIT(I915_FENCE_FLAG_SENTINEL))))
		return false;

	if (!can_merge_ctx(prev->context, next->context))
		return false;

	return true;
}

static void virtual_update_register_offsets(u32 *regs,
					    struct intel_engine_cs *engine)
{
	set_offsets(regs, reg_offsets(engine), engine, false);
}

static bool virtual_matches(const struct virtual_engine *ve,
			    const struct i915_request *rq,
			    const struct intel_engine_cs *engine)
{
	const struct intel_engine_cs *inflight;

	if (!(rq->execution_mask & engine->mask)) /* We peeked too soon! */
		return false;

	/*
	 * We track when the HW has completed saving the context image
	 * (i.e. when we have seen the final CS event switching out of
	 * the context) and must not overwrite the context image before
	 * then. This restricts us to only using the active engine
	 * while the previous virtualized request is inflight (so
	 * we reuse the register offsets). This is a very small
	 * hystersis on the greedy seelction algorithm.
	 */
	inflight = intel_context_inflight(&ve->context);
	if (inflight && inflight != engine)
		return false;

	return true;
}

static void virtual_xfer_breadcrumbs(struct virtual_engine *ve,
				     struct intel_engine_cs *engine)
{
	struct intel_engine_cs *old = ve->siblings[0];

	/* All unattached (rq->engine == old) must already be completed */

	spin_lock(&old->breadcrumbs.irq_lock);
	if (!list_empty(&ve->context.signal_link)) {
		list_move_tail(&ve->context.signal_link,
			       &engine->breadcrumbs.signalers);
		intel_engine_signal_breadcrumbs(engine);
	}
	spin_unlock(&old->breadcrumbs.irq_lock);
}

static struct i915_request *
last_active(const struct intel_engine_execlists *execlists)
{
	struct i915_request * const *last = READ_ONCE(execlists->active);

	while (*last && i915_request_completed(*last))
		last++;

	return *last;
}

#define for_each_waiter(p__, rq__) \
	list_for_each_entry_lockless(p__, \
				     &(rq__)->sched.waiters_list, \
				     wait_link)

<<<<<<< HEAD
=======
#define for_each_signaler(p__, rq__) \
	list_for_each_entry_rcu(p__, \
				&(rq__)->sched.signalers_list, \
				signal_link)

>>>>>>> 60347451
static void defer_request(struct i915_request *rq, struct list_head * const pl)
{
	LIST_HEAD(list);

	/*
	 * We want to move the interrupted request to the back of
	 * the round-robin list (i.e. its priority level), but
	 * in doing so, we must then move all requests that were in
	 * flight and were waiting for the interrupted request to
	 * be run after it again.
	 */
	do {
		struct i915_dependency *p;

		GEM_BUG_ON(i915_request_is_active(rq));
		list_move_tail(&rq->sched.link, pl);

		for_each_waiter(p, rq) {
			struct i915_request *w =
				container_of(p->waiter, typeof(*w), sched);

			/* Leave semaphores spinning on the other engines */
			if (w->engine != rq->engine)
				continue;

			/* No waiter should start before its signaler */
			GEM_BUG_ON(i915_request_started(w) &&
				   !i915_request_completed(rq));

			GEM_BUG_ON(i915_request_is_active(w));
			if (!i915_request_is_ready(w))
				continue;

			if (rq_prio(w) < rq_prio(rq))
				continue;

			GEM_BUG_ON(rq_prio(w) > rq_prio(rq));
			list_move_tail(&w->sched.link, &list);
		}

		rq = list_first_entry_or_null(&list, typeof(*rq), sched.link);
	} while (rq);
}

static void defer_active(struct intel_engine_cs *engine)
{
	struct i915_request *rq;

	rq = __unwind_incomplete_requests(engine);
	if (!rq)
		return;

	defer_request(rq, i915_sched_lookup_priolist(engine, rq_prio(rq)));
}

static bool
need_timeslice(struct intel_engine_cs *engine, const struct i915_request *rq)
{
	int hint;

	if (!intel_engine_has_timeslices(engine))
		return false;

	if (list_is_last(&rq->sched.link, &engine->active.requests))
		return false;

	hint = max(rq_prio(list_next_entry(rq, sched.link)),
		   engine->execlists.queue_priority_hint);

	return hint >= effective_prio(rq);
}

static int
switch_prio(struct intel_engine_cs *engine, const struct i915_request *rq)
{
	if (list_is_last(&rq->sched.link, &engine->active.requests))
		return INT_MIN;

	return rq_prio(list_next_entry(rq, sched.link));
}

static inline unsigned long
timeslice(const struct intel_engine_cs *engine)
{
	return READ_ONCE(engine->props.timeslice_duration_ms);
}

static unsigned long
active_timeslice(const struct intel_engine_cs *engine)
{
	const struct i915_request *rq = *engine->execlists.active;

	if (!rq || i915_request_completed(rq))
		return 0;

	if (engine->execlists.switch_priority_hint < effective_prio(rq))
		return 0;

	return timeslice(engine);
}

static void set_timeslice(struct intel_engine_cs *engine)
{
	if (!intel_engine_has_timeslices(engine))
		return;

	set_timer_ms(&engine->execlists.timer, active_timeslice(engine));
}

static void record_preemption(struct intel_engine_execlists *execlists)
{
	(void)I915_SELFTEST_ONLY(execlists->preempt_hang.count++);
}

static unsigned long active_preempt_timeout(struct intel_engine_cs *engine)
{
	struct i915_request *rq;

	rq = last_active(&engine->execlists);
	if (!rq)
		return 0;

	/* Force a fast reset for terminated contexts (ignoring sysfs!) */
	if (unlikely(intel_context_is_banned(rq->context)))
		return 1;

	return READ_ONCE(engine->props.preempt_timeout_ms);
}

static void set_preempt_timeout(struct intel_engine_cs *engine)
{
	if (!intel_engine_has_preempt_reset(engine))
		return;

	set_timer_ms(&engine->execlists.preempt,
		     active_preempt_timeout(engine));
}

static inline void clear_ports(struct i915_request **ports, int count)
{
	memset_p((void **)ports, NULL, count);
}

static void execlists_dequeue(struct intel_engine_cs *engine)
{
	struct intel_engine_execlists * const execlists = &engine->execlists;
	struct i915_request **port = execlists->pending;
	struct i915_request ** const last_port = port + execlists->port_mask;
	struct i915_request *last;
	struct rb_node *rb;
	bool submit = false;

	/*
	 * Hardware submission is through 2 ports. Conceptually each port
	 * has a (RING_START, RING_HEAD, RING_TAIL) tuple. RING_START is
	 * static for a context, and unique to each, so we only execute
	 * requests belonging to a single context from each ring. RING_HEAD
	 * is maintained by the CS in the context image, it marks the place
	 * where it got up to last time, and through RING_TAIL we tell the CS
	 * where we want to execute up to this time.
	 *
	 * In this list the requests are in order of execution. Consecutive
	 * requests from the same context are adjacent in the ringbuffer. We
	 * can combine these requests into a single RING_TAIL update:
	 *
	 *              RING_HEAD...req1...req2
	 *                                    ^- RING_TAIL
	 * since to execute req2 the CS must first execute req1.
	 *
	 * Our goal then is to point each port to the end of a consecutive
	 * sequence of requests as being the most optimal (fewest wake ups
	 * and context switches) submission.
	 */

	for (rb = rb_first_cached(&execlists->virtual); rb; ) {
		struct virtual_engine *ve =
			rb_entry(rb, typeof(*ve), nodes[engine->id].rb);
		struct i915_request *rq = READ_ONCE(ve->request);

		if (!rq) { /* lazily cleanup after another engine handled rq */
			rb_erase_cached(rb, &execlists->virtual);
			RB_CLEAR_NODE(rb);
			rb = rb_first_cached(&execlists->virtual);
			continue;
		}

		if (!virtual_matches(ve, rq, engine)) {
			rb = rb_next(rb);
			continue;
		}

		break;
	}

	/*
	 * If the queue is higher priority than the last
	 * request in the currently active context, submit afresh.
	 * We will resubmit again afterwards in case we need to split
	 * the active context to interject the preemption request,
	 * i.e. we will retrigger preemption following the ack in case
	 * of trouble.
	 */
	last = last_active(execlists);
	if (last) {
		if (need_preempt(engine, last, rb)) {
			ENGINE_TRACE(engine,
				     "preempting last=%llx:%lld, prio=%d, hint=%d\n",
				     last->fence.context,
				     last->fence.seqno,
				     last->sched.attr.priority,
				     execlists->queue_priority_hint);
			record_preemption(execlists);

			/*
			 * Don't let the RING_HEAD advance past the breadcrumb
			 * as we unwind (and until we resubmit) so that we do
			 * not accidentally tell it to go backwards.
			 */
			ring_set_paused(engine, 1);

			/*
			 * Note that we have not stopped the GPU at this point,
			 * so we are unwinding the incomplete requests as they
			 * remain inflight and so by the time we do complete
			 * the preemption, some of the unwound requests may
			 * complete!
			 */
			__unwind_incomplete_requests(engine);

			last = NULL;
		} else if (need_timeslice(engine, last) &&
			   timer_expired(&engine->execlists.timer)) {
			ENGINE_TRACE(engine,
				     "expired last=%llx:%lld, prio=%d, hint=%d\n",
				     last->fence.context,
				     last->fence.seqno,
				     last->sched.attr.priority,
				     execlists->queue_priority_hint);

			ring_set_paused(engine, 1);
			defer_active(engine);

			/*
			 * Unlike for preemption, if we rewind and continue
			 * executing the same context as previously active,
			 * the order of execution will remain the same and
			 * the tail will only advance. We do not need to
			 * force a full context restore, as a lite-restore
			 * is sufficient to resample the monotonic TAIL.
			 *
			 * If we switch to any other context, similarly we
			 * will not rewind TAIL of current context, and
			 * normal save/restore will preserve state and allow
			 * us to later continue executing the same request.
			 */
			last = NULL;
		} else {
			/*
			 * Otherwise if we already have a request pending
			 * for execution after the current one, we can
			 * just wait until the next CS event before
			 * queuing more. In either case we will force a
			 * lite-restore preemption event, but if we wait
			 * we hopefully coalesce several updates into a single
			 * submission.
			 */
			if (!list_is_last(&last->sched.link,
					  &engine->active.requests)) {
				/*
				 * Even if ELSP[1] is occupied and not worthy
				 * of timeslices, our queue might be.
				 */
				if (!execlists->timer.expires &&
				    need_timeslice(engine, last))
					set_timer_ms(&execlists->timer,
						     timeslice(engine));

				return;
			}
		}
	}

	while (rb) { /* XXX virtual is always taking precedence */
		struct virtual_engine *ve =
			rb_entry(rb, typeof(*ve), nodes[engine->id].rb);
		struct i915_request *rq;

		spin_lock(&ve->base.active.lock);

		rq = ve->request;
		if (unlikely(!rq)) { /* lost the race to a sibling */
			spin_unlock(&ve->base.active.lock);
			rb_erase_cached(rb, &execlists->virtual);
			RB_CLEAR_NODE(rb);
			rb = rb_first_cached(&execlists->virtual);
			continue;
		}

		GEM_BUG_ON(rq != ve->request);
		GEM_BUG_ON(rq->engine != &ve->base);
		GEM_BUG_ON(rq->context != &ve->context);

		if (rq_prio(rq) >= queue_prio(execlists)) {
			if (!virtual_matches(ve, rq, engine)) {
				spin_unlock(&ve->base.active.lock);
				rb = rb_next(rb);
				continue;
			}

			if (last && !can_merge_rq(last, rq)) {
				spin_unlock(&ve->base.active.lock);
				return; /* leave this for another */
			}

			ENGINE_TRACE(engine,
				     "virtual rq=%llx:%lld%s, new engine? %s\n",
				     rq->fence.context,
				     rq->fence.seqno,
				     i915_request_completed(rq) ? "!" :
				     i915_request_started(rq) ? "*" :
				     "",
				     yesno(engine != ve->siblings[0]));

			ve->request = NULL;
			ve->base.execlists.queue_priority_hint = INT_MIN;
			rb_erase_cached(rb, &execlists->virtual);
			RB_CLEAR_NODE(rb);

			GEM_BUG_ON(!(rq->execution_mask & engine->mask));
			rq->engine = engine;

			if (engine != ve->siblings[0]) {
				u32 *regs = ve->context.lrc_reg_state;
				unsigned int n;

				GEM_BUG_ON(READ_ONCE(ve->context.inflight));

				if (!intel_engine_has_relative_mmio(engine))
					virtual_update_register_offsets(regs,
									engine);

				if (!list_empty(&ve->context.signals))
					virtual_xfer_breadcrumbs(ve, engine);

				/*
				 * Move the bound engine to the top of the list
				 * for future execution. We then kick this
				 * tasklet first before checking others, so that
				 * we preferentially reuse this set of bound
				 * registers.
				 */
				for (n = 1; n < ve->num_siblings; n++) {
					if (ve->siblings[n] == engine) {
						swap(ve->siblings[n],
						     ve->siblings[0]);
						break;
					}
				}

				GEM_BUG_ON(ve->siblings[0] != engine);
			}

			if (__i915_request_submit(rq)) {
				submit = true;
				last = rq;
			}
			i915_request_put(rq);

			/*
			 * Hmm, we have a bunch of virtual engine requests,
			 * but the first one was already completed (thanks
			 * preempt-to-busy!). Keep looking at the veng queue
			 * until we have no more relevant requests (i.e.
			 * the normal submit queue has higher priority).
			 */
			if (!submit) {
				spin_unlock(&ve->base.active.lock);
				rb = rb_first_cached(&execlists->virtual);
				continue;
			}
		}

		spin_unlock(&ve->base.active.lock);
		break;
	}

	while ((rb = rb_first_cached(&execlists->queue))) {
		struct i915_priolist *p = to_priolist(rb);
		struct i915_request *rq, *rn;
		int i;

		priolist_for_each_request_consume(rq, rn, p, i) {
			bool merge = true;

			/*
			 * Can we combine this request with the current port?
			 * It has to be the same context/ringbuffer and not
			 * have any exceptions (e.g. GVT saying never to
			 * combine contexts).
			 *
			 * If we can combine the requests, we can execute both
			 * by updating the RING_TAIL to point to the end of the
			 * second request, and so we never need to tell the
			 * hardware about the first.
			 */
			if (last && !can_merge_rq(last, rq)) {
				/*
				 * If we are on the second port and cannot
				 * combine this request with the last, then we
				 * are done.
				 */
				if (port == last_port)
					goto done;

				/*
				 * We must not populate both ELSP[] with the
				 * same LRCA, i.e. we must submit 2 different
				 * contexts if we submit 2 ELSP.
				 */
				if (last->context == rq->context)
					goto done;

				if (i915_request_has_sentinel(last))
					goto done;

				/*
				 * If GVT overrides us we only ever submit
				 * port[0], leaving port[1] empty. Note that we
				 * also have to be careful that we don't queue
				 * the same context (even though a different
				 * request) to the second port.
				 */
				if (ctx_single_port_submission(last->context) ||
				    ctx_single_port_submission(rq->context))
					goto done;

				merge = false;
			}

			if (__i915_request_submit(rq)) {
				if (!merge) {
					*port = execlists_schedule_in(last, port - execlists->pending);
					port++;
					last = NULL;
				}

				GEM_BUG_ON(last &&
					   !can_merge_ctx(last->context,
							  rq->context));

				submit = true;
				last = rq;
			}
		}

		rb_erase_cached(&p->node, &execlists->queue);
		i915_priolist_free(p);
	}

done:
	/*
	 * Here be a bit of magic! Or sleight-of-hand, whichever you prefer.
	 *
	 * We choose the priority hint such that if we add a request of greater
	 * priority than this, we kick the submission tasklet to decide on
	 * the right order of submitting the requests to hardware. We must
	 * also be prepared to reorder requests as they are in-flight on the
	 * HW. We derive the priority hint then as the first "hole" in
	 * the HW submission ports and if there are no available slots,
	 * the priority of the lowest executing request, i.e. last.
	 *
	 * When we do receive a higher priority request ready to run from the
	 * user, see queue_request(), the priority hint is bumped to that
	 * request triggering preemption on the next dequeue (or subsequent
	 * interrupt for secondary ports).
	 */
	execlists->queue_priority_hint = queue_prio(execlists);

	if (submit) {
		*port = execlists_schedule_in(last, port - execlists->pending);
		execlists->switch_priority_hint =
			switch_prio(engine, *execlists->pending);

		/*
		 * Skip if we ended up with exactly the same set of requests,
		 * e.g. trying to timeslice a pair of ordered contexts
		 */
		if (!memcmp(execlists->active, execlists->pending,
			    (port - execlists->pending + 1) * sizeof(*port))) {
			do
				execlists_schedule_out(fetch_and_zero(port));
			while (port-- != execlists->pending);

			goto skip_submit;
		}
		clear_ports(port + 1, last_port - port);

		execlists_submit_ports(engine);
		set_preempt_timeout(engine);
	} else {
skip_submit:
		ring_set_paused(engine, 0);
	}
}

static void
cancel_port_requests(struct intel_engine_execlists * const execlists)
{
	struct i915_request * const *port;

	for (port = execlists->pending; *port; port++)
		execlists_schedule_out(*port);
	clear_ports(execlists->pending, ARRAY_SIZE(execlists->pending));

	/* Mark the end of active before we overwrite *active */
	for (port = xchg(&execlists->active, execlists->pending); *port; port++)
		execlists_schedule_out(*port);
	clear_ports(execlists->inflight, ARRAY_SIZE(execlists->inflight));

	WRITE_ONCE(execlists->active, execlists->inflight);
}

static inline void
invalidate_csb_entries(const u32 *first, const u32 *last)
{
	clflush((void *)first);
	clflush((void *)last);
}

/*
 * Starting with Gen12, the status has a new format:
 *
 *     bit  0:     switched to new queue
 *     bit  1:     reserved
 *     bit  2:     semaphore wait mode (poll or signal), only valid when
 *                 switch detail is set to "wait on semaphore"
 *     bits 3-5:   engine class
 *     bits 6-11:  engine instance
 *     bits 12-14: reserved
 *     bits 15-25: sw context id of the lrc the GT switched to
 *     bits 26-31: sw counter of the lrc the GT switched to
 *     bits 32-35: context switch detail
 *                  - 0: ctx complete
 *                  - 1: wait on sync flip
 *                  - 2: wait on vblank
 *                  - 3: wait on scanline
 *                  - 4: wait on semaphore
 *                  - 5: context preempted (not on SEMAPHORE_WAIT or
 *                       WAIT_FOR_EVENT)
 *     bit  36:    reserved
 *     bits 37-43: wait detail (for switch detail 1 to 4)
 *     bits 44-46: reserved
 *     bits 47-57: sw context id of the lrc the GT switched away from
 *     bits 58-63: sw counter of the lrc the GT switched away from
 */
static inline bool
gen12_csb_parse(const struct intel_engine_execlists *execlists, const u32 *csb)
{
	u32 lower_dw = csb[0];
	u32 upper_dw = csb[1];
	bool ctx_to_valid = GEN12_CSB_CTX_VALID(lower_dw);
	bool ctx_away_valid = GEN12_CSB_CTX_VALID(upper_dw);
	bool new_queue = lower_dw & GEN12_CTX_STATUS_SWITCHED_TO_NEW_QUEUE;

	/*
	 * The context switch detail is not guaranteed to be 5 when a preemption
	 * occurs, so we can't just check for that. The check below works for
	 * all the cases we care about, including preemptions of WAIT
	 * instructions and lite-restore. Preempt-to-idle via the CTRL register
	 * would require some extra handling, but we don't support that.
	 */
	if (!ctx_away_valid || new_queue) {
		GEM_BUG_ON(!ctx_to_valid);
		return true;
	}

	/*
	 * switch detail = 5 is covered by the case above and we do not expect a
	 * context switch on an unsuccessful wait instruction since we always
	 * use polling mode.
	 */
	GEM_BUG_ON(GEN12_CTX_SWITCH_DETAIL(upper_dw));
	return false;
}

static inline bool
gen8_csb_parse(const struct intel_engine_execlists *execlists, const u32 *csb)
{
	return *csb & (GEN8_CTX_STATUS_IDLE_ACTIVE | GEN8_CTX_STATUS_PREEMPTED);
}

static void process_csb(struct intel_engine_cs *engine)
{
	struct intel_engine_execlists * const execlists = &engine->execlists;
	const u32 * const buf = execlists->csb_status;
	const u8 num_entries = execlists->csb_size;
	u8 head, tail;

	/*
	 * As we modify our execlists state tracking we require exclusive
	 * access. Either we are inside the tasklet, or the tasklet is disabled
	 * and we assume that is only inside the reset paths and so serialised.
	 */
	GEM_BUG_ON(!tasklet_is_locked(&execlists->tasklet) &&
		   !reset_in_progress(execlists));
	GEM_BUG_ON(!intel_engine_in_execlists_submission_mode(engine));

	/*
	 * Note that csb_write, csb_status may be either in HWSP or mmio.
	 * When reading from the csb_write mmio register, we have to be
	 * careful to only use the GEN8_CSB_WRITE_PTR portion, which is
	 * the low 4bits. As it happens we know the next 4bits are always
	 * zero and so we can simply masked off the low u8 of the register
	 * and treat it identically to reading from the HWSP (without having
	 * to use explicit shifting and masking, and probably bifurcating
	 * the code to handle the legacy mmio read).
	 */
	head = execlists->csb_head;
	tail = READ_ONCE(*execlists->csb_write);
	if (unlikely(head == tail))
		return;

	/*
	 * Hopefully paired with a wmb() in HW!
	 *
	 * We must complete the read of the write pointer before any reads
	 * from the CSB, so that we do not see stale values. Without an rmb
	 * (lfence) the HW may speculatively perform the CSB[] reads *before*
	 * we perform the READ_ONCE(*csb_write).
	 */
	rmb();

	ENGINE_TRACE(engine, "cs-irq head=%d, tail=%d\n", head, tail);
	do {
		bool promote;

		if (++head == num_entries)
			head = 0;

		/*
		 * We are flying near dragons again.
		 *
		 * We hold a reference to the request in execlist_port[]
		 * but no more than that. We are operating in softirq
		 * context and so cannot hold any mutex or sleep. That
		 * prevents us stopping the requests we are processing
		 * in port[] from being retired simultaneously (the
		 * breadcrumb will be complete before we see the
		 * context-switch). As we only hold the reference to the
		 * request, any pointer chasing underneath the request
		 * is subject to a potential use-after-free. Thus we
		 * store all of the bookkeeping within port[] as
		 * required, and avoid using unguarded pointers beneath
		 * request itself. The same applies to the atomic
		 * status notifier.
		 */

		ENGINE_TRACE(engine, "csb[%d]: status=0x%08x:0x%08x\n",
			     head, buf[2 * head + 0], buf[2 * head + 1]);

		if (INTEL_GEN(engine->i915) >= 12)
			promote = gen12_csb_parse(execlists, buf + 2 * head);
		else
			promote = gen8_csb_parse(execlists, buf + 2 * head);
		if (promote) {
			struct i915_request * const *old = execlists->active;

			GEM_BUG_ON(!assert_pending_valid(execlists, "promote"));

			ring_set_paused(engine, 0);

			/* Point active to the new ELSP; prevent overwriting */
			WRITE_ONCE(execlists->active, execlists->pending);

			/* cancel old inflight, prepare for switch */
			trace_ports(execlists, "preempted", old);
			while (*old)
				execlists_schedule_out(*old++);

			/* switch pending to inflight */
			WRITE_ONCE(execlists->active,
				   memcpy(execlists->inflight,
					  execlists->pending,
					  execlists_num_ports(execlists) *
					  sizeof(*execlists->pending)));

			WRITE_ONCE(execlists->pending[0], NULL);
		} else {
			GEM_BUG_ON(!*execlists->active);

			/* port0 completed, advanced to port1 */
			trace_ports(execlists, "completed", execlists->active);

			/*
			 * We rely on the hardware being strongly
			 * ordered, that the breadcrumb write is
			 * coherent (visible from the CPU) before the
			 * user interrupt and CSB is processed.
			 */
			if (GEM_SHOW_DEBUG() &&
			    !i915_request_completed(*execlists->active) &&
			    !reset_in_progress(execlists)) {
				struct i915_request *rq __maybe_unused =
					*execlists->active;
				const u32 *regs __maybe_unused =
					rq->context->lrc_reg_state;

				ENGINE_TRACE(engine,
					     "ring:{start:0x%08x, head:%04x, tail:%04x, ctl:%08x, mode:%08x}\n",
					     ENGINE_READ(engine, RING_START),
					     ENGINE_READ(engine, RING_HEAD) & HEAD_ADDR,
					     ENGINE_READ(engine, RING_TAIL) & TAIL_ADDR,
					     ENGINE_READ(engine, RING_CTL),
					     ENGINE_READ(engine, RING_MI_MODE));
				ENGINE_TRACE(engine,
					     "rq:{start:%08x, head:%04x, tail:%04x, seqno:%llx:%d, hwsp:%d}, ",
					     i915_ggtt_offset(rq->ring->vma),
					     rq->head, rq->tail,
					     rq->fence.context,
					     lower_32_bits(rq->fence.seqno),
					     hwsp_seqno(rq));
				ENGINE_TRACE(engine,
					     "ctx:{start:%08x, head:%04x, tail:%04x}, ",
					     regs[CTX_RING_START],
					     regs[CTX_RING_HEAD],
					     regs[CTX_RING_TAIL]);

				GEM_BUG_ON("context completed before request");
			}

			execlists_schedule_out(*execlists->active++);

			GEM_BUG_ON(execlists->active - execlists->inflight >
				   execlists_num_ports(execlists));
		}
	} while (head != tail);

	execlists->csb_head = head;
	set_timeslice(engine);

	/*
	 * Gen11 has proven to fail wrt global observation point between
	 * entry and tail update, failing on the ordering and thus
	 * we see an old entry in the context status buffer.
	 *
	 * Forcibly evict out entries for the next gpu csb update,
	 * to increase the odds that we get a fresh entries with non
	 * working hardware. The cost for doing so comes out mostly with
	 * the wash as hardware, working or not, will need to do the
	 * invalidation before.
	 */
	invalidate_csb_entries(&buf[0], &buf[num_entries - 1]);
}

static void __execlists_submission_tasklet(struct intel_engine_cs *const engine)
{
	lockdep_assert_held(&engine->active.lock);
	if (!READ_ONCE(engine->execlists.pending[0])) {
		rcu_read_lock(); /* protect peeking at execlists->active */
		execlists_dequeue(engine);
		rcu_read_unlock();
	}
}

static void __execlists_hold(struct i915_request *rq)
{
	LIST_HEAD(list);

	do {
		struct i915_dependency *p;

		if (i915_request_is_active(rq))
			__i915_request_unsubmit(rq);

		clear_bit(I915_FENCE_FLAG_PQUEUE, &rq->fence.flags);
		list_move_tail(&rq->sched.link, &rq->engine->active.hold);
		i915_request_set_hold(rq);
		RQ_TRACE(rq, "on hold\n");

		for_each_waiter(p, rq) {
			struct i915_request *w =
				container_of(p->waiter, typeof(*w), sched);

			/* Leave semaphores spinning on the other engines */
			if (w->engine != rq->engine)
				continue;

			if (!i915_request_is_ready(w))
				continue;

			if (i915_request_completed(w))
				continue;

			if (i915_request_on_hold(w))
				continue;

			list_move_tail(&w->sched.link, &list);
		}

		rq = list_first_entry_or_null(&list, typeof(*rq), sched.link);
	} while (rq);
}

static bool execlists_hold(struct intel_engine_cs *engine,
			   struct i915_request *rq)
{
	spin_lock_irq(&engine->active.lock);

	if (i915_request_completed(rq)) { /* too late! */
		rq = NULL;
		goto unlock;
	}

	if (rq->engine != engine) { /* preempted virtual engine */
		struct virtual_engine *ve = to_virtual_engine(rq->engine);

		/*
		 * intel_context_inflight() is only protected by virtue
		 * of process_csb() being called only by the tasklet (or
		 * directly from inside reset while the tasklet is suspended).
		 * Assert that neither of those are allowed to run while we
		 * poke at the request queues.
		 */
		GEM_BUG_ON(!reset_in_progress(&engine->execlists));

		/*
		 * An unsubmitted request along a virtual engine will
		 * remain on the active (this) engine until we are able
		 * to process the context switch away (and so mark the
		 * context as no longer in flight). That cannot have happened
		 * yet, otherwise we would not be hanging!
		 */
		spin_lock(&ve->base.active.lock);
		GEM_BUG_ON(intel_context_inflight(rq->context) != engine);
		GEM_BUG_ON(ve->request != rq);
		ve->request = NULL;
		spin_unlock(&ve->base.active.lock);
		i915_request_put(rq);

		rq->engine = engine;
	}

	/*
	 * Transfer this request onto the hold queue to prevent it
	 * being resumbitted to HW (and potentially completed) before we have
	 * released it. Since we may have already submitted following
	 * requests, we need to remove those as well.
	 */
	GEM_BUG_ON(i915_request_on_hold(rq));
	GEM_BUG_ON(rq->engine != engine);
	__execlists_hold(rq);
	GEM_BUG_ON(list_empty(&engine->active.hold));

unlock:
	spin_unlock_irq(&engine->active.lock);
	return rq;
}

static bool hold_request(const struct i915_request *rq)
{
	struct i915_dependency *p;
	bool result = false;

	/*
	 * If one of our ancestors is on hold, we must also be on hold,
	 * otherwise we will bypass it and execute before it.
	 */
	rcu_read_lock();
	for_each_signaler(p, rq) {
		const struct i915_request *s =
			container_of(p->signaler, typeof(*s), sched);

		if (s->engine != rq->engine)
			continue;

		result = i915_request_on_hold(s);
		if (result)
			break;
	}
	rcu_read_unlock();

	return result;
}

static void __execlists_unhold(struct i915_request *rq)
{
	LIST_HEAD(list);

	do {
		struct i915_dependency *p;

		RQ_TRACE(rq, "hold release\n");

		GEM_BUG_ON(!i915_request_on_hold(rq));
		GEM_BUG_ON(!i915_sw_fence_signaled(&rq->submit));

		i915_request_clear_hold(rq);
		list_move_tail(&rq->sched.link,
			       i915_sched_lookup_priolist(rq->engine,
							  rq_prio(rq)));
		set_bit(I915_FENCE_FLAG_PQUEUE, &rq->fence.flags);

		/* Also release any children on this engine that are ready */
		for_each_waiter(p, rq) {
			struct i915_request *w =
				container_of(p->waiter, typeof(*w), sched);

			if (w->engine != rq->engine)
				continue;

			if (!i915_request_on_hold(w))
				continue;

			/* Check that no other parents are also on hold */
			if (hold_request(w))
				continue;

			list_move_tail(&w->sched.link, &list);
		}

		rq = list_first_entry_or_null(&list, typeof(*rq), sched.link);
	} while (rq);
}

static void execlists_unhold(struct intel_engine_cs *engine,
			     struct i915_request *rq)
{
	spin_lock_irq(&engine->active.lock);

	/*
	 * Move this request back to the priority queue, and all of its
	 * children and grandchildren that were suspended along with it.
	 */
	__execlists_unhold(rq);

	if (rq_prio(rq) > engine->execlists.queue_priority_hint) {
		engine->execlists.queue_priority_hint = rq_prio(rq);
		tasklet_hi_schedule(&engine->execlists.tasklet);
	}

	spin_unlock_irq(&engine->active.lock);
}

struct execlists_capture {
	struct work_struct work;
	struct i915_request *rq;
	struct i915_gpu_coredump *error;
};

static void execlists_capture_work(struct work_struct *work)
{
	struct execlists_capture *cap = container_of(work, typeof(*cap), work);
	const gfp_t gfp = GFP_KERNEL | __GFP_RETRY_MAYFAIL | __GFP_NOWARN;
	struct intel_engine_cs *engine = cap->rq->engine;
	struct intel_gt_coredump *gt = cap->error->gt;
	struct intel_engine_capture_vma *vma;

	/* Compress all the objects attached to the request, slow! */
	vma = intel_engine_coredump_add_request(gt->engine, cap->rq, gfp);
	if (vma) {
		struct i915_vma_compress *compress =
			i915_vma_capture_prepare(gt);

		intel_engine_coredump_add_vma(gt->engine, vma, compress);
		i915_vma_capture_finish(gt, compress);
	}

	gt->simulated = gt->engine->simulated;
	cap->error->simulated = gt->simulated;

	/* Publish the error state, and announce it to the world */
	i915_error_state_store(cap->error);
	i915_gpu_coredump_put(cap->error);

	/* Return this request and all that depend upon it for signaling */
	execlists_unhold(engine, cap->rq);
	i915_request_put(cap->rq);

	kfree(cap);
}

static struct execlists_capture *capture_regs(struct intel_engine_cs *engine)
{
	const gfp_t gfp = GFP_ATOMIC | __GFP_NOWARN;
	struct execlists_capture *cap;

	cap = kmalloc(sizeof(*cap), gfp);
	if (!cap)
		return NULL;

	cap->error = i915_gpu_coredump_alloc(engine->i915, gfp);
	if (!cap->error)
		goto err_cap;

	cap->error->gt = intel_gt_coredump_alloc(engine->gt, gfp);
	if (!cap->error->gt)
		goto err_gpu;

	cap->error->gt->engine = intel_engine_coredump_alloc(engine, gfp);
	if (!cap->error->gt->engine)
		goto err_gt;

	return cap;

err_gt:
	kfree(cap->error->gt);
err_gpu:
	kfree(cap->error);
err_cap:
	kfree(cap);
	return NULL;
}

static bool execlists_capture(struct intel_engine_cs *engine)
{
	struct execlists_capture *cap;

	if (!IS_ENABLED(CONFIG_DRM_I915_CAPTURE_ERROR))
		return true;

	/*
	 * We need to _quickly_ capture the engine state before we reset.
	 * We are inside an atomic section (softirq) here and we are delaying
	 * the forced preemption event.
	 */
	cap = capture_regs(engine);
	if (!cap)
		return true;

	spin_lock_irq(&engine->active.lock);
	cap->rq = execlists_active(&engine->execlists);
	if (cap->rq) {
		cap->rq = active_request(cap->rq->context->timeline, cap->rq);
		cap->rq = i915_request_get_rcu(cap->rq);
	}
	spin_unlock_irq(&engine->active.lock);
	if (!cap->rq)
		goto err_free;

	/*
	 * Remove the request from the execlists queue, and take ownership
	 * of the request. We pass it to our worker who will _slowly_ compress
	 * all the pages the _user_ requested for debugging their batch, after
	 * which we return it to the queue for signaling.
	 *
	 * By removing them from the execlists queue, we also remove the
	 * requests from being processed by __unwind_incomplete_requests()
	 * during the intel_engine_reset(), and so they will *not* be replayed
	 * afterwards.
	 *
	 * Note that because we have not yet reset the engine at this point,
	 * it is possible for the request that we have identified as being
	 * guilty, did in fact complete and we will then hit an arbitration
	 * point allowing the outstanding preemption to succeed. The likelihood
	 * of that is very low (as capturing of the engine registers should be
	 * fast enough to run inside an irq-off atomic section!), so we will
	 * simply hold that request accountable for being non-preemptible
	 * long enough to force the reset.
	 */
	if (!execlists_hold(engine, cap->rq))
		goto err_rq;

	INIT_WORK(&cap->work, execlists_capture_work);
	schedule_work(&cap->work);
	return true;

err_rq:
	i915_request_put(cap->rq);
err_free:
	i915_gpu_coredump_put(cap->error);
	kfree(cap);
	return false;
}

static void execlists_reset(struct intel_engine_cs *engine, const char *msg)
{
	const unsigned int bit = I915_RESET_ENGINE + engine->id;
	unsigned long *lock = &engine->gt->reset.flags;

	if (!intel_has_reset_engine(engine->gt))
		return;

	if (test_and_set_bit(bit, lock))
		return;

	ENGINE_TRACE(engine, "reset for %s\n", msg);

	/* Mark this tasklet as disabled to avoid waiting for it to complete */
	tasklet_disable_nosync(&engine->execlists.tasklet);

	ring_set_paused(engine, 1); /* Freeze the current request in place */
	if (execlists_capture(engine))
		intel_engine_reset(engine, msg);
	else
		ring_set_paused(engine, 0);

	tasklet_enable(&engine->execlists.tasklet);
	clear_and_wake_up_bit(bit, lock);
}

static bool preempt_timeout(const struct intel_engine_cs *const engine)
{
	const struct timer_list *t = &engine->execlists.preempt;

	if (!CONFIG_DRM_I915_PREEMPT_TIMEOUT)
		return false;

	if (!timer_expired(t))
		return false;

	return READ_ONCE(engine->execlists.pending[0]);
}

/*
 * Check the unread Context Status Buffers and manage the submission of new
 * contexts to the ELSP accordingly.
 */
static void execlists_submission_tasklet(unsigned long data)
{
	struct intel_engine_cs * const engine = (struct intel_engine_cs *)data;
	bool timeout = preempt_timeout(engine);

	process_csb(engine);

	if (unlikely(READ_ONCE(engine->execlists.error_interrupt))) {
		engine->execlists.error_interrupt = 0;
		if (ENGINE_READ(engine, RING_ESR)) /* confirm the error */
			execlists_reset(engine, "CS error");
	}

	if (!READ_ONCE(engine->execlists.pending[0]) || timeout) {
		unsigned long flags;

		spin_lock_irqsave(&engine->active.lock, flags);
		__execlists_submission_tasklet(engine);
		spin_unlock_irqrestore(&engine->active.lock, flags);

		/* Recheck after serialising with direct-submission */
		if (unlikely(timeout && preempt_timeout(engine)))
			execlists_reset(engine, "preemption time out");
	}
}

static void __execlists_kick(struct intel_engine_execlists *execlists)
{
	/* Kick the tasklet for some interrupt coalescing and reset handling */
	tasklet_hi_schedule(&execlists->tasklet);
}

#define execlists_kick(t, member) \
	__execlists_kick(container_of(t, struct intel_engine_execlists, member))

static void execlists_timeslice(struct timer_list *timer)
{
	execlists_kick(timer, timer);
}

static void execlists_preempt(struct timer_list *timer)
{
	execlists_kick(timer, preempt);
}

static void queue_request(struct intel_engine_cs *engine,
			  struct i915_request *rq)
{
	GEM_BUG_ON(!list_empty(&rq->sched.link));
	list_add_tail(&rq->sched.link,
		      i915_sched_lookup_priolist(engine, rq_prio(rq)));
	set_bit(I915_FENCE_FLAG_PQUEUE, &rq->fence.flags);
}

static void __submit_queue_imm(struct intel_engine_cs *engine)
{
	struct intel_engine_execlists * const execlists = &engine->execlists;

	if (reset_in_progress(execlists))
		return; /* defer until we restart the engine following reset */

	if (execlists->tasklet.func == execlists_submission_tasklet)
		__execlists_submission_tasklet(engine);
	else
		tasklet_hi_schedule(&execlists->tasklet);
}

static void submit_queue(struct intel_engine_cs *engine,
			 const struct i915_request *rq)
{
	struct intel_engine_execlists *execlists = &engine->execlists;

	if (rq_prio(rq) <= execlists->queue_priority_hint)
		return;

	execlists->queue_priority_hint = rq_prio(rq);
	__submit_queue_imm(engine);
}

static bool ancestor_on_hold(const struct intel_engine_cs *engine,
			     const struct i915_request *rq)
{
	GEM_BUG_ON(i915_request_on_hold(rq));
	return !list_empty(&engine->active.hold) && hold_request(rq);
}

static void execlists_submit_request(struct i915_request *request)
{
	struct intel_engine_cs *engine = request->engine;
	unsigned long flags;

	/* Will be called from irq-context when using foreign fences. */
	spin_lock_irqsave(&engine->active.lock, flags);

	if (unlikely(ancestor_on_hold(engine, request))) {
		RQ_TRACE(request, "ancestor on hold\n");
		list_add_tail(&request->sched.link, &engine->active.hold);
		i915_request_set_hold(request);
	} else {
		queue_request(engine, request);

		GEM_BUG_ON(RB_EMPTY_ROOT(&engine->execlists.queue.rb_root));
		GEM_BUG_ON(list_empty(&request->sched.link));

		submit_queue(engine, request);
	}

	spin_unlock_irqrestore(&engine->active.lock, flags);
}

static void __execlists_context_fini(struct intel_context *ce)
{
	intel_ring_put(ce->ring);
	i915_vma_put(ce->state);
}

static void execlists_context_destroy(struct kref *kref)
{
	struct intel_context *ce = container_of(kref, typeof(*ce), ref);

	GEM_BUG_ON(!i915_active_is_idle(&ce->active));
	GEM_BUG_ON(intel_context_is_pinned(ce));

	if (ce->state)
		__execlists_context_fini(ce);

	intel_context_fini(ce);
	intel_context_free(ce);
}

static void
set_redzone(void *vaddr, const struct intel_engine_cs *engine)
{
	if (!IS_ENABLED(CONFIG_DRM_I915_DEBUG_GEM))
		return;

	vaddr += engine->context_size;

	memset(vaddr, CONTEXT_REDZONE, I915_GTT_PAGE_SIZE);
}

static void
check_redzone(const void *vaddr, const struct intel_engine_cs *engine)
{
	if (!IS_ENABLED(CONFIG_DRM_I915_DEBUG_GEM))
		return;

	vaddr += engine->context_size;

	if (memchr_inv(vaddr, CONTEXT_REDZONE, I915_GTT_PAGE_SIZE))
		dev_err_once(engine->i915->drm.dev,
			     "%s context redzone overwritten!\n",
			     engine->name);
}

static void execlists_context_unpin(struct intel_context *ce)
{
	check_redzone((void *)ce->lrc_reg_state - LRC_STATE_PN * PAGE_SIZE,
		      ce->engine);

	i915_gem_object_unpin_map(ce->state->obj);
}

static void
__execlists_update_reg_state(const struct intel_context *ce,
			     const struct intel_engine_cs *engine,
			     u32 head)
{
	struct intel_ring *ring = ce->ring;
	u32 *regs = ce->lrc_reg_state;

	GEM_BUG_ON(!intel_ring_offset_valid(ring, head));
	GEM_BUG_ON(!intel_ring_offset_valid(ring, ring->tail));

	regs[CTX_RING_START] = i915_ggtt_offset(ring->vma);
	regs[CTX_RING_HEAD] = head;
	regs[CTX_RING_TAIL] = ring->tail;

	/* RPCS */
	if (engine->class == RENDER_CLASS) {
		regs[CTX_R_PWR_CLK_STATE] =
			intel_sseu_make_rpcs(engine->i915, &ce->sseu);

		i915_oa_init_reg_state(ce, engine);
	}
}

static int
__execlists_context_pin(struct intel_context *ce,
			struct intel_engine_cs *engine)
{
	void *vaddr;

	GEM_BUG_ON(!ce->state);
	GEM_BUG_ON(!i915_vma_is_pinned(ce->state));

	vaddr = i915_gem_object_pin_map(ce->state->obj,
					i915_coherent_map_type(engine->i915) |
					I915_MAP_OVERRIDE);
	if (IS_ERR(vaddr))
		return PTR_ERR(vaddr);

	ce->lrc_desc = lrc_descriptor(ce, engine) | CTX_DESC_FORCE_RESTORE;
	ce->lrc_reg_state = vaddr + LRC_STATE_PN * PAGE_SIZE;
	__execlists_update_reg_state(ce, engine, ce->ring->tail);

	return 0;
}

static int execlists_context_pin(struct intel_context *ce)
{
	return __execlists_context_pin(ce, ce->engine);
}

static int execlists_context_alloc(struct intel_context *ce)
{
	return __execlists_context_alloc(ce, ce->engine);
}

static void execlists_context_reset(struct intel_context *ce)
{
	CE_TRACE(ce, "reset\n");
	GEM_BUG_ON(!intel_context_is_pinned(ce));

	intel_ring_reset(ce->ring, ce->ring->emit);

	/* Scrub away the garbage */
	execlists_init_reg_state(ce->lrc_reg_state,
				 ce, ce->engine, ce->ring, true);
	__execlists_update_reg_state(ce, ce->engine, ce->ring->tail);

	ce->lrc_desc |= CTX_DESC_FORCE_RESTORE;
}

static const struct intel_context_ops execlists_context_ops = {
	.alloc = execlists_context_alloc,

	.pin = execlists_context_pin,
	.unpin = execlists_context_unpin,

	.enter = intel_context_enter_engine,
	.exit = intel_context_exit_engine,

	.reset = execlists_context_reset,
	.destroy = execlists_context_destroy,
};

static int gen8_emit_init_breadcrumb(struct i915_request *rq)
{
	u32 *cs;

	if (!i915_request_timeline(rq)->has_initial_breadcrumb)
		return 0;

	cs = intel_ring_begin(rq, 6);
	if (IS_ERR(cs))
		return PTR_ERR(cs);

	/*
	 * Check if we have been preempted before we even get started.
	 *
	 * After this point i915_request_started() reports true, even if
	 * we get preempted and so are no longer running.
	 */
	*cs++ = MI_ARB_CHECK;
	*cs++ = MI_NOOP;

	*cs++ = MI_STORE_DWORD_IMM_GEN4 | MI_USE_GGTT;
	*cs++ = i915_request_timeline(rq)->hwsp_offset;
	*cs++ = 0;
	*cs++ = rq->fence.seqno - 1;

	intel_ring_advance(rq, cs);

	/* Record the updated position of the request's payload */
	rq->infix = intel_ring_offset(rq, cs);

	return 0;
}

static int execlists_request_alloc(struct i915_request *request)
{
	int ret;

	GEM_BUG_ON(!intel_context_is_pinned(request->context));

	/*
	 * Flush enough space to reduce the likelihood of waiting after
	 * we start building the request - in which case we will just
	 * have to repeat work.
	 */
	request->reserved_space += EXECLISTS_REQUEST_SIZE;

	/*
	 * Note that after this point, we have committed to using
	 * this request as it is being used to both track the
	 * state of engine initialisation and liveness of the
	 * golden renderstate above. Think twice before you try
	 * to cancel/unwind this request now.
	 */

	/* Unconditionally invalidate GPU caches and TLBs. */
	ret = request->engine->emit_flush(request, EMIT_INVALIDATE);
	if (ret)
		return ret;

	request->reserved_space -= EXECLISTS_REQUEST_SIZE;
	return 0;
}

/*
 * In this WA we need to set GEN8_L3SQCREG4[21:21] and reset it after
 * PIPE_CONTROL instruction. This is required for the flush to happen correctly
 * but there is a slight complication as this is applied in WA batch where the
 * values are only initialized once so we cannot take register value at the
 * beginning and reuse it further; hence we save its value to memory, upload a
 * constant value with bit21 set and then we restore it back with the saved value.
 * To simplify the WA, a constant value is formed by using the default value
 * of this register. This shouldn't be a problem because we are only modifying
 * it for a short period and this batch in non-premptible. We can ofcourse
 * use additional instructions that read the actual value of the register
 * at that time and set our bit of interest but it makes the WA complicated.
 *
 * This WA is also required for Gen9 so extracting as a function avoids
 * code duplication.
 */
static u32 *
gen8_emit_flush_coherentl3_wa(struct intel_engine_cs *engine, u32 *batch)
{
	/* NB no one else is allowed to scribble over scratch + 256! */
	*batch++ = MI_STORE_REGISTER_MEM_GEN8 | MI_SRM_LRM_GLOBAL_GTT;
	*batch++ = i915_mmio_reg_offset(GEN8_L3SQCREG4);
	*batch++ = intel_gt_scratch_offset(engine->gt,
					   INTEL_GT_SCRATCH_FIELD_COHERENTL3_WA);
	*batch++ = 0;

	*batch++ = MI_LOAD_REGISTER_IMM(1);
	*batch++ = i915_mmio_reg_offset(GEN8_L3SQCREG4);
	*batch++ = 0x40400000 | GEN8_LQSC_FLUSH_COHERENT_LINES;

	batch = gen8_emit_pipe_control(batch,
				       PIPE_CONTROL_CS_STALL |
				       PIPE_CONTROL_DC_FLUSH_ENABLE,
				       0);

	*batch++ = MI_LOAD_REGISTER_MEM_GEN8 | MI_SRM_LRM_GLOBAL_GTT;
	*batch++ = i915_mmio_reg_offset(GEN8_L3SQCREG4);
	*batch++ = intel_gt_scratch_offset(engine->gt,
					   INTEL_GT_SCRATCH_FIELD_COHERENTL3_WA);
	*batch++ = 0;

	return batch;
}

/*
 * Typically we only have one indirect_ctx and per_ctx batch buffer which are
 * initialized at the beginning and shared across all contexts but this field
 * helps us to have multiple batches at different offsets and select them based
 * on a criteria. At the moment this batch always start at the beginning of the page
 * and at this point we don't have multiple wa_ctx batch buffers.
 *
 * The number of WA applied are not known at the beginning; we use this field
 * to return the no of DWORDS written.
 *
 * It is to be noted that this batch does not contain MI_BATCH_BUFFER_END
 * so it adds NOOPs as padding to make it cacheline aligned.
 * MI_BATCH_BUFFER_END will be added to perctx batch and both of them together
 * makes a complete batch buffer.
 */
static u32 *gen8_init_indirectctx_bb(struct intel_engine_cs *engine, u32 *batch)
{
	/* WaDisableCtxRestoreArbitration:bdw,chv */
	*batch++ = MI_ARB_ON_OFF | MI_ARB_DISABLE;

	/* WaFlushCoherentL3CacheLinesAtContextSwitch:bdw */
	if (IS_BROADWELL(engine->i915))
		batch = gen8_emit_flush_coherentl3_wa(engine, batch);

	/* WaClearSlmSpaceAtContextSwitch:bdw,chv */
	/* Actual scratch location is at 128 bytes offset */
	batch = gen8_emit_pipe_control(batch,
				       PIPE_CONTROL_FLUSH_L3 |
				       PIPE_CONTROL_STORE_DATA_INDEX |
				       PIPE_CONTROL_CS_STALL |
				       PIPE_CONTROL_QW_WRITE,
				       LRC_PPHWSP_SCRATCH_ADDR);

	*batch++ = MI_ARB_ON_OFF | MI_ARB_ENABLE;

	/* Pad to end of cacheline */
	while ((unsigned long)batch % CACHELINE_BYTES)
		*batch++ = MI_NOOP;

	/*
	 * MI_BATCH_BUFFER_END is not required in Indirect ctx BB because
	 * execution depends on the length specified in terms of cache lines
	 * in the register CTX_RCS_INDIRECT_CTX
	 */

	return batch;
}

struct lri {
	i915_reg_t reg;
	u32 value;
};

static u32 *emit_lri(u32 *batch, const struct lri *lri, unsigned int count)
{
	GEM_BUG_ON(!count || count > 63);

	*batch++ = MI_LOAD_REGISTER_IMM(count);
	do {
		*batch++ = i915_mmio_reg_offset(lri->reg);
		*batch++ = lri->value;
	} while (lri++, --count);
	*batch++ = MI_NOOP;

	return batch;
}

static u32 *gen9_init_indirectctx_bb(struct intel_engine_cs *engine, u32 *batch)
{
	static const struct lri lri[] = {
		/* WaDisableGatherAtSetShaderCommonSlice:skl,bxt,kbl,glk */
		{
			COMMON_SLICE_CHICKEN2,
			__MASKED_FIELD(GEN9_DISABLE_GATHER_AT_SET_SHADER_COMMON_SLICE,
				       0),
		},

		/* BSpec: 11391 */
		{
			FF_SLICE_CHICKEN,
			__MASKED_FIELD(FF_SLICE_CHICKEN_CL_PROVOKING_VERTEX_FIX,
				       FF_SLICE_CHICKEN_CL_PROVOKING_VERTEX_FIX),
		},

		/* BSpec: 11299 */
		{
			_3D_CHICKEN3,
			__MASKED_FIELD(_3D_CHICKEN_SF_PROVOKING_VERTEX_FIX,
				       _3D_CHICKEN_SF_PROVOKING_VERTEX_FIX),
		}
	};

	*batch++ = MI_ARB_ON_OFF | MI_ARB_DISABLE;

	/* WaFlushCoherentL3CacheLinesAtContextSwitch:skl,bxt,glk */
	batch = gen8_emit_flush_coherentl3_wa(engine, batch);

	/* WaClearSlmSpaceAtContextSwitch:skl,bxt,kbl,glk,cfl */
	batch = gen8_emit_pipe_control(batch,
				       PIPE_CONTROL_FLUSH_L3 |
				       PIPE_CONTROL_STORE_DATA_INDEX |
				       PIPE_CONTROL_CS_STALL |
				       PIPE_CONTROL_QW_WRITE,
				       LRC_PPHWSP_SCRATCH_ADDR);

	batch = emit_lri(batch, lri, ARRAY_SIZE(lri));

	/* WaMediaPoolStateCmdInWABB:bxt,glk */
	if (HAS_POOLED_EU(engine->i915)) {
		/*
		 * EU pool configuration is setup along with golden context
		 * during context initialization. This value depends on
		 * device type (2x6 or 3x6) and needs to be updated based
		 * on which subslice is disabled especially for 2x6
		 * devices, however it is safe to load default
		 * configuration of 3x6 device instead of masking off
		 * corresponding bits because HW ignores bits of a disabled
		 * subslice and drops down to appropriate config. Please
		 * see render_state_setup() in i915_gem_render_state.c for
		 * possible configurations, to avoid duplication they are
		 * not shown here again.
		 */
		*batch++ = GEN9_MEDIA_POOL_STATE;
		*batch++ = GEN9_MEDIA_POOL_ENABLE;
		*batch++ = 0x00777000;
		*batch++ = 0;
		*batch++ = 0;
		*batch++ = 0;
	}

	*batch++ = MI_ARB_ON_OFF | MI_ARB_ENABLE;

	/* Pad to end of cacheline */
	while ((unsigned long)batch % CACHELINE_BYTES)
		*batch++ = MI_NOOP;

	return batch;
}

static u32 *
gen10_init_indirectctx_bb(struct intel_engine_cs *engine, u32 *batch)
{
	int i;

	/*
	 * WaPipeControlBefore3DStateSamplePattern: cnl
	 *
	 * Ensure the engine is idle prior to programming a
	 * 3DSTATE_SAMPLE_PATTERN during a context restore.
	 */
	batch = gen8_emit_pipe_control(batch,
				       PIPE_CONTROL_CS_STALL,
				       0);
	/*
	 * WaPipeControlBefore3DStateSamplePattern says we need 4 dwords for
	 * the PIPE_CONTROL followed by 12 dwords of 0x0, so 16 dwords in
	 * total. However, a PIPE_CONTROL is 6 dwords long, not 4, which is
	 * confusing. Since gen8_emit_pipe_control() already advances the
	 * batch by 6 dwords, we advance the other 10 here, completing a
	 * cacheline. It's not clear if the workaround requires this padding
	 * before other commands, or if it's just the regular padding we would
	 * already have for the workaround bb, so leave it here for now.
	 */
	for (i = 0; i < 10; i++)
		*batch++ = MI_NOOP;

	/* Pad to end of cacheline */
	while ((unsigned long)batch % CACHELINE_BYTES)
		*batch++ = MI_NOOP;

	return batch;
}

#define CTX_WA_BB_OBJ_SIZE (PAGE_SIZE)

static int lrc_setup_wa_ctx(struct intel_engine_cs *engine)
{
	struct drm_i915_gem_object *obj;
	struct i915_vma *vma;
	int err;

	obj = i915_gem_object_create_shmem(engine->i915, CTX_WA_BB_OBJ_SIZE);
	if (IS_ERR(obj))
		return PTR_ERR(obj);

	vma = i915_vma_instance(obj, &engine->gt->ggtt->vm, NULL);
	if (IS_ERR(vma)) {
		err = PTR_ERR(vma);
		goto err;
	}

	err = i915_ggtt_pin(vma, 0, PIN_HIGH);
	if (err)
		goto err;

	engine->wa_ctx.vma = vma;
	return 0;

err:
	i915_gem_object_put(obj);
	return err;
}

static void lrc_destroy_wa_ctx(struct intel_engine_cs *engine)
{
	i915_vma_unpin_and_release(&engine->wa_ctx.vma, 0);
}

typedef u32 *(*wa_bb_func_t)(struct intel_engine_cs *engine, u32 *batch);

static int intel_init_workaround_bb(struct intel_engine_cs *engine)
{
	struct i915_ctx_workarounds *wa_ctx = &engine->wa_ctx;
	struct i915_wa_ctx_bb *wa_bb[2] = { &wa_ctx->indirect_ctx,
					    &wa_ctx->per_ctx };
	wa_bb_func_t wa_bb_fn[2];
	struct page *page;
	void *batch, *batch_ptr;
	unsigned int i;
	int ret;

	if (engine->class != RENDER_CLASS)
		return 0;

	switch (INTEL_GEN(engine->i915)) {
	case 12:
	case 11:
		return 0;
	case 10:
		wa_bb_fn[0] = gen10_init_indirectctx_bb;
		wa_bb_fn[1] = NULL;
		break;
	case 9:
		wa_bb_fn[0] = gen9_init_indirectctx_bb;
		wa_bb_fn[1] = NULL;
		break;
	case 8:
		wa_bb_fn[0] = gen8_init_indirectctx_bb;
		wa_bb_fn[1] = NULL;
		break;
	default:
		MISSING_CASE(INTEL_GEN(engine->i915));
		return 0;
	}

	ret = lrc_setup_wa_ctx(engine);
	if (ret) {
		DRM_DEBUG_DRIVER("Failed to setup context WA page: %d\n", ret);
		return ret;
	}

	page = i915_gem_object_get_dirty_page(wa_ctx->vma->obj, 0);
	batch = batch_ptr = kmap_atomic(page);

	/*
	 * Emit the two workaround batch buffers, recording the offset from the
	 * start of the workaround batch buffer object for each and their
	 * respective sizes.
	 */
	for (i = 0; i < ARRAY_SIZE(wa_bb_fn); i++) {
		wa_bb[i]->offset = batch_ptr - batch;
		if (GEM_DEBUG_WARN_ON(!IS_ALIGNED(wa_bb[i]->offset,
						  CACHELINE_BYTES))) {
			ret = -EINVAL;
			break;
		}
		if (wa_bb_fn[i])
			batch_ptr = wa_bb_fn[i](engine, batch_ptr);
		wa_bb[i]->size = batch_ptr - (batch + wa_bb[i]->offset);
	}

	BUG_ON(batch_ptr - batch > CTX_WA_BB_OBJ_SIZE);

	kunmap_atomic(batch);
	if (ret)
		lrc_destroy_wa_ctx(engine);

	return ret;
}

static void enable_error_interrupt(struct intel_engine_cs *engine)
{
	u32 status;

	engine->execlists.error_interrupt = 0;
	ENGINE_WRITE(engine, RING_EMR, ~0u);
	ENGINE_WRITE(engine, RING_EIR, ~0u); /* clear all existing errors */

	status = ENGINE_READ(engine, RING_ESR);
	if (unlikely(status)) {
		dev_err(engine->i915->drm.dev,
			"engine '%s' resumed still in error: %08x\n",
			engine->name, status);
		__intel_gt_reset(engine->gt, engine->mask);
	}

	/*
	 * On current gen8+, we have 2 signals to play with
	 *
	 * - I915_ERROR_INSTUCTION (bit 0)
	 *
	 *    Generate an error if the command parser encounters an invalid
	 *    instruction
	 *
	 *    This is a fatal error.
	 *
	 * - CP_PRIV (bit 2)
	 *
	 *    Generate an error on privilege violation (where the CP replaces
	 *    the instruction with a no-op). This also fires for writes into
	 *    read-only scratch pages.
	 *
	 *    This is a non-fatal error, parsing continues.
	 *
	 * * there are a few others defined for odd HW that we do not use
	 *
	 * Since CP_PRIV fires for cases where we have chosen to ignore the
	 * error (as the HW is validating and suppressing the mistakes), we
	 * only unmask the instruction error bit.
	 */
	ENGINE_WRITE(engine, RING_EMR, ~I915_ERROR_INSTRUCTION);
}

static void enable_execlists(struct intel_engine_cs *engine)
{
	u32 mode;

	assert_forcewakes_active(engine->uncore, FORCEWAKE_ALL);

	intel_engine_set_hwsp_writemask(engine, ~0u); /* HWSTAM */

	if (INTEL_GEN(engine->i915) >= 11)
		mode = _MASKED_BIT_ENABLE(GEN11_GFX_DISABLE_LEGACY_MODE);
	else
		mode = _MASKED_BIT_ENABLE(GFX_RUN_LIST_ENABLE);
	ENGINE_WRITE_FW(engine, RING_MODE_GEN7, mode);

	ENGINE_WRITE_FW(engine, RING_MI_MODE, _MASKED_BIT_DISABLE(STOP_RING));

	ENGINE_WRITE_FW(engine,
			RING_HWS_PGA,
			i915_ggtt_offset(engine->status_page.vma));
	ENGINE_POSTING_READ(engine, RING_HWS_PGA);

	enable_error_interrupt(engine);

	engine->context_tag = 0;
}

static bool unexpected_starting_state(struct intel_engine_cs *engine)
{
	bool unexpected = false;

	if (ENGINE_READ_FW(engine, RING_MI_MODE) & STOP_RING) {
		DRM_DEBUG_DRIVER("STOP_RING still set in RING_MI_MODE\n");
		unexpected = true;
	}

	return unexpected;
}

static int execlists_resume(struct intel_engine_cs *engine)
{
	intel_mocs_init_engine(engine);

	intel_engine_reset_breadcrumbs(engine);

	if (GEM_SHOW_DEBUG() && unexpected_starting_state(engine)) {
		struct drm_printer p = drm_debug_printer(__func__);

		intel_engine_dump(engine, &p, NULL);
	}

	enable_execlists(engine);

	return 0;
}

static void execlists_reset_prepare(struct intel_engine_cs *engine)
{
	struct intel_engine_execlists * const execlists = &engine->execlists;
	unsigned long flags;

	ENGINE_TRACE(engine, "depth<-%d\n",
		     atomic_read(&execlists->tasklet.count));

	/*
	 * Prevent request submission to the hardware until we have
	 * completed the reset in i915_gem_reset_finish(). If a request
	 * is completed by one engine, it may then queue a request
	 * to a second via its execlists->tasklet *just* as we are
	 * calling engine->resume() and also writing the ELSP.
	 * Turning off the execlists->tasklet until the reset is over
	 * prevents the race.
	 */
	__tasklet_disable_sync_once(&execlists->tasklet);
	GEM_BUG_ON(!reset_in_progress(execlists));

	/* And flush any current direct submission. */
	spin_lock_irqsave(&engine->active.lock, flags);
	spin_unlock_irqrestore(&engine->active.lock, flags);

	/*
	 * We stop engines, otherwise we might get failed reset and a
	 * dead gpu (on elk). Also as modern gpu as kbl can suffer
	 * from system hang if batchbuffer is progressing when
	 * the reset is issued, regardless of READY_TO_RESET ack.
	 * Thus assume it is best to stop engines on all gens
	 * where we have a gpu reset.
	 *
	 * WaKBLVECSSemaphoreWaitPoll:kbl (on ALL_ENGINES)
	 *
	 * FIXME: Wa for more modern gens needs to be validated
	 */
	intel_engine_stop_cs(engine);
}

static void reset_csb_pointers(struct intel_engine_cs *engine)
{
	struct intel_engine_execlists * const execlists = &engine->execlists;
	const unsigned int reset_value = execlists->csb_size - 1;

	ring_set_paused(engine, 0);

	/*
	 * After a reset, the HW starts writing into CSB entry [0]. We
	 * therefore have to set our HEAD pointer back one entry so that
	 * the *first* entry we check is entry 0. To complicate this further,
	 * as we don't wait for the first interrupt after reset, we have to
	 * fake the HW write to point back to the last entry so that our
	 * inline comparison of our cached head position against the last HW
	 * write works even before the first interrupt.
	 */
	execlists->csb_head = reset_value;
	WRITE_ONCE(*execlists->csb_write, reset_value);
	wmb(); /* Make sure this is visible to HW (paranoia?) */

	/*
	 * Sometimes Icelake forgets to reset its pointers on a GPU reset.
	 * Bludgeon them with a mmio update to be sure.
	 */
	ENGINE_WRITE(engine, RING_CONTEXT_STATUS_PTR,
		     reset_value << 8 | reset_value);
	ENGINE_POSTING_READ(engine, RING_CONTEXT_STATUS_PTR);

	invalidate_csb_entries(&execlists->csb_status[0],
			       &execlists->csb_status[reset_value]);
}

static void __reset_stop_ring(u32 *regs, const struct intel_engine_cs *engine)
{
	int x;

	x = lrc_ring_mi_mode(engine);
	if (x != -1) {
		regs[x + 1] &= ~STOP_RING;
		regs[x + 1] |= STOP_RING << 16;
	}
}

static void __execlists_reset_reg_state(const struct intel_context *ce,
					const struct intel_engine_cs *engine)
{
	u32 *regs = ce->lrc_reg_state;

	__reset_stop_ring(regs, engine);
}

static void __execlists_reset(struct intel_engine_cs *engine, bool stalled)
{
	struct intel_engine_execlists * const execlists = &engine->execlists;
	struct intel_context *ce;
	struct i915_request *rq;
	u32 head;

	mb(); /* paranoia: read the CSB pointers from after the reset */
	clflush(execlists->csb_write);
	mb();

	process_csb(engine); /* drain preemption events */

	/* Following the reset, we need to reload the CSB read/write pointers */
	reset_csb_pointers(engine);

	/*
	 * Save the currently executing context, even if we completed
	 * its request, it was still running at the time of the
	 * reset and will have been clobbered.
	 */
	rq = execlists_active(execlists);
	if (!rq)
		goto unwind;

	/* We still have requests in-flight; the engine should be active */
	GEM_BUG_ON(!intel_engine_pm_is_awake(engine));

	ce = rq->context;
	GEM_BUG_ON(!i915_vma_is_pinned(ce->state));

	if (i915_request_completed(rq)) {
		/* Idle context; tidy up the ring so we can restart afresh */
		head = intel_ring_wrap(ce->ring, rq->tail);
		goto out_replay;
	}

	/* Context has requests still in-flight; it should not be idle! */
	GEM_BUG_ON(i915_active_is_idle(&ce->active));
	rq = active_request(ce->timeline, rq);
	head = intel_ring_wrap(ce->ring, rq->head);
	GEM_BUG_ON(head == ce->ring->tail);

	/*
	 * If this request hasn't started yet, e.g. it is waiting on a
	 * semaphore, we need to avoid skipping the request or else we
	 * break the signaling chain. However, if the context is corrupt
	 * the request will not restart and we will be stuck with a wedged
	 * device. It is quite often the case that if we issue a reset
	 * while the GPU is loading the context image, that the context
	 * image becomes corrupt.
	 *
	 * Otherwise, if we have not started yet, the request should replay
	 * perfectly and we do not need to flag the result as being erroneous.
	 */
	if (!i915_request_started(rq))
		goto out_replay;

	/*
	 * If the request was innocent, we leave the request in the ELSP
	 * and will try to replay it on restarting. The context image may
	 * have been corrupted by the reset, in which case we may have
	 * to service a new GPU hang, but more likely we can continue on
	 * without impact.
	 *
	 * If the request was guilty, we presume the context is corrupt
	 * and have to at least restore the RING register in the context
	 * image back to the expected values to skip over the guilty request.
	 */
	__i915_request_reset(rq, stalled);
	if (!stalled)
		goto out_replay;

	/*
	 * We want a simple context + ring to execute the breadcrumb update.
	 * We cannot rely on the context being intact across the GPU hang,
	 * so clear it and rebuild just what we need for the breadcrumb.
	 * All pending requests for this context will be zapped, and any
	 * future request will be after userspace has had the opportunity
	 * to recreate its own state.
	 */
	GEM_BUG_ON(!intel_context_is_pinned(ce));
	restore_default_state(ce, engine);

out_replay:
	ENGINE_TRACE(engine, "replay {head:%04x, tail:%04x}\n",
		     head, ce->ring->tail);
	__execlists_reset_reg_state(ce, engine);
	__execlists_update_reg_state(ce, engine, head);
	ce->lrc_desc |= CTX_DESC_FORCE_RESTORE; /* paranoid: GPU was reset! */

unwind:
	/* Push back any incomplete requests for replay after the reset. */
	cancel_port_requests(execlists);
	__unwind_incomplete_requests(engine);
}

static void execlists_reset_rewind(struct intel_engine_cs *engine, bool stalled)
{
	unsigned long flags;

	ENGINE_TRACE(engine, "\n");

	spin_lock_irqsave(&engine->active.lock, flags);

	__execlists_reset(engine, stalled);

	spin_unlock_irqrestore(&engine->active.lock, flags);
}

static void nop_submission_tasklet(unsigned long data)
{
	/* The driver is wedged; don't process any more events. */
}

static void execlists_reset_cancel(struct intel_engine_cs *engine)
{
	struct intel_engine_execlists * const execlists = &engine->execlists;
	struct i915_request *rq, *rn;
	struct rb_node *rb;
	unsigned long flags;

	ENGINE_TRACE(engine, "\n");

	/*
	 * Before we call engine->cancel_requests(), we should have exclusive
	 * access to the submission state. This is arranged for us by the
	 * caller disabling the interrupt generation, the tasklet and other
	 * threads that may then access the same state, giving us a free hand
	 * to reset state. However, we still need to let lockdep be aware that
	 * we know this state may be accessed in hardirq context, so we
	 * disable the irq around this manipulation and we want to keep
	 * the spinlock focused on its duties and not accidentally conflate
	 * coverage to the submission's irq state. (Similarly, although we
	 * shouldn't need to disable irq around the manipulation of the
	 * submission's irq state, we also wish to remind ourselves that
	 * it is irq state.)
	 */
	spin_lock_irqsave(&engine->active.lock, flags);

	__execlists_reset(engine, true);

	/* Mark all executing requests as skipped. */
	list_for_each_entry(rq, &engine->active.requests, sched.link)
		mark_eio(rq);

	/* Flush the queued requests to the timeline list (for retiring). */
	while ((rb = rb_first_cached(&execlists->queue))) {
		struct i915_priolist *p = to_priolist(rb);
		int i;

		priolist_for_each_request_consume(rq, rn, p, i) {
			mark_eio(rq);
			__i915_request_submit(rq);
		}

		rb_erase_cached(&p->node, &execlists->queue);
		i915_priolist_free(p);
	}

	/* On-hold requests will be flushed to timeline upon their release */
	list_for_each_entry(rq, &engine->active.hold, sched.link)
		mark_eio(rq);

	/* Cancel all attached virtual engines */
	while ((rb = rb_first_cached(&execlists->virtual))) {
		struct virtual_engine *ve =
			rb_entry(rb, typeof(*ve), nodes[engine->id].rb);

		rb_erase_cached(rb, &execlists->virtual);
		RB_CLEAR_NODE(rb);

		spin_lock(&ve->base.active.lock);
		rq = fetch_and_zero(&ve->request);
		if (rq) {
			mark_eio(rq);

			rq->engine = engine;
			__i915_request_submit(rq);
			i915_request_put(rq);

			ve->base.execlists.queue_priority_hint = INT_MIN;
		}
		spin_unlock(&ve->base.active.lock);
	}

	/* Remaining _unready_ requests will be nop'ed when submitted */

	execlists->queue_priority_hint = INT_MIN;
	execlists->queue = RB_ROOT_CACHED;

	GEM_BUG_ON(__tasklet_is_enabled(&execlists->tasklet));
	execlists->tasklet.func = nop_submission_tasklet;

	spin_unlock_irqrestore(&engine->active.lock, flags);
}

static void execlists_reset_finish(struct intel_engine_cs *engine)
{
	struct intel_engine_execlists * const execlists = &engine->execlists;

	/*
	 * After a GPU reset, we may have requests to replay. Do so now while
	 * we still have the forcewake to be sure that the GPU is not allowed
	 * to sleep before we restart and reload a context.
	 */
	GEM_BUG_ON(!reset_in_progress(execlists));
	if (!RB_EMPTY_ROOT(&execlists->queue.rb_root))
		execlists->tasklet.func(execlists->tasklet.data);

	if (__tasklet_enable(&execlists->tasklet))
		/* And kick in case we missed a new request submission. */
		tasklet_hi_schedule(&execlists->tasklet);
	ENGINE_TRACE(engine, "depth->%d\n",
		     atomic_read(&execlists->tasklet.count));
}

static int gen8_emit_bb_start_noarb(struct i915_request *rq,
				    u64 offset, u32 len,
				    const unsigned int flags)
{
	u32 *cs;

	cs = intel_ring_begin(rq, 4);
	if (IS_ERR(cs))
		return PTR_ERR(cs);

	/*
	 * WaDisableCtxRestoreArbitration:bdw,chv
	 *
	 * We don't need to perform MI_ARB_ENABLE as often as we do (in
	 * particular all the gen that do not need the w/a at all!), if we
	 * took care to make sure that on every switch into this context
	 * (both ordinary and for preemption) that arbitrartion was enabled
	 * we would be fine.  However, for gen8 there is another w/a that
	 * requires us to not preempt inside GPGPU execution, so we keep
	 * arbitration disabled for gen8 batches. Arbitration will be
	 * re-enabled before we close the request
	 * (engine->emit_fini_breadcrumb).
	 */
	*cs++ = MI_ARB_ON_OFF | MI_ARB_DISABLE;

	/* FIXME(BDW+): Address space and security selectors. */
	*cs++ = MI_BATCH_BUFFER_START_GEN8 |
		(flags & I915_DISPATCH_SECURE ? 0 : BIT(8));
	*cs++ = lower_32_bits(offset);
	*cs++ = upper_32_bits(offset);

	intel_ring_advance(rq, cs);

	return 0;
}

static int gen8_emit_bb_start(struct i915_request *rq,
			      u64 offset, u32 len,
			      const unsigned int flags)
{
	u32 *cs;

	cs = intel_ring_begin(rq, 6);
	if (IS_ERR(cs))
		return PTR_ERR(cs);

	*cs++ = MI_ARB_ON_OFF | MI_ARB_ENABLE;

	*cs++ = MI_BATCH_BUFFER_START_GEN8 |
		(flags & I915_DISPATCH_SECURE ? 0 : BIT(8));
	*cs++ = lower_32_bits(offset);
	*cs++ = upper_32_bits(offset);

	*cs++ = MI_ARB_ON_OFF | MI_ARB_DISABLE;
	*cs++ = MI_NOOP;

	intel_ring_advance(rq, cs);

	return 0;
}

static void gen8_logical_ring_enable_irq(struct intel_engine_cs *engine)
{
	ENGINE_WRITE(engine, RING_IMR,
		     ~(engine->irq_enable_mask | engine->irq_keep_mask));
	ENGINE_POSTING_READ(engine, RING_IMR);
}

static void gen8_logical_ring_disable_irq(struct intel_engine_cs *engine)
{
	ENGINE_WRITE(engine, RING_IMR, ~engine->irq_keep_mask);
}

static int gen8_emit_flush(struct i915_request *request, u32 mode)
{
	u32 cmd, *cs;

	cs = intel_ring_begin(request, 4);
	if (IS_ERR(cs))
		return PTR_ERR(cs);

	cmd = MI_FLUSH_DW + 1;

	/* We always require a command barrier so that subsequent
	 * commands, such as breadcrumb interrupts, are strictly ordered
	 * wrt the contents of the write cache being flushed to memory
	 * (and thus being coherent from the CPU).
	 */
	cmd |= MI_FLUSH_DW_STORE_INDEX | MI_FLUSH_DW_OP_STOREDW;

	if (mode & EMIT_INVALIDATE) {
		cmd |= MI_INVALIDATE_TLB;
		if (request->engine->class == VIDEO_DECODE_CLASS)
			cmd |= MI_INVALIDATE_BSD;
	}

	*cs++ = cmd;
	*cs++ = LRC_PPHWSP_SCRATCH_ADDR;
	*cs++ = 0; /* upper addr */
	*cs++ = 0; /* value */
	intel_ring_advance(request, cs);

	return 0;
}

static int gen8_emit_flush_render(struct i915_request *request,
				  u32 mode)
{
	bool vf_flush_wa = false, dc_flush_wa = false;
	u32 *cs, flags = 0;
	int len;

	flags |= PIPE_CONTROL_CS_STALL;

	if (mode & EMIT_FLUSH) {
		flags |= PIPE_CONTROL_RENDER_TARGET_CACHE_FLUSH;
		flags |= PIPE_CONTROL_DEPTH_CACHE_FLUSH;
		flags |= PIPE_CONTROL_DC_FLUSH_ENABLE;
		flags |= PIPE_CONTROL_FLUSH_ENABLE;
	}

	if (mode & EMIT_INVALIDATE) {
		flags |= PIPE_CONTROL_TLB_INVALIDATE;
		flags |= PIPE_CONTROL_INSTRUCTION_CACHE_INVALIDATE;
		flags |= PIPE_CONTROL_TEXTURE_CACHE_INVALIDATE;
		flags |= PIPE_CONTROL_VF_CACHE_INVALIDATE;
		flags |= PIPE_CONTROL_CONST_CACHE_INVALIDATE;
		flags |= PIPE_CONTROL_STATE_CACHE_INVALIDATE;
		flags |= PIPE_CONTROL_QW_WRITE;
		flags |= PIPE_CONTROL_STORE_DATA_INDEX;

		/*
		 * On GEN9: before VF_CACHE_INVALIDATE we need to emit a NULL
		 * pipe control.
		 */
		if (IS_GEN(request->i915, 9))
			vf_flush_wa = true;

		/* WaForGAMHang:kbl */
		if (IS_KBL_REVID(request->i915, 0, KBL_REVID_B0))
			dc_flush_wa = true;
	}

	len = 6;

	if (vf_flush_wa)
		len += 6;

	if (dc_flush_wa)
		len += 12;

	cs = intel_ring_begin(request, len);
	if (IS_ERR(cs))
		return PTR_ERR(cs);

	if (vf_flush_wa)
		cs = gen8_emit_pipe_control(cs, 0, 0);

	if (dc_flush_wa)
		cs = gen8_emit_pipe_control(cs, PIPE_CONTROL_DC_FLUSH_ENABLE,
					    0);

	cs = gen8_emit_pipe_control(cs, flags, LRC_PPHWSP_SCRATCH_ADDR);

	if (dc_flush_wa)
		cs = gen8_emit_pipe_control(cs, PIPE_CONTROL_CS_STALL, 0);

	intel_ring_advance(request, cs);

	return 0;
}

static int gen11_emit_flush_render(struct i915_request *request,
				   u32 mode)
{
	if (mode & EMIT_FLUSH) {
		u32 *cs;
		u32 flags = 0;

		flags |= PIPE_CONTROL_CS_STALL;

		flags |= PIPE_CONTROL_TILE_CACHE_FLUSH;
		flags |= PIPE_CONTROL_RENDER_TARGET_CACHE_FLUSH;
		flags |= PIPE_CONTROL_DEPTH_CACHE_FLUSH;
		flags |= PIPE_CONTROL_DC_FLUSH_ENABLE;
		flags |= PIPE_CONTROL_FLUSH_ENABLE;
		flags |= PIPE_CONTROL_QW_WRITE;
		flags |= PIPE_CONTROL_STORE_DATA_INDEX;

		cs = intel_ring_begin(request, 6);
		if (IS_ERR(cs))
			return PTR_ERR(cs);

		cs = gen8_emit_pipe_control(cs, flags, LRC_PPHWSP_SCRATCH_ADDR);
		intel_ring_advance(request, cs);
	}

	if (mode & EMIT_INVALIDATE) {
		u32 *cs;
		u32 flags = 0;

		flags |= PIPE_CONTROL_CS_STALL;

		flags |= PIPE_CONTROL_COMMAND_CACHE_INVALIDATE;
		flags |= PIPE_CONTROL_TLB_INVALIDATE;
		flags |= PIPE_CONTROL_INSTRUCTION_CACHE_INVALIDATE;
		flags |= PIPE_CONTROL_TEXTURE_CACHE_INVALIDATE;
		flags |= PIPE_CONTROL_VF_CACHE_INVALIDATE;
		flags |= PIPE_CONTROL_CONST_CACHE_INVALIDATE;
		flags |= PIPE_CONTROL_STATE_CACHE_INVALIDATE;
		flags |= PIPE_CONTROL_QW_WRITE;
		flags |= PIPE_CONTROL_STORE_DATA_INDEX;

		cs = intel_ring_begin(request, 6);
		if (IS_ERR(cs))
			return PTR_ERR(cs);

		cs = gen8_emit_pipe_control(cs, flags, LRC_PPHWSP_SCRATCH_ADDR);
		intel_ring_advance(request, cs);
	}

	return 0;
}

static u32 preparser_disable(bool state)
{
	return MI_ARB_CHECK | 1 << 8 | state;
}

static int gen12_emit_flush_render(struct i915_request *request,
				   u32 mode)
{
	if (mode & EMIT_FLUSH) {
		u32 flags = 0;
		u32 *cs;

		flags |= PIPE_CONTROL_TILE_CACHE_FLUSH;
		flags |= PIPE_CONTROL_RENDER_TARGET_CACHE_FLUSH;
		flags |= PIPE_CONTROL_DEPTH_CACHE_FLUSH;
		/* Wa_1409600907:tgl */
		flags |= PIPE_CONTROL_DEPTH_STALL;
		flags |= PIPE_CONTROL_DC_FLUSH_ENABLE;
		flags |= PIPE_CONTROL_FLUSH_ENABLE;
		flags |= PIPE_CONTROL_HDC_PIPELINE_FLUSH;

		flags |= PIPE_CONTROL_STORE_DATA_INDEX;
		flags |= PIPE_CONTROL_QW_WRITE;

		flags |= PIPE_CONTROL_CS_STALL;

		cs = intel_ring_begin(request, 6);
		if (IS_ERR(cs))
			return PTR_ERR(cs);

		cs = gen8_emit_pipe_control(cs, flags, LRC_PPHWSP_SCRATCH_ADDR);
		intel_ring_advance(request, cs);
	}

	if (mode & EMIT_INVALIDATE) {
		u32 flags = 0;
		u32 *cs;

		flags |= PIPE_CONTROL_COMMAND_CACHE_INVALIDATE;
		flags |= PIPE_CONTROL_TLB_INVALIDATE;
		flags |= PIPE_CONTROL_INSTRUCTION_CACHE_INVALIDATE;
		flags |= PIPE_CONTROL_TEXTURE_CACHE_INVALIDATE;
		flags |= PIPE_CONTROL_VF_CACHE_INVALIDATE;
		flags |= PIPE_CONTROL_CONST_CACHE_INVALIDATE;
		flags |= PIPE_CONTROL_STATE_CACHE_INVALIDATE;
		flags |= PIPE_CONTROL_L3_RO_CACHE_INVALIDATE;

		flags |= PIPE_CONTROL_STORE_DATA_INDEX;
		flags |= PIPE_CONTROL_QW_WRITE;

		flags |= PIPE_CONTROL_CS_STALL;

		cs = intel_ring_begin(request, 8);
		if (IS_ERR(cs))
			return PTR_ERR(cs);

		/*
		 * Prevent the pre-parser from skipping past the TLB
		 * invalidate and loading a stale page for the batch
		 * buffer / request payload.
		 */
		*cs++ = preparser_disable(true);

		cs = gen8_emit_pipe_control(cs, flags, LRC_PPHWSP_SCRATCH_ADDR);

		*cs++ = preparser_disable(false);
		intel_ring_advance(request, cs);

		/*
		 * Wa_1604544889:tgl
		 */
		if (IS_TGL_REVID(request->i915, TGL_REVID_A0, TGL_REVID_A0)) {
			flags = 0;
			flags |= PIPE_CONTROL_CS_STALL;
			flags |= PIPE_CONTROL_HDC_PIPELINE_FLUSH;

			flags |= PIPE_CONTROL_STORE_DATA_INDEX;
			flags |= PIPE_CONTROL_QW_WRITE;

			cs = intel_ring_begin(request, 6);
			if (IS_ERR(cs))
				return PTR_ERR(cs);

			cs = gen8_emit_pipe_control(cs, flags,
						    LRC_PPHWSP_SCRATCH_ADDR);
			intel_ring_advance(request, cs);
		}
	}

	return 0;
}

/*
 * Reserve space for 2 NOOPs at the end of each request to be
 * used as a workaround for not being allowed to do lite
 * restore with HEAD==TAIL (WaIdleLiteRestore).
 */
static u32 *gen8_emit_wa_tail(struct i915_request *request, u32 *cs)
{
	/* Ensure there's always at least one preemption point per-request. */
	*cs++ = MI_ARB_CHECK;
	*cs++ = MI_NOOP;
	request->wa_tail = intel_ring_offset(request, cs);

	return cs;
}

static u32 *emit_preempt_busywait(struct i915_request *request, u32 *cs)
{
	*cs++ = MI_SEMAPHORE_WAIT |
		MI_SEMAPHORE_GLOBAL_GTT |
		MI_SEMAPHORE_POLL |
		MI_SEMAPHORE_SAD_EQ_SDD;
	*cs++ = 0;
	*cs++ = intel_hws_preempt_address(request->engine);
	*cs++ = 0;

	return cs;
}

static __always_inline u32*
gen8_emit_fini_breadcrumb_footer(struct i915_request *request,
				 u32 *cs)
{
	*cs++ = MI_USER_INTERRUPT;

	*cs++ = MI_ARB_ON_OFF | MI_ARB_ENABLE;
	if (intel_engine_has_semaphores(request->engine))
		cs = emit_preempt_busywait(request, cs);

	request->tail = intel_ring_offset(request, cs);
	assert_ring_tail_valid(request->ring, request->tail);

	return gen8_emit_wa_tail(request, cs);
}

static u32 *gen8_emit_fini_breadcrumb(struct i915_request *request, u32 *cs)
{
	cs = gen8_emit_ggtt_write(cs,
				  request->fence.seqno,
				  i915_request_active_timeline(request)->hwsp_offset,
				  0);

	return gen8_emit_fini_breadcrumb_footer(request, cs);
}

static u32 *gen8_emit_fini_breadcrumb_rcs(struct i915_request *request, u32 *cs)
{
	cs = gen8_emit_pipe_control(cs,
				    PIPE_CONTROL_RENDER_TARGET_CACHE_FLUSH |
				    PIPE_CONTROL_DEPTH_CACHE_FLUSH |
				    PIPE_CONTROL_DC_FLUSH_ENABLE,
				    0);

	/* XXX flush+write+CS_STALL all in one upsets gem_concurrent_blt:kbl */
	cs = gen8_emit_ggtt_write_rcs(cs,
				      request->fence.seqno,
				      i915_request_active_timeline(request)->hwsp_offset,
				      PIPE_CONTROL_FLUSH_ENABLE |
				      PIPE_CONTROL_CS_STALL);

	return gen8_emit_fini_breadcrumb_footer(request, cs);
}

static u32 *
gen11_emit_fini_breadcrumb_rcs(struct i915_request *request, u32 *cs)
{
	cs = gen8_emit_ggtt_write_rcs(cs,
				      request->fence.seqno,
				      i915_request_active_timeline(request)->hwsp_offset,
				      PIPE_CONTROL_CS_STALL |
				      PIPE_CONTROL_TILE_CACHE_FLUSH |
				      PIPE_CONTROL_RENDER_TARGET_CACHE_FLUSH |
				      PIPE_CONTROL_DEPTH_CACHE_FLUSH |
				      PIPE_CONTROL_DC_FLUSH_ENABLE |
				      PIPE_CONTROL_FLUSH_ENABLE);

	return gen8_emit_fini_breadcrumb_footer(request, cs);
}

/*
 * Note that the CS instruction pre-parser will not stall on the breadcrumb
 * flush and will continue pre-fetching the instructions after it before the
 * memory sync is completed. On pre-gen12 HW, the pre-parser will stop at
 * BB_START/END instructions, so, even though we might pre-fetch the pre-amble
 * of the next request before the memory has been flushed, we're guaranteed that
 * we won't access the batch itself too early.
 * However, on gen12+ the parser can pre-fetch across the BB_START/END commands,
 * so, if the current request is modifying an instruction in the next request on
 * the same intel_context, we might pre-fetch and then execute the pre-update
 * instruction. To avoid this, the users of self-modifying code should either
 * disable the parser around the code emitting the memory writes, via a new flag
 * added to MI_ARB_CHECK, or emit the writes from a different intel_context. For
 * the in-kernel use-cases we've opted to use a separate context, see
 * reloc_gpu() as an example.
 * All the above applies only to the instructions themselves. Non-inline data
 * used by the instructions is not pre-fetched.
 */

static u32 *gen12_emit_preempt_busywait(struct i915_request *request, u32 *cs)
{
	*cs++ = MI_SEMAPHORE_WAIT_TOKEN |
		MI_SEMAPHORE_GLOBAL_GTT |
		MI_SEMAPHORE_POLL |
		MI_SEMAPHORE_SAD_EQ_SDD;
	*cs++ = 0;
	*cs++ = intel_hws_preempt_address(request->engine);
	*cs++ = 0;
	*cs++ = 0;
	*cs++ = MI_NOOP;

	return cs;
}

static __always_inline u32*
gen12_emit_fini_breadcrumb_footer(struct i915_request *request, u32 *cs)
{
	*cs++ = MI_USER_INTERRUPT;

	*cs++ = MI_ARB_ON_OFF | MI_ARB_ENABLE;
	if (intel_engine_has_semaphores(request->engine))
		cs = gen12_emit_preempt_busywait(request, cs);

	request->tail = intel_ring_offset(request, cs);
	assert_ring_tail_valid(request->ring, request->tail);

	return gen8_emit_wa_tail(request, cs);
}

static u32 *gen12_emit_fini_breadcrumb(struct i915_request *request, u32 *cs)
{
	cs = gen8_emit_ggtt_write(cs,
				  request->fence.seqno,
				  i915_request_active_timeline(request)->hwsp_offset,
				  0);

	return gen12_emit_fini_breadcrumb_footer(request, cs);
}

static u32 *
gen12_emit_fini_breadcrumb_rcs(struct i915_request *request, u32 *cs)
{
	cs = gen8_emit_ggtt_write_rcs(cs,
				      request->fence.seqno,
				      i915_request_active_timeline(request)->hwsp_offset,
				      PIPE_CONTROL_CS_STALL |
				      PIPE_CONTROL_TILE_CACHE_FLUSH |
				      PIPE_CONTROL_RENDER_TARGET_CACHE_FLUSH |
				      PIPE_CONTROL_DEPTH_CACHE_FLUSH |
				      /* Wa_1409600907:tgl */
				      PIPE_CONTROL_DEPTH_STALL |
				      PIPE_CONTROL_DC_FLUSH_ENABLE |
				      PIPE_CONTROL_FLUSH_ENABLE |
				      PIPE_CONTROL_HDC_PIPELINE_FLUSH);

	return gen12_emit_fini_breadcrumb_footer(request, cs);
}

static void execlists_park(struct intel_engine_cs *engine)
{
	cancel_timer(&engine->execlists.timer);
	cancel_timer(&engine->execlists.preempt);
}

void intel_execlists_set_default_submission(struct intel_engine_cs *engine)
{
	engine->submit_request = execlists_submit_request;
	engine->schedule = i915_schedule;
	engine->execlists.tasklet.func = execlists_submission_tasklet;

	engine->reset.prepare = execlists_reset_prepare;
	engine->reset.rewind = execlists_reset_rewind;
	engine->reset.cancel = execlists_reset_cancel;
	engine->reset.finish = execlists_reset_finish;

	engine->park = execlists_park;
	engine->unpark = NULL;

	engine->flags |= I915_ENGINE_SUPPORTS_STATS;
	if (!intel_vgpu_active(engine->i915)) {
		engine->flags |= I915_ENGINE_HAS_SEMAPHORES;
		if (HAS_LOGICAL_RING_PREEMPTION(engine->i915))
			engine->flags |= I915_ENGINE_HAS_PREEMPTION;
	}

	if (INTEL_GEN(engine->i915) >= 12)
		engine->flags |= I915_ENGINE_HAS_RELATIVE_MMIO;

	if (intel_engine_has_preemption(engine))
		engine->emit_bb_start = gen8_emit_bb_start;
	else
		engine->emit_bb_start = gen8_emit_bb_start_noarb;
}

static void execlists_shutdown(struct intel_engine_cs *engine)
{
	/* Synchronise with residual timers and any softirq they raise */
	del_timer_sync(&engine->execlists.timer);
	del_timer_sync(&engine->execlists.preempt);
	tasklet_kill(&engine->execlists.tasklet);
}

static void execlists_release(struct intel_engine_cs *engine)
{
	execlists_shutdown(engine);

	intel_engine_cleanup_common(engine);
	lrc_destroy_wa_ctx(engine);
}

static void
logical_ring_default_vfuncs(struct intel_engine_cs *engine)
{
	/* Default vfuncs which can be overriden by each engine. */

	engine->resume = execlists_resume;

	engine->cops = &execlists_context_ops;
	engine->request_alloc = execlists_request_alloc;

	engine->emit_flush = gen8_emit_flush;
	engine->emit_init_breadcrumb = gen8_emit_init_breadcrumb;
	engine->emit_fini_breadcrumb = gen8_emit_fini_breadcrumb;
	if (INTEL_GEN(engine->i915) >= 12)
		engine->emit_fini_breadcrumb = gen12_emit_fini_breadcrumb;

	engine->set_default_submission = intel_execlists_set_default_submission;

	if (INTEL_GEN(engine->i915) < 11) {
		engine->irq_enable = gen8_logical_ring_enable_irq;
		engine->irq_disable = gen8_logical_ring_disable_irq;
	} else {
		/*
		 * TODO: On Gen11 interrupt masks need to be clear
		 * to allow C6 entry. Keep interrupts enabled at
		 * and take the hit of generating extra interrupts
		 * until a more refined solution exists.
		 */
	}
}

static inline void
logical_ring_default_irqs(struct intel_engine_cs *engine)
{
	unsigned int shift = 0;

	if (INTEL_GEN(engine->i915) < 11) {
		const u8 irq_shifts[] = {
			[RCS0]  = GEN8_RCS_IRQ_SHIFT,
			[BCS0]  = GEN8_BCS_IRQ_SHIFT,
			[VCS0]  = GEN8_VCS0_IRQ_SHIFT,
			[VCS1]  = GEN8_VCS1_IRQ_SHIFT,
			[VECS0] = GEN8_VECS_IRQ_SHIFT,
		};

		shift = irq_shifts[engine->id];
	}

	engine->irq_enable_mask = GT_RENDER_USER_INTERRUPT << shift;
	engine->irq_keep_mask = GT_CONTEXT_SWITCH_INTERRUPT << shift;
	engine->irq_keep_mask |= GT_CS_MASTER_ERROR_INTERRUPT << shift;
}

static void rcs_submission_override(struct intel_engine_cs *engine)
{
	switch (INTEL_GEN(engine->i915)) {
	case 12:
		engine->emit_flush = gen12_emit_flush_render;
		engine->emit_fini_breadcrumb = gen12_emit_fini_breadcrumb_rcs;
		break;
	case 11:
		engine->emit_flush = gen11_emit_flush_render;
		engine->emit_fini_breadcrumb = gen11_emit_fini_breadcrumb_rcs;
		break;
	default:
		engine->emit_flush = gen8_emit_flush_render;
		engine->emit_fini_breadcrumb = gen8_emit_fini_breadcrumb_rcs;
		break;
	}
}

int intel_execlists_submission_setup(struct intel_engine_cs *engine)
{
	struct intel_engine_execlists * const execlists = &engine->execlists;
	struct drm_i915_private *i915 = engine->i915;
	struct intel_uncore *uncore = engine->uncore;
	u32 base = engine->mmio_base;

	tasklet_init(&engine->execlists.tasklet,
		     execlists_submission_tasklet, (unsigned long)engine);
	timer_setup(&engine->execlists.timer, execlists_timeslice, 0);
	timer_setup(&engine->execlists.preempt, execlists_preempt, 0);

	logical_ring_default_vfuncs(engine);
	logical_ring_default_irqs(engine);

	if (engine->class == RENDER_CLASS)
		rcs_submission_override(engine);

	if (intel_init_workaround_bb(engine))
		/*
		 * We continue even if we fail to initialize WA batch
		 * because we only expect rare glitches but nothing
		 * critical to prevent us from using GPU
		 */
		DRM_ERROR("WA batch buffer initialization failed\n");

	if (HAS_LOGICAL_RING_ELSQ(i915)) {
		execlists->submit_reg = uncore->regs +
			i915_mmio_reg_offset(RING_EXECLIST_SQ_CONTENTS(base));
		execlists->ctrl_reg = uncore->regs +
			i915_mmio_reg_offset(RING_EXECLIST_CONTROL(base));
	} else {
		execlists->submit_reg = uncore->regs +
			i915_mmio_reg_offset(RING_ELSP(base));
	}

	execlists->csb_status =
		&engine->status_page.addr[I915_HWS_CSB_BUF0_INDEX];

	execlists->csb_write =
		&engine->status_page.addr[intel_hws_csb_write_index(i915)];

	if (INTEL_GEN(i915) < 11)
		execlists->csb_size = GEN8_CSB_ENTRIES;
	else
		execlists->csb_size = GEN11_CSB_ENTRIES;

	reset_csb_pointers(engine);

	/* Finally, take ownership and responsibility for cleanup! */
	engine->release = execlists_release;

	return 0;
}

static u32 intel_lr_indirect_ctx_offset(const struct intel_engine_cs *engine)
{
	u32 indirect_ctx_offset;

	switch (INTEL_GEN(engine->i915)) {
	default:
		MISSING_CASE(INTEL_GEN(engine->i915));
		/* fall through */
	case 12:
		indirect_ctx_offset =
			GEN12_CTX_RCS_INDIRECT_CTX_OFFSET_DEFAULT;
		break;
	case 11:
		indirect_ctx_offset =
			GEN11_CTX_RCS_INDIRECT_CTX_OFFSET_DEFAULT;
		break;
	case 10:
		indirect_ctx_offset =
			GEN10_CTX_RCS_INDIRECT_CTX_OFFSET_DEFAULT;
		break;
	case 9:
		indirect_ctx_offset =
			GEN9_CTX_RCS_INDIRECT_CTX_OFFSET_DEFAULT;
		break;
	case 8:
		indirect_ctx_offset =
			GEN8_CTX_RCS_INDIRECT_CTX_OFFSET_DEFAULT;
		break;
	}

	return indirect_ctx_offset;
}


static void init_common_reg_state(u32 * const regs,
				  const struct intel_engine_cs *engine,
				  const struct intel_ring *ring,
				  bool inhibit)
{
	u32 ctl;

	ctl = _MASKED_BIT_ENABLE(CTX_CTRL_INHIBIT_SYN_CTX_SWITCH);
	ctl |= _MASKED_BIT_DISABLE(CTX_CTRL_ENGINE_CTX_RESTORE_INHIBIT);
	if (inhibit)
		ctl |= CTX_CTRL_ENGINE_CTX_RESTORE_INHIBIT;
	if (INTEL_GEN(engine->i915) < 11)
		ctl |= _MASKED_BIT_DISABLE(CTX_CTRL_ENGINE_CTX_SAVE_INHIBIT |
					   CTX_CTRL_RS_CTX_ENABLE);
	regs[CTX_CONTEXT_CONTROL] = ctl;

	regs[CTX_RING_CTL] = RING_CTL_SIZE(ring->size) | RING_VALID;
}

static void init_wa_bb_reg_state(u32 * const regs,
				 const struct intel_engine_cs *engine,
				 u32 pos_bb_per_ctx)
{
	const struct i915_ctx_workarounds * const wa_ctx = &engine->wa_ctx;

	if (wa_ctx->per_ctx.size) {
		const u32 ggtt_offset = i915_ggtt_offset(wa_ctx->vma);

		regs[pos_bb_per_ctx] =
			(ggtt_offset + wa_ctx->per_ctx.offset) | 0x01;
	}

	if (wa_ctx->indirect_ctx.size) {
		const u32 ggtt_offset = i915_ggtt_offset(wa_ctx->vma);

		regs[pos_bb_per_ctx + 2] =
			(ggtt_offset + wa_ctx->indirect_ctx.offset) |
			(wa_ctx->indirect_ctx.size / CACHELINE_BYTES);

		regs[pos_bb_per_ctx + 4] =
			intel_lr_indirect_ctx_offset(engine) << 6;
	}
}

static void init_ppgtt_reg_state(u32 *regs, const struct i915_ppgtt *ppgtt)
{
	if (i915_vm_is_4lvl(&ppgtt->vm)) {
		/* 64b PPGTT (48bit canonical)
		 * PDP0_DESCRIPTOR contains the base address to PML4 and
		 * other PDP Descriptors are ignored.
		 */
		ASSIGN_CTX_PML4(ppgtt, regs);
	} else {
		ASSIGN_CTX_PDP(ppgtt, regs, 3);
		ASSIGN_CTX_PDP(ppgtt, regs, 2);
		ASSIGN_CTX_PDP(ppgtt, regs, 1);
		ASSIGN_CTX_PDP(ppgtt, regs, 0);
	}
}

static struct i915_ppgtt *vm_alias(struct i915_address_space *vm)
{
	if (i915_is_ggtt(vm))
		return i915_vm_to_ggtt(vm)->alias;
	else
		return i915_vm_to_ppgtt(vm);
}

static void execlists_init_reg_state(u32 *regs,
				     const struct intel_context *ce,
				     const struct intel_engine_cs *engine,
				     const struct intel_ring *ring,
				     bool inhibit)
{
	/*
	 * A context is actually a big batch buffer with several
	 * MI_LOAD_REGISTER_IMM commands followed by (reg, value) pairs. The
	 * values we are setting here are only for the first context restore:
	 * on a subsequent save, the GPU will recreate this batchbuffer with new
	 * values (including all the missing MI_LOAD_REGISTER_IMM commands that
	 * we are not initializing here).
	 *
	 * Must keep consistent with virtual_update_register_offsets().
	 */
	set_offsets(regs, reg_offsets(engine), engine, inhibit);

	init_common_reg_state(regs, engine, ring, inhibit);
	init_ppgtt_reg_state(regs, vm_alias(ce->vm));

	init_wa_bb_reg_state(regs, engine,
			     INTEL_GEN(engine->i915) >= 12 ?
			     GEN12_CTX_BB_PER_CTX_PTR :
			     CTX_BB_PER_CTX_PTR);

	__reset_stop_ring(regs, engine);
}

static int
populate_lr_context(struct intel_context *ce,
		    struct drm_i915_gem_object *ctx_obj,
		    struct intel_engine_cs *engine,
		    struct intel_ring *ring)
{
	bool inhibit = true;
	void *vaddr;
	int ret;

	vaddr = i915_gem_object_pin_map(ctx_obj, I915_MAP_WB);
	if (IS_ERR(vaddr)) {
		ret = PTR_ERR(vaddr);
		DRM_DEBUG_DRIVER("Could not map object pages! (%d)\n", ret);
		return ret;
	}

	set_redzone(vaddr, engine);

	if (engine->default_state) {
		void *defaults;

		defaults = i915_gem_object_pin_map(engine->default_state,
						   I915_MAP_WB);
		if (IS_ERR(defaults)) {
			ret = PTR_ERR(defaults);
			goto err_unpin_ctx;
		}

		memcpy(vaddr, defaults, engine->context_size);
		i915_gem_object_unpin_map(engine->default_state);
		__set_bit(CONTEXT_VALID_BIT, &ce->flags);
		inhibit = false;
	}

	/* Clear the ppHWSP (inc. per-context counters) */
	memset(vaddr, 0, PAGE_SIZE);

	/*
	 * The second page of the context object contains some registers which
	 * must be set up prior to the first execution.
	 */
	execlists_init_reg_state(vaddr + LRC_STATE_PN * PAGE_SIZE,
				 ce, engine, ring, inhibit);

	ret = 0;
err_unpin_ctx:
	__i915_gem_object_flush_map(ctx_obj, 0, engine->context_size);
	i915_gem_object_unpin_map(ctx_obj);
	return ret;
}

static int __execlists_context_alloc(struct intel_context *ce,
				     struct intel_engine_cs *engine)
{
	struct drm_i915_gem_object *ctx_obj;
	struct intel_ring *ring;
	struct i915_vma *vma;
	u32 context_size;
	int ret;

	GEM_BUG_ON(ce->state);
	context_size = round_up(engine->context_size, I915_GTT_PAGE_SIZE);

	if (IS_ENABLED(CONFIG_DRM_I915_DEBUG_GEM))
		context_size += I915_GTT_PAGE_SIZE; /* for redzone */

	ctx_obj = i915_gem_object_create_shmem(engine->i915, context_size);
	if (IS_ERR(ctx_obj))
		return PTR_ERR(ctx_obj);

	vma = i915_vma_instance(ctx_obj, &engine->gt->ggtt->vm, NULL);
	if (IS_ERR(vma)) {
		ret = PTR_ERR(vma);
		goto error_deref_obj;
	}

	if (!ce->timeline) {
		struct intel_timeline *tl;
		struct i915_vma *hwsp;

		/*
		 * Use the static global HWSP for the kernel context, and
		 * a dynamically allocated cacheline for everyone else.
		 */
		hwsp = NULL;
		if (unlikely(intel_context_is_barrier(ce)))
			hwsp = engine->status_page.vma;

		tl = intel_timeline_create(engine->gt, hwsp);
		if (IS_ERR(tl)) {
			ret = PTR_ERR(tl);
			goto error_deref_obj;
		}

		ce->timeline = tl;
	}

	ring = intel_engine_create_ring(engine, (unsigned long)ce->ring);
	if (IS_ERR(ring)) {
		ret = PTR_ERR(ring);
		goto error_deref_obj;
	}

	ret = populate_lr_context(ce, ctx_obj, engine, ring);
	if (ret) {
		DRM_DEBUG_DRIVER("Failed to populate LRC: %d\n", ret);
		goto error_ring_free;
	}

	ce->ring = ring;
	ce->state = vma;

	return 0;

error_ring_free:
	intel_ring_put(ring);
error_deref_obj:
	i915_gem_object_put(ctx_obj);
	return ret;
}

static struct list_head *virtual_queue(struct virtual_engine *ve)
{
	return &ve->base.execlists.default_priolist.requests[0];
}

static void virtual_context_destroy(struct kref *kref)
{
	struct virtual_engine *ve =
		container_of(kref, typeof(*ve), context.ref);
	unsigned int n;

	GEM_BUG_ON(!list_empty(virtual_queue(ve)));
	GEM_BUG_ON(ve->request);
	GEM_BUG_ON(ve->context.inflight);

	for (n = 0; n < ve->num_siblings; n++) {
		struct intel_engine_cs *sibling = ve->siblings[n];
		struct rb_node *node = &ve->nodes[sibling->id].rb;
		unsigned long flags;

		if (RB_EMPTY_NODE(node))
			continue;

		spin_lock_irqsave(&sibling->active.lock, flags);

		/* Detachment is lazily performed in the execlists tasklet */
		if (!RB_EMPTY_NODE(node))
			rb_erase_cached(node, &sibling->execlists.virtual);

		spin_unlock_irqrestore(&sibling->active.lock, flags);
	}
	GEM_BUG_ON(__tasklet_is_scheduled(&ve->base.execlists.tasklet));

	if (ve->context.state)
		__execlists_context_fini(&ve->context);
	intel_context_fini(&ve->context);

	kfree(ve->bonds);
	kfree(ve);
}

static void virtual_engine_initial_hint(struct virtual_engine *ve)
{
	int swp;

	/*
	 * Pick a random sibling on starting to help spread the load around.
	 *
	 * New contexts are typically created with exactly the same order
	 * of siblings, and often started in batches. Due to the way we iterate
	 * the array of sibling when submitting requests, sibling[0] is
	 * prioritised for dequeuing. If we make sure that sibling[0] is fairly
	 * randomised across the system, we also help spread the load by the
	 * first engine we inspect being different each time.
	 *
	 * NB This does not force us to execute on this engine, it will just
	 * typically be the first we inspect for submission.
	 */
	swp = prandom_u32_max(ve->num_siblings);
	if (!swp)
		return;

	swap(ve->siblings[swp], ve->siblings[0]);
	if (!intel_engine_has_relative_mmio(ve->siblings[0]))
		virtual_update_register_offsets(ve->context.lrc_reg_state,
						ve->siblings[0]);
}

static int virtual_context_alloc(struct intel_context *ce)
{
	struct virtual_engine *ve = container_of(ce, typeof(*ve), context);

	return __execlists_context_alloc(ce, ve->siblings[0]);
}

static int virtual_context_pin(struct intel_context *ce)
{
	struct virtual_engine *ve = container_of(ce, typeof(*ve), context);
	int err;

	/* Note: we must use a real engine class for setting up reg state */
	err = __execlists_context_pin(ce, ve->siblings[0]);
	if (err)
		return err;

	virtual_engine_initial_hint(ve);
	return 0;
}

static void virtual_context_enter(struct intel_context *ce)
{
	struct virtual_engine *ve = container_of(ce, typeof(*ve), context);
	unsigned int n;

	for (n = 0; n < ve->num_siblings; n++)
		intel_engine_pm_get(ve->siblings[n]);

	intel_timeline_enter(ce->timeline);
}

static void virtual_context_exit(struct intel_context *ce)
{
	struct virtual_engine *ve = container_of(ce, typeof(*ve), context);
	unsigned int n;

	intel_timeline_exit(ce->timeline);

	for (n = 0; n < ve->num_siblings; n++)
		intel_engine_pm_put(ve->siblings[n]);
}

static const struct intel_context_ops virtual_context_ops = {
	.alloc = virtual_context_alloc,

	.pin = virtual_context_pin,
	.unpin = execlists_context_unpin,

	.enter = virtual_context_enter,
	.exit = virtual_context_exit,

	.destroy = virtual_context_destroy,
};

static intel_engine_mask_t virtual_submission_mask(struct virtual_engine *ve)
{
	struct i915_request *rq;
	intel_engine_mask_t mask;

	rq = READ_ONCE(ve->request);
	if (!rq)
		return 0;

	/* The rq is ready for submission; rq->execution_mask is now stable. */
	mask = rq->execution_mask;
	if (unlikely(!mask)) {
		/* Invalid selection, submit to a random engine in error */
		i915_request_skip(rq, -ENODEV);
		mask = ve->siblings[0]->mask;
	}

	ENGINE_TRACE(&ve->base, "rq=%llx:%lld, mask=%x, prio=%d\n",
		     rq->fence.context, rq->fence.seqno,
		     mask, ve->base.execlists.queue_priority_hint);

	return mask;
}

static void virtual_submission_tasklet(unsigned long data)
{
	struct virtual_engine * const ve = (struct virtual_engine *)data;
	const int prio = ve->base.execlists.queue_priority_hint;
	intel_engine_mask_t mask;
	unsigned int n;

	rcu_read_lock();
	mask = virtual_submission_mask(ve);
	rcu_read_unlock();
	if (unlikely(!mask))
		return;

	local_irq_disable();
	for (n = 0; READ_ONCE(ve->request) && n < ve->num_siblings; n++) {
		struct intel_engine_cs *sibling = ve->siblings[n];
		struct ve_node * const node = &ve->nodes[sibling->id];
		struct rb_node **parent, *rb;
		bool first;

		if (unlikely(!(mask & sibling->mask))) {
			if (!RB_EMPTY_NODE(&node->rb)) {
				spin_lock(&sibling->active.lock);
				rb_erase_cached(&node->rb,
						&sibling->execlists.virtual);
				RB_CLEAR_NODE(&node->rb);
				spin_unlock(&sibling->active.lock);
			}
			continue;
		}

		spin_lock(&sibling->active.lock);

		if (!RB_EMPTY_NODE(&node->rb)) {
			/*
			 * Cheat and avoid rebalancing the tree if we can
			 * reuse this node in situ.
			 */
			first = rb_first_cached(&sibling->execlists.virtual) ==
				&node->rb;
			if (prio == node->prio || (prio > node->prio && first))
				goto submit_engine;

			rb_erase_cached(&node->rb, &sibling->execlists.virtual);
		}

		rb = NULL;
		first = true;
		parent = &sibling->execlists.virtual.rb_root.rb_node;
		while (*parent) {
			struct ve_node *other;

			rb = *parent;
			other = rb_entry(rb, typeof(*other), rb);
			if (prio > other->prio) {
				parent = &rb->rb_left;
			} else {
				parent = &rb->rb_right;
				first = false;
			}
		}

		rb_link_node(&node->rb, rb, parent);
		rb_insert_color_cached(&node->rb,
				       &sibling->execlists.virtual,
				       first);

submit_engine:
		GEM_BUG_ON(RB_EMPTY_NODE(&node->rb));
		node->prio = prio;
		if (first && prio > sibling->execlists.queue_priority_hint) {
			sibling->execlists.queue_priority_hint = prio;
			tasklet_hi_schedule(&sibling->execlists.tasklet);
		}

		spin_unlock(&sibling->active.lock);
	}
	local_irq_enable();
}

static void virtual_submit_request(struct i915_request *rq)
{
	struct virtual_engine *ve = to_virtual_engine(rq->engine);
	struct i915_request *old;
	unsigned long flags;

	ENGINE_TRACE(&ve->base, "rq=%llx:%lld\n",
		     rq->fence.context,
		     rq->fence.seqno);

	GEM_BUG_ON(ve->base.submit_request != virtual_submit_request);

	spin_lock_irqsave(&ve->base.active.lock, flags);

	old = ve->request;
	if (old) { /* background completion event from preempt-to-busy */
		GEM_BUG_ON(!i915_request_completed(old));
		__i915_request_submit(old);
		i915_request_put(old);
	}

	if (i915_request_completed(rq)) {
		__i915_request_submit(rq);

		ve->base.execlists.queue_priority_hint = INT_MIN;
		ve->request = NULL;
	} else {
		ve->base.execlists.queue_priority_hint = rq_prio(rq);
		ve->request = i915_request_get(rq);

		GEM_BUG_ON(!list_empty(virtual_queue(ve)));
		list_move_tail(&rq->sched.link, virtual_queue(ve));

		tasklet_schedule(&ve->base.execlists.tasklet);
	}

	spin_unlock_irqrestore(&ve->base.active.lock, flags);
}

static struct ve_bond *
virtual_find_bond(struct virtual_engine *ve,
		  const struct intel_engine_cs *master)
{
	int i;

	for (i = 0; i < ve->num_bonds; i++) {
		if (ve->bonds[i].master == master)
			return &ve->bonds[i];
	}

	return NULL;
}

static void
virtual_bond_execute(struct i915_request *rq, struct dma_fence *signal)
{
	struct virtual_engine *ve = to_virtual_engine(rq->engine);
	intel_engine_mask_t allowed, exec;
	struct ve_bond *bond;

	allowed = ~to_request(signal)->engine->mask;

	bond = virtual_find_bond(ve, to_request(signal)->engine);
	if (bond)
		allowed &= bond->sibling_mask;

	/* Restrict the bonded request to run on only the available engines */
	exec = READ_ONCE(rq->execution_mask);
	while (!try_cmpxchg(&rq->execution_mask, &exec, exec & allowed))
		;

	/* Prevent the master from being re-run on the bonded engines */
	to_request(signal)->execution_mask &= ~allowed;
}

struct intel_context *
intel_execlists_create_virtual(struct intel_engine_cs **siblings,
			       unsigned int count)
{
	struct virtual_engine *ve;
	unsigned int n;
	int err;

	if (count == 0)
		return ERR_PTR(-EINVAL);

	if (count == 1)
		return intel_context_create(siblings[0]);

	ve = kzalloc(struct_size(ve, siblings, count), GFP_KERNEL);
	if (!ve)
		return ERR_PTR(-ENOMEM);

	ve->base.i915 = siblings[0]->i915;
	ve->base.gt = siblings[0]->gt;
	ve->base.uncore = siblings[0]->uncore;
	ve->base.id = -1;

	ve->base.class = OTHER_CLASS;
	ve->base.uabi_class = I915_ENGINE_CLASS_INVALID;
	ve->base.instance = I915_ENGINE_CLASS_INVALID_VIRTUAL;
	ve->base.uabi_instance = I915_ENGINE_CLASS_INVALID_VIRTUAL;

	/*
	 * The decision on whether to submit a request using semaphores
	 * depends on the saturated state of the engine. We only compute
	 * this during HW submission of the request, and we need for this
	 * state to be globally applied to all requests being submitted
	 * to this engine. Virtual engines encompass more than one physical
	 * engine and so we cannot accurately tell in advance if one of those
	 * engines is already saturated and so cannot afford to use a semaphore
	 * and be pessimized in priority for doing so -- if we are the only
	 * context using semaphores after all other clients have stopped, we
	 * will be starved on the saturated system. Such a global switch for
	 * semaphores is less than ideal, but alas is the current compromise.
	 */
	ve->base.saturated = ALL_ENGINES;

	snprintf(ve->base.name, sizeof(ve->base.name), "virtual");

	intel_engine_init_active(&ve->base, ENGINE_VIRTUAL);
	intel_engine_init_breadcrumbs(&ve->base);
	intel_engine_init_execlists(&ve->base);

	ve->base.cops = &virtual_context_ops;
	ve->base.request_alloc = execlists_request_alloc;

	ve->base.schedule = i915_schedule;
	ve->base.submit_request = virtual_submit_request;
	ve->base.bond_execute = virtual_bond_execute;

	INIT_LIST_HEAD(virtual_queue(ve));
	ve->base.execlists.queue_priority_hint = INT_MIN;
	tasklet_init(&ve->base.execlists.tasklet,
		     virtual_submission_tasklet,
		     (unsigned long)ve);

	intel_context_init(&ve->context, &ve->base);

	for (n = 0; n < count; n++) {
		struct intel_engine_cs *sibling = siblings[n];

		GEM_BUG_ON(!is_power_of_2(sibling->mask));
		if (sibling->mask & ve->base.mask) {
			DRM_DEBUG("duplicate %s entry in load balancer\n",
				  sibling->name);
			err = -EINVAL;
			goto err_put;
		}

		/*
		 * The virtual engine implementation is tightly coupled to
		 * the execlists backend -- we push out request directly
		 * into a tree inside each physical engine. We could support
		 * layering if we handle cloning of the requests and
		 * submitting a copy into each backend.
		 */
		if (sibling->execlists.tasklet.func !=
		    execlists_submission_tasklet) {
			err = -ENODEV;
			goto err_put;
		}

		GEM_BUG_ON(RB_EMPTY_NODE(&ve->nodes[sibling->id].rb));
		RB_CLEAR_NODE(&ve->nodes[sibling->id].rb);

		ve->siblings[ve->num_siblings++] = sibling;
		ve->base.mask |= sibling->mask;

		/*
		 * All physical engines must be compatible for their emission
		 * functions (as we build the instructions during request
		 * construction and do not alter them before submission
		 * on the physical engine). We use the engine class as a guide
		 * here, although that could be refined.
		 */
		if (ve->base.class != OTHER_CLASS) {
			if (ve->base.class != sibling->class) {
				DRM_DEBUG("invalid mixing of engine class, sibling %d, already %d\n",
					  sibling->class, ve->base.class);
				err = -EINVAL;
				goto err_put;
			}
			continue;
		}

		ve->base.class = sibling->class;
		ve->base.uabi_class = sibling->uabi_class;
		snprintf(ve->base.name, sizeof(ve->base.name),
			 "v%dx%d", ve->base.class, count);
		ve->base.context_size = sibling->context_size;

		ve->base.emit_bb_start = sibling->emit_bb_start;
		ve->base.emit_flush = sibling->emit_flush;
		ve->base.emit_init_breadcrumb = sibling->emit_init_breadcrumb;
		ve->base.emit_fini_breadcrumb = sibling->emit_fini_breadcrumb;
		ve->base.emit_fini_breadcrumb_dw =
			sibling->emit_fini_breadcrumb_dw;

		ve->base.flags = sibling->flags;
	}

	ve->base.flags |= I915_ENGINE_IS_VIRTUAL;

	return &ve->context;

err_put:
	intel_context_put(&ve->context);
	return ERR_PTR(err);
}

struct intel_context *
intel_execlists_clone_virtual(struct intel_engine_cs *src)
{
	struct virtual_engine *se = to_virtual_engine(src);
	struct intel_context *dst;

	dst = intel_execlists_create_virtual(se->siblings,
					     se->num_siblings);
	if (IS_ERR(dst))
		return dst;

	if (se->num_bonds) {
		struct virtual_engine *de = to_virtual_engine(dst->engine);

		de->bonds = kmemdup(se->bonds,
				    sizeof(*se->bonds) * se->num_bonds,
				    GFP_KERNEL);
		if (!de->bonds) {
			intel_context_put(dst);
			return ERR_PTR(-ENOMEM);
		}

		de->num_bonds = se->num_bonds;
	}

	return dst;
}

int intel_virtual_engine_attach_bond(struct intel_engine_cs *engine,
				     const struct intel_engine_cs *master,
				     const struct intel_engine_cs *sibling)
{
	struct virtual_engine *ve = to_virtual_engine(engine);
	struct ve_bond *bond;
	int n;

	/* Sanity check the sibling is part of the virtual engine */
	for (n = 0; n < ve->num_siblings; n++)
		if (sibling == ve->siblings[n])
			break;
	if (n == ve->num_siblings)
		return -EINVAL;

	bond = virtual_find_bond(ve, master);
	if (bond) {
		bond->sibling_mask |= sibling->mask;
		return 0;
	}

	bond = krealloc(ve->bonds,
			sizeof(*bond) * (ve->num_bonds + 1),
			GFP_KERNEL);
	if (!bond)
		return -ENOMEM;

	bond[ve->num_bonds].master = master;
	bond[ve->num_bonds].sibling_mask = sibling->mask;

	ve->bonds = bond;
	ve->num_bonds++;

	return 0;
}

struct intel_engine_cs *
intel_virtual_engine_get_sibling(struct intel_engine_cs *engine,
				 unsigned int sibling)
{
	struct virtual_engine *ve = to_virtual_engine(engine);

	if (sibling >= ve->num_siblings)
		return NULL;

	return ve->siblings[sibling];
}

void intel_execlists_show_requests(struct intel_engine_cs *engine,
				   struct drm_printer *m,
				   void (*show_request)(struct drm_printer *m,
							struct i915_request *rq,
							const char *prefix),
				   unsigned int max)
{
	const struct intel_engine_execlists *execlists = &engine->execlists;
	struct i915_request *rq, *last;
	unsigned long flags;
	unsigned int count;
	struct rb_node *rb;

	spin_lock_irqsave(&engine->active.lock, flags);

	last = NULL;
	count = 0;
	list_for_each_entry(rq, &engine->active.requests, sched.link) {
		if (count++ < max - 1)
			show_request(m, rq, "\t\tE ");
		else
			last = rq;
	}
	if (last) {
		if (count > max) {
			drm_printf(m,
				   "\t\t...skipping %d executing requests...\n",
				   count - max);
		}
		show_request(m, last, "\t\tE ");
	}

	last = NULL;
	count = 0;
	if (execlists->queue_priority_hint != INT_MIN)
		drm_printf(m, "\t\tQueue priority hint: %d\n",
			   execlists->queue_priority_hint);
	for (rb = rb_first_cached(&execlists->queue); rb; rb = rb_next(rb)) {
		struct i915_priolist *p = rb_entry(rb, typeof(*p), node);
		int i;

		priolist_for_each_request(rq, p, i) {
			if (count++ < max - 1)
				show_request(m, rq, "\t\tQ ");
			else
				last = rq;
		}
	}
	if (last) {
		if (count > max) {
			drm_printf(m,
				   "\t\t...skipping %d queued requests...\n",
				   count - max);
		}
		show_request(m, last, "\t\tQ ");
	}

	last = NULL;
	count = 0;
	for (rb = rb_first_cached(&execlists->virtual); rb; rb = rb_next(rb)) {
		struct virtual_engine *ve =
			rb_entry(rb, typeof(*ve), nodes[engine->id].rb);
		struct i915_request *rq = READ_ONCE(ve->request);

		if (rq) {
			if (count++ < max - 1)
				show_request(m, rq, "\t\tV ");
			else
				last = rq;
		}
	}
	if (last) {
		if (count > max) {
			drm_printf(m,
				   "\t\t...skipping %d virtual requests...\n",
				   count - max);
		}
		show_request(m, last, "\t\tV ");
	}

	spin_unlock_irqrestore(&engine->active.lock, flags);
}

void intel_lr_context_reset(struct intel_engine_cs *engine,
			    struct intel_context *ce,
			    u32 head,
			    bool scrub)
{
	GEM_BUG_ON(!intel_context_is_pinned(ce));

	/*
	 * We want a simple context + ring to execute the breadcrumb update.
	 * We cannot rely on the context being intact across the GPU hang,
	 * so clear it and rebuild just what we need for the breadcrumb.
	 * All pending requests for this context will be zapped, and any
	 * future request will be after userspace has had the opportunity
	 * to recreate its own state.
	 */
	if (scrub)
		restore_default_state(ce, engine);

	/* Rerun the request; its payload has been neutered (if guilty). */
	__execlists_update_reg_state(ce, engine, head);
}

bool
intel_engine_in_execlists_submission_mode(const struct intel_engine_cs *engine)
{
	return engine->set_default_submission ==
	       intel_execlists_set_default_submission;
}

#if IS_ENABLED(CONFIG_DRM_I915_SELFTEST)
#include "selftest_lrc.c"
#endif<|MERGE_RESOLUTION|>--- conflicted
+++ resolved
@@ -1667,14 +1667,11 @@
 				     &(rq__)->sched.waiters_list, \
 				     wait_link)
 
-<<<<<<< HEAD
-=======
 #define for_each_signaler(p__, rq__) \
 	list_for_each_entry_rcu(p__, \
 				&(rq__)->sched.signalers_list, \
 				signal_link)
 
->>>>>>> 60347451
 static void defer_request(struct i915_request *rq, struct list_head * const pl)
 {
 	LIST_HEAD(list);
