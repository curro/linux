--- conflicted
+++ resolved
@@ -213,7 +213,6 @@
 			ret = PTR_ERR(attr->uobjects[i]);
 			break;
 		}
-		pbundle->bundle.context = attr->uobjects[i]->context;
 	}
 
 	attr->len = i;
@@ -330,7 +329,6 @@
 			uattr->data_s64, &pbundle->bundle);
 		if (IS_ERR(o_attr->uobject))
 			return PTR_ERR(o_attr->uobject);
-		pbundle->bundle.context = o_attr->uobject->context;
 		__set_bit(attr_bkey, pbundle->uobj_finalize);
 
 		if (spec->u.obj.access == UVERBS_ACCESS_NEW) {
@@ -455,11 +453,8 @@
 		uverbs_fill_udata(&pbundle->bundle,
 				  &pbundle->bundle.driver_udata,
 				  UVERBS_ATTR_UHW_IN, UVERBS_ATTR_UHW_OUT);
-<<<<<<< HEAD
-=======
 	else
 		pbundle->bundle.driver_udata = (struct ib_udata){};
->>>>>>> 0ecfebd2
 
 	if (destroy_bkey != UVERBS_API_ATTR_BKEY_LEN) {
 		struct uverbs_obj_attr *destroy_attr =
