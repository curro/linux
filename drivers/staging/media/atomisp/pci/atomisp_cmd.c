// SPDX-License-Identifier: GPL-2.0
/*
 * Support for Medifield PNW Camera Imaging ISP subsystem.
 *
 * Copyright (c) 2010 Intel Corporation. All Rights Reserved.
 *
 * Copyright (c) 2010 Silicon Hive www.siliconhive.com.
 *
 * This program is free software; you can redistribute it and/or
 * modify it under the terms of the GNU General Public License version
 * 2 as published by the Free Software Foundation.
 *
 * This program is distributed in the hope that it will be useful,
 * but WITHOUT ANY WARRANTY; without even the implied warranty of
 * MERCHANTABILITY or FITNESS FOR A PARTICULAR PURPOSE.  See the
 * GNU General Public License for more details.
 *
 *
 */
#include <linux/errno.h>
#include <linux/firmware.h>
#include <linux/pci.h>
#include <linux/interrupt.h>
#include <linux/io.h>
#include <linux/kernel.h>
#include <linux/kfifo.h>
#include <linux/pm_runtime.h>
#include <linux/timer.h>

#include <asm/iosf_mbi.h>

#include <media/v4l2-event.h>
#include <media/videobuf-vmalloc.h>

#define CREATE_TRACE_POINTS
#include "atomisp_trace_event.h"

#include "atomisp_cmd.h"
#include "atomisp_common.h"
#include "atomisp_fops.h"
#include "atomisp_internal.h"
#include "atomisp_ioctl.h"
#include "atomisp-regs.h"
#include "atomisp_tables.h"
#include "atomisp_acc.h"
#include "atomisp_compat.h"
#include "atomisp_subdev.h"
#include "atomisp_dfs_tables.h"

#include <hmm/hmm.h>

#include "sh_css_hrt.h"
#include "sh_css_defs.h"
#include "system_global.h"
#include "sh_css_internal.h"
#include "sh_css_sp.h"
#include "gp_device.h"
#include "device_access.h"
#include "irq.h"

#include "ia_css_types.h"
#include "ia_css_stream.h"
#include "ia_css_debug.h"
#include "bits.h"

/* We should never need to run the flash for more than 2 frames.
 * At 15fps this means 133ms. We set the timeout a bit longer.
 * Each flash driver is supposed to set its own timeout, but
 * just in case someone else changed the timeout, we set it
 * here to make sure we don't damage the flash hardware. */
#define FLASH_TIMEOUT 800 /* ms */

union host {
	struct {
		void *kernel_ptr;
		void __user *user_ptr;
		int size;
	} scalar;
	struct {
		void *hmm_ptr;
	} ptr;
};

/*
 * get sensor:dis71430/ov2720 related info from v4l2_subdev->priv data field.
 * subdev->priv is set in mrst.c
 */
struct camera_mipi_info *atomisp_to_sensor_mipi_info(struct v4l2_subdev *sd)
{
	return (struct camera_mipi_info *)v4l2_get_subdev_hostdata(sd);
}

/*
 * get struct atomisp_video_pipe from v4l2 video_device
 */
struct atomisp_video_pipe *atomisp_to_video_pipe(struct video_device *dev)
{
	return (struct atomisp_video_pipe *)
	       container_of(dev, struct atomisp_video_pipe, vdev);
}

/*
 * get struct atomisp_acc_pipe from v4l2 video_device
 */
struct atomisp_acc_pipe *atomisp_to_acc_pipe(struct video_device *dev)
{
	return (struct atomisp_acc_pipe *)
	       container_of(dev, struct atomisp_acc_pipe, vdev);
}

static unsigned short atomisp_get_sensor_fps(struct atomisp_sub_device *asd)
{
	struct v4l2_subdev_frame_interval fi = { 0 };
	struct atomisp_device *isp = asd->isp;

	unsigned short fps = 0;
	int ret;

	ret = v4l2_subdev_call(isp->inputs[asd->input_curr].camera,
			       video, g_frame_interval, &fi);

	if (!ret && fi.interval.numerator)
		fps = fi.interval.denominator / fi.interval.numerator;

	return fps;
}

/*
 * DFS progress is shown as follows:
 * 1. Target frequency is calculated according to FPS/Resolution/ISP running
 *    mode.
 * 2. Ratio is calculated using formula: 2 * HPLL / target frequency - 1
 *    with proper rounding.
 * 3. Set ratio to ISPFREQ40, 1 to FREQVALID and ISPFREQGUAR40
 *    to 200MHz in ISPSSPM1.
 * 4. Wait for FREQVALID to be cleared by P-Unit.
 * 5. Wait for field ISPFREQSTAT40 in ISPSSPM1 turn to ratio set in 3.
 */
static int write_target_freq_to_hw(struct atomisp_device *isp,
				   unsigned int new_freq)
{
	unsigned int ratio, timeout, guar_ratio;
	u32 isp_sspm1 = 0;
	int i;

	if (!isp->hpll_freq) {
		dev_err(isp->dev, "failed to get hpll_freq. no change to freq\n");
		return -EINVAL;
	}

	iosf_mbi_read(BT_MBI_UNIT_PMC, MBI_REG_READ, ISPSSPM1, &isp_sspm1);
	if (isp_sspm1 & ISP_FREQ_VALID_MASK) {
		dev_dbg(isp->dev, "clearing ISPSSPM1 valid bit.\n");
		iosf_mbi_write(BT_MBI_UNIT_PMC, MBI_REG_WRITE, ISPSSPM1,
			       isp_sspm1 & ~(1 << ISP_FREQ_VALID_OFFSET));
	}

	ratio = (2 * isp->hpll_freq + new_freq / 2) / new_freq - 1;
	guar_ratio = (2 * isp->hpll_freq + 200 / 2) / 200 - 1;

	iosf_mbi_read(BT_MBI_UNIT_PMC, MBI_REG_READ, ISPSSPM1, &isp_sspm1);
	isp_sspm1 &= ~(0x1F << ISP_REQ_FREQ_OFFSET);

	for (i = 0; i < ISP_DFS_TRY_TIMES; i++) {
		iosf_mbi_write(BT_MBI_UNIT_PMC, MBI_REG_WRITE, ISPSSPM1,
			       isp_sspm1
			       | ratio << ISP_REQ_FREQ_OFFSET
			       | 1 << ISP_FREQ_VALID_OFFSET
			       | guar_ratio << ISP_REQ_GUAR_FREQ_OFFSET);

		iosf_mbi_read(BT_MBI_UNIT_PMC, MBI_REG_READ, ISPSSPM1, &isp_sspm1);
		timeout = 20;
		while ((isp_sspm1 & ISP_FREQ_VALID_MASK) && timeout) {
			iosf_mbi_read(BT_MBI_UNIT_PMC, MBI_REG_READ, ISPSSPM1, &isp_sspm1);
			dev_dbg(isp->dev, "waiting for ISPSSPM1 valid bit to be 0.\n");
			udelay(100);
			timeout--;
		}

		if (timeout != 0)
			break;
	}

	if (timeout == 0) {
		dev_err(isp->dev, "DFS failed due to HW error.\n");
		return -EINVAL;
	}

	iosf_mbi_read(BT_MBI_UNIT_PMC, MBI_REG_READ, ISPSSPM1, &isp_sspm1);
	timeout = 10;
	while (((isp_sspm1 >> ISP_FREQ_STAT_OFFSET) != ratio) && timeout) {
		iosf_mbi_read(BT_MBI_UNIT_PMC, MBI_REG_READ, ISPSSPM1, &isp_sspm1);
		dev_dbg(isp->dev, "waiting for ISPSSPM1 status bit to be 0x%x.\n",
			new_freq);
		udelay(100);
		timeout--;
	}
	if (timeout == 0) {
		dev_err(isp->dev, "DFS target freq is rejected by HW.\n");
		return -EINVAL;
	}

	return 0;
}

int atomisp_freq_scaling(struct atomisp_device *isp,
			 enum atomisp_dfs_mode mode,
			 bool force)
{
	struct pci_dev *pdev = to_pci_dev(isp->dev);
	/* FIXME! Only use subdev[0] status yet */
	struct atomisp_sub_device *asd = &isp->asd[0];
	const struct atomisp_dfs_config *dfs;
	unsigned int new_freq;
	struct atomisp_freq_scaling_rule curr_rules;
	int i, ret;
	unsigned short fps = 0;

	if (isp->sw_contex.power_state != ATOM_ISP_POWER_UP) {
		dev_err(isp->dev, "DFS cannot proceed due to no power.\n");
		return -EINVAL;
	}

	if ((pdev->device & ATOMISP_PCI_DEVICE_SOC_MASK) ==
	    ATOMISP_PCI_DEVICE_SOC_CHT && ATOMISP_USE_YUVPP(asd))
		isp->dfs = &dfs_config_cht_soc;

	dfs = isp->dfs;

	if (dfs->lowest_freq == 0 || dfs->max_freq_at_vmin == 0 ||
	    dfs->highest_freq == 0 || dfs->dfs_table_size == 0 ||
	    !dfs->dfs_table) {
		dev_err(isp->dev, "DFS configuration is invalid.\n");
		return -EINVAL;
	}

	if (mode == ATOMISP_DFS_MODE_LOW) {
		new_freq = dfs->lowest_freq;
		goto done;
	}

	if (mode == ATOMISP_DFS_MODE_MAX) {
		new_freq = dfs->highest_freq;
		goto done;
	}

	fps = atomisp_get_sensor_fps(asd);
	if (fps == 0) {
		dev_info(isp->dev,
			 "Sensor didn't report FPS. Using DFS max mode.\n");
		new_freq = dfs->highest_freq;
		goto done;
	}

	curr_rules.width = asd->fmt[asd->capture_pad].fmt.width;
	curr_rules.height = asd->fmt[asd->capture_pad].fmt.height;
	curr_rules.fps = fps;
	curr_rules.run_mode = asd->run_mode->val;
	/*
	 * For continuous mode, we need to make the capture setting applied
	 * since preview mode, because there is no chance to do this when
	 * starting image capture.
	 */
	if (asd->continuous_mode->val) {
		if (asd->run_mode->val == ATOMISP_RUN_MODE_VIDEO)
			curr_rules.run_mode = ATOMISP_RUN_MODE_SDV;
		else
			curr_rules.run_mode =
			    ATOMISP_RUN_MODE_CONTINUOUS_CAPTURE;
	}

	/* search for the target frequency by looping freq rules*/
	for (i = 0; i < dfs->dfs_table_size; i++) {
		if (curr_rules.width != dfs->dfs_table[i].width &&
		    dfs->dfs_table[i].width != ISP_FREQ_RULE_ANY)
			continue;
		if (curr_rules.height != dfs->dfs_table[i].height &&
		    dfs->dfs_table[i].height != ISP_FREQ_RULE_ANY)
			continue;
		if (curr_rules.fps != dfs->dfs_table[i].fps &&
		    dfs->dfs_table[i].fps != ISP_FREQ_RULE_ANY)
			continue;
		if (curr_rules.run_mode != dfs->dfs_table[i].run_mode &&
		    dfs->dfs_table[i].run_mode != ISP_FREQ_RULE_ANY)
			continue;
		break;
	}

	if (i == dfs->dfs_table_size)
		new_freq = dfs->max_freq_at_vmin;
	else
		new_freq = dfs->dfs_table[i].isp_freq;

done:
	dev_dbg(isp->dev, "DFS target frequency=%d.\n", new_freq);

	if ((new_freq == isp->sw_contex.running_freq) && !force)
		return 0;

	dev_dbg(isp->dev, "Programming DFS frequency to %d\n", new_freq);

	ret = write_target_freq_to_hw(isp, new_freq);
	if (!ret) {
		isp->sw_contex.running_freq = new_freq;
		trace_ipu_pstate(new_freq, -1);
	}
	return ret;
}

/*
 * reset and restore ISP
 */
int atomisp_reset(struct atomisp_device *isp)
{
	/* Reset ISP by power-cycling it */
	int ret = 0;

	dev_dbg(isp->dev, "%s\n", __func__);
	atomisp_css_suspend(isp);
	ret = atomisp_runtime_suspend(isp->dev);
	if (ret < 0)
		dev_err(isp->dev, "atomisp_runtime_suspend failed, %d\n", ret);
	ret = atomisp_mrfld_power_down(isp);
	if (ret < 0) {
		dev_err(isp->dev, "can not disable ISP power\n");
	} else {
		ret = atomisp_mrfld_power_up(isp);
		if (ret < 0)
			dev_err(isp->dev, "can not enable ISP power\n");
		ret = atomisp_runtime_resume(isp->dev);
		if (ret < 0)
			dev_err(isp->dev, "atomisp_runtime_resume failed, %d\n", ret);
	}
	ret = atomisp_css_resume(isp);
	if (ret)
		isp->isp_fatal_error = true;

	return ret;
}

/*
 * interrupt disable functions
 */
static void disable_isp_irq(enum hrt_isp_css_irq irq)
{
	irq_disable_channel(IRQ0_ID, irq);

	if (irq != hrt_isp_css_irq_sp)
		return;

	cnd_sp_irq_enable(SP0_ID, false);
}

/*
 * interrupt clean function
 */
static void clear_isp_irq(enum hrt_isp_css_irq irq)
{
	irq_clear_all(IRQ0_ID);
}

void atomisp_msi_irq_init(struct atomisp_device *isp)
{
	struct pci_dev *pdev = to_pci_dev(isp->dev);
	u32 msg32;
	u16 msg16;

	pci_read_config_dword(pdev, PCI_MSI_CAPID, &msg32);
	msg32 |= 1 << MSI_ENABLE_BIT;
	pci_write_config_dword(pdev, PCI_MSI_CAPID, msg32);

	msg32 = (1 << INTR_IER) | (1 << INTR_IIR);
	pci_write_config_dword(pdev, PCI_INTERRUPT_CTRL, msg32);

	pci_read_config_word(pdev, PCI_COMMAND, &msg16);
	msg16 |= (PCI_COMMAND_MEMORY | PCI_COMMAND_MASTER |
		  PCI_COMMAND_INTX_DISABLE);
	pci_write_config_word(pdev, PCI_COMMAND, msg16);
}

void atomisp_msi_irq_uninit(struct atomisp_device *isp)
{
	struct pci_dev *pdev = to_pci_dev(isp->dev);
	u32 msg32;
	u16 msg16;

	pci_read_config_dword(pdev, PCI_MSI_CAPID, &msg32);
	msg32 &=  ~(1 << MSI_ENABLE_BIT);
	pci_write_config_dword(pdev, PCI_MSI_CAPID, msg32);

	msg32 = 0x0;
	pci_write_config_dword(pdev, PCI_INTERRUPT_CTRL, msg32);

	pci_read_config_word(pdev, PCI_COMMAND, &msg16);
	msg16 &= ~(PCI_COMMAND_MASTER);
	pci_write_config_word(pdev, PCI_COMMAND, msg16);
}

static void atomisp_sof_event(struct atomisp_sub_device *asd)
{
	struct v4l2_event event = {0};

	event.type = V4L2_EVENT_FRAME_SYNC;
	event.u.frame_sync.frame_sequence = atomic_read(&asd->sof_count);

	v4l2_event_queue(asd->subdev.devnode, &event);
}

void atomisp_eof_event(struct atomisp_sub_device *asd, uint8_t exp_id)
{
	struct v4l2_event event = {0};

	event.type = V4L2_EVENT_FRAME_END;
	event.u.frame_sync.frame_sequence = exp_id;

	v4l2_event_queue(asd->subdev.devnode, &event);
}

static void atomisp_3a_stats_ready_event(struct atomisp_sub_device *asd,
	uint8_t exp_id)
{
	struct v4l2_event event = {0};

	event.type = V4L2_EVENT_ATOMISP_3A_STATS_READY;
	event.u.frame_sync.frame_sequence = exp_id;

	v4l2_event_queue(asd->subdev.devnode, &event);
}

static void atomisp_metadata_ready_event(struct atomisp_sub_device *asd,
	enum atomisp_metadata_type md_type)
{
	struct v4l2_event event = {0};

	event.type = V4L2_EVENT_ATOMISP_METADATA_READY;
	event.u.data[0] = md_type;

	v4l2_event_queue(asd->subdev.devnode, &event);
}

static void atomisp_reset_event(struct atomisp_sub_device *asd)
{
	struct v4l2_event event = {0};

	event.type = V4L2_EVENT_ATOMISP_CSS_RESET;

	v4l2_event_queue(asd->subdev.devnode, &event);
}

static void print_csi_rx_errors(enum mipi_port_id port,
				struct atomisp_device *isp)
{
	u32 infos = 0;

	atomisp_css_rx_get_irq_info(port, &infos);

	dev_err(isp->dev, "CSI Receiver port %d errors:\n", port);
	if (infos & IA_CSS_RX_IRQ_INFO_BUFFER_OVERRUN)
		dev_err(isp->dev, "  buffer overrun");
	if (infos & IA_CSS_RX_IRQ_INFO_ERR_SOT)
		dev_err(isp->dev, "  start-of-transmission error");
	if (infos & IA_CSS_RX_IRQ_INFO_ERR_SOT_SYNC)
		dev_err(isp->dev, "  start-of-transmission sync error");
	if (infos & IA_CSS_RX_IRQ_INFO_ERR_CONTROL)
		dev_err(isp->dev, "  control error");
	if (infos & IA_CSS_RX_IRQ_INFO_ERR_ECC_DOUBLE)
		dev_err(isp->dev, "  2 or more ECC errors");
	if (infos & IA_CSS_RX_IRQ_INFO_ERR_CRC)
		dev_err(isp->dev, "  CRC mismatch");
	if (infos & IA_CSS_RX_IRQ_INFO_ERR_UNKNOWN_ID)
		dev_err(isp->dev, "  unknown error");
	if (infos & IA_CSS_RX_IRQ_INFO_ERR_FRAME_SYNC)
		dev_err(isp->dev, "  frame sync error");
	if (infos & IA_CSS_RX_IRQ_INFO_ERR_FRAME_DATA)
		dev_err(isp->dev, "  frame data error");
	if (infos & IA_CSS_RX_IRQ_INFO_ERR_DATA_TIMEOUT)
		dev_err(isp->dev, "  data timeout");
	if (infos & IA_CSS_RX_IRQ_INFO_ERR_UNKNOWN_ESC)
		dev_err(isp->dev, "  unknown escape command entry");
	if (infos & IA_CSS_RX_IRQ_INFO_ERR_LINE_SYNC)
		dev_err(isp->dev, "  line sync error");
}

/* Clear irq reg */
static void clear_irq_reg(struct atomisp_device *isp)
{
	struct pci_dev *pdev = to_pci_dev(isp->dev);
	u32 msg_ret;

	pci_read_config_dword(pdev, PCI_INTERRUPT_CTRL, &msg_ret);
	msg_ret |= 1 << INTR_IIR;
	pci_write_config_dword(pdev, PCI_INTERRUPT_CTRL, msg_ret);
}

static struct atomisp_sub_device *
__get_asd_from_port(struct atomisp_device *isp, enum mipi_port_id port)
{
	int i;

	/* Check which isp subdev to send eof */
	for (i = 0; i < isp->num_of_streams; i++) {
		struct atomisp_sub_device *asd = &isp->asd[i];
		struct camera_mipi_info *mipi_info;

		mipi_info = atomisp_to_sensor_mipi_info(
				isp->inputs[asd->input_curr].camera);

		if (asd->streaming == ATOMISP_DEVICE_STREAMING_ENABLED &&
		    __get_mipi_port(isp, mipi_info->port) == port) {
			return asd;
		}
	}

	return NULL;
}

/* interrupt handling function*/
irqreturn_t atomisp_isr(int irq, void *dev)
{
	struct atomisp_device *isp = (struct atomisp_device *)dev;
	struct atomisp_sub_device *asd;
	struct atomisp_css_event eof_event;
	unsigned int irq_infos = 0;
	unsigned long flags;
	unsigned int i;
	int err;

	spin_lock_irqsave(&isp->lock, flags);
	if (isp->sw_contex.power_state != ATOM_ISP_POWER_UP ||
	    !isp->css_initialized) {
		spin_unlock_irqrestore(&isp->lock, flags);
		return IRQ_HANDLED;
	}
	err = atomisp_css_irq_translate(isp, &irq_infos);
	if (err) {
		spin_unlock_irqrestore(&isp->lock, flags);
		return IRQ_NONE;
	}

	clear_irq_reg(isp);

	if (!atomisp_streaming_count(isp) && !atomisp_is_acc_enabled(isp))
		goto out_nowake;

	for (i = 0; i < isp->num_of_streams; i++) {
		asd = &isp->asd[i];

		if (asd->streaming != ATOMISP_DEVICE_STREAMING_ENABLED)
			continue;
		/*
		 * Current SOF only support one stream, so the SOF only valid
		 * either solely one stream is running
		 */
		if (irq_infos & IA_CSS_IRQ_INFO_CSS_RECEIVER_SOF) {
			atomic_inc(&asd->sof_count);
			atomisp_sof_event(asd);

			/* If sequence_temp and sequence are the same
			 * there where no frames lost so we can increase
			 * sequence_temp.
			 * If not then processing of frame is still in progress
			 * and driver needs to keep old sequence_temp value.
			 * NOTE: There is assumption here that ISP will not
			 * start processing next frame from sensor before old
			 * one is completely done. */
			if (atomic_read(&asd->sequence) == atomic_read(
				&asd->sequence_temp))
				atomic_set(&asd->sequence_temp,
					   atomic_read(&asd->sof_count));
		}
		if (irq_infos & IA_CSS_IRQ_INFO_EVENTS_READY)
			atomic_set(&asd->sequence,
				   atomic_read(&asd->sequence_temp));
	}

	if (irq_infos & IA_CSS_IRQ_INFO_CSS_RECEIVER_SOF) {
		dev_dbg_ratelimited(isp->dev,
				    "irq:0x%x (SOF)\n",
				    irq_infos);
		irq_infos &= ~IA_CSS_IRQ_INFO_CSS_RECEIVER_SOF;
	}

	if ((irq_infos & IA_CSS_IRQ_INFO_INPUT_SYSTEM_ERROR) ||
	    (irq_infos & IA_CSS_IRQ_INFO_IF_ERROR)) {
		/* handle mipi receiver error */
		u32 rx_infos;
		enum mipi_port_id port;

		for (port = MIPI_PORT0_ID; port <= MIPI_PORT2_ID;
		     port++) {
			print_csi_rx_errors(port, isp);
			atomisp_css_rx_get_irq_info(port, &rx_infos);
			atomisp_css_rx_clear_irq_info(port, rx_infos);
		}
	}

	if (irq_infos & IA_CSS_IRQ_INFO_ISYS_EVENTS_READY) {
		while (ia_css_dequeue_isys_event(&eof_event.event) ==
		       0) {
			/* EOF Event does not have the css_pipe returned */
			asd = __get_asd_from_port(isp, eof_event.event.port);
			if (!asd) {
				dev_err(isp->dev, "%s: ISYS event, but no subdev.event:%d",
					__func__, eof_event.event.type);
				continue;
			}

			atomisp_eof_event(asd, eof_event.event.exp_id);
			dev_dbg_ratelimited(isp->dev,
					    "%s ISYS event: EOF exp_id %d, asd %d\n",
					    __func__, eof_event.event.exp_id,
					    asd->index);
		}

		irq_infos &= ~IA_CSS_IRQ_INFO_ISYS_EVENTS_READY;
		if (irq_infos == 0)
			goto out_nowake;
	}

	spin_unlock_irqrestore(&isp->lock, flags);

	dev_dbg_ratelimited(isp->dev, "irq:0x%x (unhandled)\n", irq_infos);

	return IRQ_WAKE_THREAD;

out_nowake:
	spin_unlock_irqrestore(&isp->lock, flags);

	if (irq_infos)
		dev_dbg_ratelimited(isp->dev, "irq:0x%x (ignored, as not streaming anymore)\n",
				    irq_infos);

	return IRQ_HANDLED;
}

void atomisp_clear_css_buffer_counters(struct atomisp_sub_device *asd)
{
	int i;

	memset(asd->s3a_bufs_in_css, 0, sizeof(asd->s3a_bufs_in_css));
	for (i = 0; i < ATOMISP_INPUT_STREAM_NUM; i++)
		memset(asd->metadata_bufs_in_css[i], 0,
		       sizeof(asd->metadata_bufs_in_css[i]));
	asd->dis_bufs_in_css = 0;
	asd->video_out_capture.buffers_in_css = 0;
	asd->video_out_vf.buffers_in_css = 0;
	asd->video_out_preview.buffers_in_css = 0;
	asd->video_out_video_capture.buffers_in_css = 0;
}

/* ISP2400 */
bool atomisp_buffers_queued(struct atomisp_sub_device *asd)
{
	return asd->video_out_capture.buffers_in_css ||
	       asd->video_out_vf.buffers_in_css ||
	       asd->video_out_preview.buffers_in_css ||
	       asd->video_out_video_capture.buffers_in_css ?
	       true : false;
}

/* ISP2401 */
bool atomisp_buffers_queued_pipe(struct atomisp_video_pipe *pipe)
{
	return pipe->buffers_in_css ? true : false;
}

/* 0x100000 is the start of dmem inside SP */
#define SP_DMEM_BASE	0x100000

void dump_sp_dmem(struct atomisp_device *isp, unsigned int addr,
		  unsigned int size)
{
	u32 __iomem *io_virt_addr;
	unsigned int data = 0;
	unsigned int size32 = DIV_ROUND_UP(size, sizeof(u32));

	dev_dbg(isp->dev, "atomisp mmio base: %p\n", isp->base);
	dev_dbg(isp->dev, "%s, addr:0x%x, size: %d, size32: %d\n", __func__,
		addr, size, size32);
	if (size32 * 4 + addr > 0x4000) {
		dev_err(isp->dev, "illegal size (%d) or addr (0x%x)\n",
			size32, addr);
		return;
	}
	addr += SP_DMEM_BASE;
<<<<<<< HEAD
	io_virt_addr = atomisp_io_base + (addr & 0x003FFFFF);
	do {
		data = *io_virt_addr;
		dev_dbg(isp->dev, "%s, \t [0x%x]:0x%x\n", __func__, addr, data);
		io_virt_addr += sizeof(u32);
		size32 -= 1;
	} while (size32 > 0);
=======
	addr &= 0x003FFFFF;
	do {
		data = readl(isp->base + addr);
		dev_dbg(isp->dev, "%s, \t [0x%x]:0x%x\n", __func__, addr, data);
		addr += sizeof(u32);
	} while (--size32);
>>>>>>> 547bbf7d
}

static struct videobuf_buffer *atomisp_css_frame_to_vbuf(
    struct atomisp_video_pipe *pipe, struct ia_css_frame *frame)
{
	struct videobuf_vmalloc_memory *vm_mem;
	struct ia_css_frame *handle;
	int i;

	for (i = 0; pipe->capq.bufs[i]; i++) {
		vm_mem = pipe->capq.bufs[i]->priv;
		handle = vm_mem->vaddr;
		if (handle && handle->data == frame->data)
			return pipe->capq.bufs[i];
	}

	return NULL;
}

static void atomisp_flush_video_pipe(struct atomisp_sub_device *asd,
				     struct atomisp_video_pipe *pipe)
{
	unsigned long irqflags;
	int i;

	if (!pipe->users)
		return;

	for (i = 0; pipe->capq.bufs[i]; i++) {
		spin_lock_irqsave(&pipe->irq_lock, irqflags);
		if (pipe->capq.bufs[i]->state == VIDEOBUF_ACTIVE ||
		    pipe->capq.bufs[i]->state == VIDEOBUF_QUEUED) {
			pipe->capq.bufs[i]->ts = ktime_get_ns();
			pipe->capq.bufs[i]->field_count =
			    atomic_read(&asd->sequence) << 1;
			dev_dbg(asd->isp->dev, "release buffers on device %s\n",
				pipe->vdev.name);
			if (pipe->capq.bufs[i]->state == VIDEOBUF_QUEUED)
				list_del_init(&pipe->capq.bufs[i]->queue);
			pipe->capq.bufs[i]->state = VIDEOBUF_ERROR;
			wake_up(&pipe->capq.bufs[i]->done);
		}
		spin_unlock_irqrestore(&pipe->irq_lock, irqflags);
	}
}

/* Returns queued buffers back to video-core */
void atomisp_flush_bufs_and_wakeup(struct atomisp_sub_device *asd)
{
	atomisp_flush_video_pipe(asd, &asd->video_out_capture);
	atomisp_flush_video_pipe(asd, &asd->video_out_vf);
	atomisp_flush_video_pipe(asd, &asd->video_out_preview);
	atomisp_flush_video_pipe(asd, &asd->video_out_video_capture);
}

/* clean out the parameters that did not apply */
void atomisp_flush_params_queue(struct atomisp_video_pipe *pipe)
{
	struct atomisp_css_params_with_list *param;

	while (!list_empty(&pipe->per_frame_params)) {
		param = list_entry(pipe->per_frame_params.next,
				   struct atomisp_css_params_with_list, list);
		list_del(&param->list);
		atomisp_free_css_parameters(&param->params);
		kvfree(param);
	}
}

/* Re-queue per-frame parameters */
static void atomisp_recover_params_queue(struct atomisp_video_pipe *pipe)
{
	struct atomisp_css_params_with_list *param;
	int i;

	for (i = 0; i < VIDEO_MAX_FRAME; i++) {
		param = pipe->frame_params[i];
		if (param)
			list_add_tail(&param->list, &pipe->per_frame_params);
		pipe->frame_params[i] = NULL;
	}
	atomisp_handle_parameter_and_buffer(pipe);
}

/* find atomisp_video_pipe with css pipe id, buffer type and atomisp run_mode */
static struct atomisp_video_pipe *__atomisp_get_pipe(
    struct atomisp_sub_device *asd,
    enum atomisp_input_stream_id stream_id,
    enum ia_css_pipe_id css_pipe_id,
    enum ia_css_buffer_type buf_type)
{
	struct atomisp_device *isp = asd->isp;

	if (css_pipe_id == IA_CSS_PIPE_ID_COPY &&
	    isp->inputs[asd->input_curr].camera_caps->
	    sensor[asd->sensor_curr].stream_num > 1) {
		switch (stream_id) {
		case ATOMISP_INPUT_STREAM_PREVIEW:
			return &asd->video_out_preview;
		case ATOMISP_INPUT_STREAM_POSTVIEW:
			return &asd->video_out_vf;
		case ATOMISP_INPUT_STREAM_VIDEO:
			return &asd->video_out_video_capture;
		case ATOMISP_INPUT_STREAM_CAPTURE:
		default:
			return &asd->video_out_capture;
		}
	}

	/* video is same in online as in continuouscapture mode */
	if (asd->vfpp->val == ATOMISP_VFPP_DISABLE_LOWLAT) {
		/*
		 * Disable vf_pp and run CSS in still capture mode. In this
		 * mode, CSS does not cause extra latency with buffering, but
		 * scaling is not available.
		 */
		return &asd->video_out_capture;
	} else if (asd->vfpp->val == ATOMISP_VFPP_DISABLE_SCALER) {
		/*
		 * Disable vf_pp and run CSS in video mode. This allows using
		 * ISP scaling but it has one frame delay due to CSS internal
		 * buffering.
		 */
		return &asd->video_out_video_capture;
	} else if (css_pipe_id == IA_CSS_PIPE_ID_YUVPP) {
		/*
		 * to SOC camera, yuvpp pipe is run for capture/video/SDV/ZSL.
		 */
		if (asd->continuous_mode->val) {
			if (asd->run_mode->val == ATOMISP_RUN_MODE_VIDEO) {
				/* SDV case */
				switch (buf_type) {
				case IA_CSS_BUFFER_TYPE_SEC_OUTPUT_FRAME:
					return &asd->video_out_video_capture;
				case IA_CSS_BUFFER_TYPE_SEC_VF_OUTPUT_FRAME:
					return &asd->video_out_preview;
				case IA_CSS_BUFFER_TYPE_OUTPUT_FRAME:
					return &asd->video_out_capture;
				default:
					return &asd->video_out_vf;
				}
			} else if (asd->run_mode->val == ATOMISP_RUN_MODE_PREVIEW) {
				/* ZSL case */
				switch (buf_type) {
				case IA_CSS_BUFFER_TYPE_SEC_OUTPUT_FRAME:
					return &asd->video_out_preview;
				case IA_CSS_BUFFER_TYPE_OUTPUT_FRAME:
					return &asd->video_out_capture;
				default:
					return &asd->video_out_vf;
				}
			}
		} else if (buf_type == IA_CSS_BUFFER_TYPE_OUTPUT_FRAME) {
			switch (asd->run_mode->val) {
			case ATOMISP_RUN_MODE_VIDEO:
				return &asd->video_out_video_capture;
			case ATOMISP_RUN_MODE_PREVIEW:
				return &asd->video_out_preview;
			default:
				return &asd->video_out_capture;
			}
		} else if (buf_type == IA_CSS_BUFFER_TYPE_VF_OUTPUT_FRAME) {
			if (asd->run_mode->val == ATOMISP_RUN_MODE_VIDEO)
				return &asd->video_out_preview;
			else
				return &asd->video_out_vf;
		}
	} else if (asd->run_mode->val == ATOMISP_RUN_MODE_VIDEO) {
		/* For online video or SDV video pipe. */
		if (css_pipe_id == IA_CSS_PIPE_ID_VIDEO ||
		    css_pipe_id == IA_CSS_PIPE_ID_COPY) {
			if (buf_type == IA_CSS_BUFFER_TYPE_OUTPUT_FRAME)
				return &asd->video_out_video_capture;
			return &asd->video_out_preview;
		}
	} else if (asd->run_mode->val == ATOMISP_RUN_MODE_PREVIEW) {
		/* For online preview or ZSL preview pipe. */
		if (css_pipe_id == IA_CSS_PIPE_ID_PREVIEW ||
		    css_pipe_id == IA_CSS_PIPE_ID_COPY)
			return &asd->video_out_preview;
	}
	/* For capture pipe. */
	if (buf_type == IA_CSS_BUFFER_TYPE_VF_OUTPUT_FRAME)
		return &asd->video_out_vf;
	return &asd->video_out_capture;
}

enum atomisp_metadata_type
atomisp_get_metadata_type(struct atomisp_sub_device *asd,
			  enum ia_css_pipe_id pipe_id) {
	if (!asd->continuous_mode->val)
		return ATOMISP_MAIN_METADATA;

	if (pipe_id == IA_CSS_PIPE_ID_CAPTURE) /* online capture pipe */
		return ATOMISP_SEC_METADATA;
	else
		return ATOMISP_MAIN_METADATA;
}

void atomisp_buf_done(struct atomisp_sub_device *asd, int error,
		      enum ia_css_buffer_type buf_type,
		      enum ia_css_pipe_id css_pipe_id,
		      bool q_buffers, enum atomisp_input_stream_id stream_id)
{
	struct videobuf_buffer *vb = NULL;
	struct atomisp_video_pipe *pipe = NULL;
	struct atomisp_css_buffer buffer;
	bool requeue = false;
	int err;
	unsigned long irqflags;
	struct ia_css_frame *frame = NULL;
	struct atomisp_s3a_buf *s3a_buf = NULL, *_s3a_buf_tmp;
	struct atomisp_dis_buf *dis_buf = NULL, *_dis_buf_tmp;
	struct atomisp_metadata_buf *md_buf = NULL, *_md_buf_tmp;
	enum atomisp_metadata_type md_type;
	struct atomisp_device *isp = asd->isp;
	struct v4l2_control ctrl;
	bool reset_wdt_timer = false;

	if (
	    buf_type != IA_CSS_BUFFER_TYPE_METADATA &&
	    buf_type != IA_CSS_BUFFER_TYPE_3A_STATISTICS &&
	    buf_type != IA_CSS_BUFFER_TYPE_DIS_STATISTICS &&
	    buf_type != IA_CSS_BUFFER_TYPE_OUTPUT_FRAME &&
	    buf_type != IA_CSS_BUFFER_TYPE_SEC_OUTPUT_FRAME &&
	    buf_type != IA_CSS_BUFFER_TYPE_RAW_OUTPUT_FRAME &&
	    buf_type != IA_CSS_BUFFER_TYPE_SEC_VF_OUTPUT_FRAME &&
	    buf_type != IA_CSS_BUFFER_TYPE_VF_OUTPUT_FRAME) {
		dev_err(isp->dev, "%s, unsupported buffer type: %d\n",
			__func__, buf_type);
		return;
	}

	memset(&buffer, 0, sizeof(struct atomisp_css_buffer));
	buffer.css_buffer.type = buf_type;
	err = atomisp_css_dequeue_buffer(asd, stream_id, css_pipe_id,
					 buf_type, &buffer);
	if (err) {
		dev_err(isp->dev,
			"atomisp_css_dequeue_buffer failed: 0x%x\n", err);
		return;
	}

	/* need to know the atomisp pipe for frame buffers */
	pipe = __atomisp_get_pipe(asd, stream_id, css_pipe_id, buf_type);
	if (!pipe) {
		dev_err(isp->dev, "error getting atomisp pipe\n");
		return;
	}

	switch (buf_type) {
	case IA_CSS_BUFFER_TYPE_3A_STATISTICS:
		list_for_each_entry_safe(s3a_buf, _s3a_buf_tmp,
					 &asd->s3a_stats_in_css, list) {
			if (s3a_buf->s3a_data ==
			    buffer.css_buffer.data.stats_3a) {
				list_del_init(&s3a_buf->list);
				list_add_tail(&s3a_buf->list,
					      &asd->s3a_stats_ready);
				break;
			}
		}

		asd->s3a_bufs_in_css[css_pipe_id]--;
		atomisp_3a_stats_ready_event(asd, buffer.css_buffer.exp_id);
		dev_dbg(isp->dev, "%s: s3a stat with exp_id %d is ready\n",
			__func__, s3a_buf->s3a_data->exp_id);
		break;
	case IA_CSS_BUFFER_TYPE_METADATA:
		if (error)
			break;

		md_type = atomisp_get_metadata_type(asd, css_pipe_id);
		list_for_each_entry_safe(md_buf, _md_buf_tmp,
					 &asd->metadata_in_css[md_type], list) {
			if (md_buf->metadata ==
			    buffer.css_buffer.data.metadata) {
				list_del_init(&md_buf->list);
				list_add_tail(&md_buf->list,
					      &asd->metadata_ready[md_type]);
				break;
			}
		}
		asd->metadata_bufs_in_css[stream_id][css_pipe_id]--;
		atomisp_metadata_ready_event(asd, md_type);
		dev_dbg(isp->dev, "%s: metadata with exp_id %d is ready\n",
			__func__, md_buf->metadata->exp_id);
		break;
	case IA_CSS_BUFFER_TYPE_DIS_STATISTICS:
		list_for_each_entry_safe(dis_buf, _dis_buf_tmp,
					 &asd->dis_stats_in_css, list) {
			if (dis_buf->dis_data ==
			    buffer.css_buffer.data.stats_dvs) {
				spin_lock_irqsave(&asd->dis_stats_lock,
						  irqflags);
				list_del_init(&dis_buf->list);
				list_add(&dis_buf->list, &asd->dis_stats);
				asd->params.dis_proj_data_valid = true;
				spin_unlock_irqrestore(&asd->dis_stats_lock,
						       irqflags);
				break;
			}
		}
		asd->dis_bufs_in_css--;
		dev_dbg(isp->dev, "%s: dis stat with exp_id %d is ready\n",
			__func__, dis_buf->dis_data->exp_id);
		break;
	case IA_CSS_BUFFER_TYPE_VF_OUTPUT_FRAME:
	case IA_CSS_BUFFER_TYPE_SEC_VF_OUTPUT_FRAME:
		if (IS_ISP2401)
			reset_wdt_timer = true;

		pipe->buffers_in_css--;
		frame = buffer.css_buffer.data.frame;
		if (!frame) {
			WARN_ON(1);
			break;
		}
		if (!frame->valid)
			error = true;

		/* FIXME:
		 * YUVPP doesn't set postview exp_id correctlly in SDV mode.
		 * This is a WORKAROUND to set exp_id. see HSDES-1503911606.
		 */
		if (IS_BYT && buf_type == IA_CSS_BUFFER_TYPE_SEC_VF_OUTPUT_FRAME &&
		    asd->continuous_mode->val && ATOMISP_USE_YUVPP(asd))
			frame->exp_id = (asd->postview_exp_id++) %
					(ATOMISP_MAX_EXP_ID + 1);

		dev_dbg(isp->dev, "%s: vf frame with exp_id %d is ready\n",
			__func__, frame->exp_id);
		if (asd->params.flash_state == ATOMISP_FLASH_ONGOING) {
			if (frame->flash_state
			    == IA_CSS_FRAME_FLASH_STATE_PARTIAL)
				dev_dbg(isp->dev, "%s thumb partially flashed\n",
					__func__);
			else if (frame->flash_state
				 == IA_CSS_FRAME_FLASH_STATE_FULL)
				dev_dbg(isp->dev, "%s thumb completely flashed\n",
					__func__);
			else
				dev_dbg(isp->dev, "%s thumb no flash in this frame\n",
					__func__);
		}
		vb = atomisp_css_frame_to_vbuf(pipe, frame);
		WARN_ON(!vb);
		if (vb)
			pipe->frame_config_id[vb->i] = frame->isp_config_id;
		if (css_pipe_id == IA_CSS_PIPE_ID_CAPTURE &&
		    asd->pending_capture_request > 0) {
			err = atomisp_css_offline_capture_configure(asd,
				asd->params.offline_parm.num_captures,
				asd->params.offline_parm.skip_frames,
				asd->params.offline_parm.offset);

			asd->pending_capture_request--;

			if (IS_ISP2401)
				asd->re_trigger_capture = false;

			dev_dbg(isp->dev, "Trigger capture again for new buffer. err=%d\n",
				err);
		} else if (IS_ISP2401) {
			asd->re_trigger_capture = true;
		}
		break;
	case IA_CSS_BUFFER_TYPE_OUTPUT_FRAME:
	case IA_CSS_BUFFER_TYPE_SEC_OUTPUT_FRAME:
		if (IS_ISP2401)
			reset_wdt_timer = true;

		pipe->buffers_in_css--;
		frame = buffer.css_buffer.data.frame;
		if (!frame) {
			WARN_ON(1);
			break;
		}

		if (!frame->valid)
			error = true;

		/* FIXME:
		 * YUVPP doesn't set preview exp_id correctlly in ZSL mode.
		 * This is a WORKAROUND to set exp_id. see HSDES-1503911606.
		 */
		if (IS_BYT && buf_type == IA_CSS_BUFFER_TYPE_SEC_OUTPUT_FRAME &&
		    asd->continuous_mode->val && ATOMISP_USE_YUVPP(asd))
			frame->exp_id = (asd->preview_exp_id++) %
					(ATOMISP_MAX_EXP_ID + 1);

		dev_dbg(isp->dev, "%s: main frame with exp_id %d is ready\n",
			__func__, frame->exp_id);
		vb = atomisp_css_frame_to_vbuf(pipe, frame);
		if (!vb) {
			WARN_ON(1);
			break;
		}

		/* free the parameters */
		if (pipe->frame_params[vb->i]) {
			if (asd->params.dvs_6axis ==
			    pipe->frame_params[vb->i]->params.dvs_6axis)
				asd->params.dvs_6axis = NULL;
			atomisp_free_css_parameters(
			    &pipe->frame_params[vb->i]->params);
			kvfree(pipe->frame_params[vb->i]);
			pipe->frame_params[vb->i] = NULL;
		}

		pipe->frame_config_id[vb->i] = frame->isp_config_id;
		ctrl.id = V4L2_CID_FLASH_MODE;
		if (asd->params.flash_state == ATOMISP_FLASH_ONGOING) {
			if (frame->flash_state
			    == IA_CSS_FRAME_FLASH_STATE_PARTIAL) {
				asd->frame_status[vb->i] =
				    ATOMISP_FRAME_STATUS_FLASH_PARTIAL;
				dev_dbg(isp->dev, "%s partially flashed\n",
					__func__);
			} else if (frame->flash_state
				   == IA_CSS_FRAME_FLASH_STATE_FULL) {
				asd->frame_status[vb->i] =
				    ATOMISP_FRAME_STATUS_FLASH_EXPOSED;
				asd->params.num_flash_frames--;
				dev_dbg(isp->dev, "%s completely flashed\n",
					__func__);
			} else {
				asd->frame_status[vb->i] =
				    ATOMISP_FRAME_STATUS_OK;
				dev_dbg(isp->dev,
					"%s no flash in this frame\n",
					__func__);
			}

			/* Check if flashing sequence is done */
			if (asd->frame_status[vb->i] ==
			    ATOMISP_FRAME_STATUS_FLASH_EXPOSED)
				asd->params.flash_state = ATOMISP_FLASH_DONE;
		} else if (isp->flash) {
			if (v4l2_g_ctrl(isp->flash->ctrl_handler, &ctrl) ==
			    0 && ctrl.value == ATOMISP_FLASH_MODE_TORCH) {
				ctrl.id = V4L2_CID_FLASH_TORCH_INTENSITY;
				if (v4l2_g_ctrl(isp->flash->ctrl_handler, &ctrl)
				    == 0 && ctrl.value > 0) {
					asd->frame_status[vb->i] =
					    ATOMISP_FRAME_STATUS_FLASH_EXPOSED;
				} else {
					asd->frame_status[vb->i] =
					    ATOMISP_FRAME_STATUS_OK;
				}
			} else
				asd->frame_status[vb->i] =
				    ATOMISP_FRAME_STATUS_OK;
		} else {
			asd->frame_status[vb->i] = ATOMISP_FRAME_STATUS_OK;
		}

		asd->params.last_frame_status = asd->frame_status[vb->i];

		if (asd->continuous_mode->val) {
			if (css_pipe_id == IA_CSS_PIPE_ID_PREVIEW ||
			    css_pipe_id == IA_CSS_PIPE_ID_VIDEO) {
				asd->latest_preview_exp_id = frame->exp_id;
			} else if (css_pipe_id ==
				   IA_CSS_PIPE_ID_CAPTURE) {
				if (asd->run_mode->val ==
				    ATOMISP_RUN_MODE_VIDEO)
					dev_dbg(isp->dev, "SDV capture raw buffer id: %u\n",
						frame->exp_id);
				else
					dev_dbg(isp->dev, "ZSL capture raw buffer id: %u\n",
						frame->exp_id);
			}
		}
		/*
		 * Only after enabled the raw buffer lock
		 * and in continuous mode.
		 * in preview/video pipe, each buffer will
		 * be locked automatically, so record it here.
		 */
		if (((css_pipe_id == IA_CSS_PIPE_ID_PREVIEW) ||
		     (css_pipe_id == IA_CSS_PIPE_ID_VIDEO)) &&
		    asd->enable_raw_buffer_lock->val &&
		    asd->continuous_mode->val) {
			atomisp_set_raw_buffer_bitmap(asd, frame->exp_id);
			WARN_ON(frame->exp_id > ATOMISP_MAX_EXP_ID);
		}

		if (asd->params.css_update_params_needed) {
			atomisp_apply_css_parameters(asd,
						     &asd->params.css_param);
			if (asd->params.css_param.update_flag.dz_config)
				asd->params.config.dz_config = &asd->params.css_param.dz_config;
			/* New global dvs 6axis config should be blocked
			 * here if there's a buffer with per-frame parameters
			 * pending in CSS frame buffer queue.
			 * This is to aviod zooming vibration since global
			 * parameters take effect immediately while
			 * per-frame parameters are taken after previous
			 * buffers in CSS got processed.
			 */
			if (asd->params.dvs_6axis)
				atomisp_css_set_dvs_6axis(asd,
							  asd->params.dvs_6axis);
			else
				asd->params.css_update_params_needed = false;
			/* The update flag should not be cleaned here
			 * since it is still going to be used to make up
			 * following per-frame parameters.
			 * This will introduce more copy work since each
			 * time when updating global parameters, the whole
			 * parameter set are applied.
			 * FIXME: A new set of parameter copy functions can
			 * be added to make up per-frame parameters based on
			 * solid structures stored in asd->params.css_param
			 * instead of using shadow pointers in update flag.
			 */
			atomisp_css_update_isp_params(asd);
		}
		break;
	default:
		break;
	}
	if (vb)
	{
		vb->ts = ktime_get_ns();
		vb->field_count = atomic_read(&asd->sequence) << 1;
		/*mark videobuffer done for dequeue*/
		spin_lock_irqsave(&pipe->irq_lock, irqflags);
		vb->state = !error ? VIDEOBUF_DONE : VIDEOBUF_ERROR;
		spin_unlock_irqrestore(&pipe->irq_lock, irqflags);

		/*
		 * Frame capture done, wake up any process block on
		 * current active buffer
		 * possibly hold by videobuf_dqbuf()
		 */
		wake_up(&vb->done);
	}
	if (IS_ISP2401)
		atomic_set(&pipe->wdt_count, 0);

	/*
	 * Requeue should only be done for 3a and dis buffers.
	 * Queue/dequeue order will change if driver recycles image buffers.
	 */
	if (requeue)
	{
		err = atomisp_css_queue_buffer(asd,
					       stream_id, css_pipe_id,
					       buf_type, &buffer);
		if (err)
			dev_err(isp->dev, "%s, q to css fails: %d\n",
				__func__, err);
		return;
	}
	if (!error && q_buffers)
		atomisp_qbuffers_to_css(asd);

	if (IS_ISP2401) {
		/* If there are no buffers queued then
		* delete wdt timer. */
		if (asd->streaming != ATOMISP_DEVICE_STREAMING_ENABLED)
			return;
		if (!atomisp_buffers_queued_pipe(pipe))
			atomisp_wdt_stop_pipe(pipe, false);
		else if (reset_wdt_timer)
			/* SOF irq should not reset wdt timer. */
			atomisp_wdt_refresh_pipe(pipe,
						ATOMISP_WDT_KEEP_CURRENT_DELAY);
	}
}

void atomisp_delayed_init_work(struct work_struct *work)
{
	struct atomisp_sub_device *asd = container_of(work,
					 struct atomisp_sub_device,
					 delayed_init_work);
	/*
	 * to SOC camera, use yuvpp pipe and no support continuous mode.
	 */
	if (!ATOMISP_USE_YUVPP(asd)) {
		struct v4l2_event event = {0};
		struct ia_css_stream *stream;

		stream = asd->stream_env[ATOMISP_INPUT_STREAM_GENERAL].stream;


		if (ia_css_alloc_continuous_frame_remain(stream))
			return;

		ia_css_update_continuous_frames(stream);

		event.type = V4L2_EVENT_ATOMISP_RAW_BUFFERS_ALLOC_DONE;
		v4l2_event_queue(asd->subdev.devnode, &event);
	}

	/* signal streamon after delayed init is done */
	asd->delayed_init = ATOMISP_DELAYED_INIT_DONE;
	complete(&asd->init_done);
}

static void __atomisp_css_recover(struct atomisp_device *isp, bool isp_timeout)
{
<<<<<<< HEAD
=======
	struct pci_dev *pdev = to_pci_dev(isp->dev);
>>>>>>> 547bbf7d
	enum ia_css_pipe_id css_pipe_id;
	bool stream_restart[MAX_STREAM_NUM] = {0};
	bool depth_mode = false;
	int i, ret, depth_cnt = 0;

	if (!isp->sw_contex.file_input)
		atomisp_css_irq_enable(isp,
				       IA_CSS_IRQ_INFO_CSS_RECEIVER_SOF, false);

	BUG_ON(isp->num_of_streams > MAX_STREAM_NUM);

	for (i = 0; i < isp->num_of_streams; i++) {
		struct atomisp_sub_device *asd = &isp->asd[i];
		struct ia_css_pipeline *acc_pipeline;
		struct ia_css_pipe *acc_pipe = NULL;

		if (asd->streaming != ATOMISP_DEVICE_STREAMING_ENABLED &&
		    !asd->stream_prepared)
			continue;

		/*
		* AtomISP::waitStageUpdate is blocked when WDT happens.
		* By calling acc_done() for all loaded fw_handles,
		* HAL will be unblocked.
		*/
		acc_pipe = asd->stream_env[i].pipes[IA_CSS_PIPE_ID_ACC];
		if (acc_pipe) {
			acc_pipeline = ia_css_pipe_get_pipeline(acc_pipe);
			if (acc_pipeline) {
				struct ia_css_pipeline_stage *stage;

				for (stage = acc_pipeline->stages; stage;
				     stage = stage->next) {
					const struct ia_css_fw_info *fw;

					fw = stage->firmware;
					atomisp_acc_done(asd, fw->handle);
				}
			}
		}

		depth_cnt++;

		if (asd->delayed_init == ATOMISP_DELAYED_INIT_QUEUED)
			cancel_work_sync(&asd->delayed_init_work);

		complete(&asd->init_done);
		asd->delayed_init = ATOMISP_DELAYED_INIT_NOT_QUEUED;

		stream_restart[asd->index] = true;

		asd->streaming = ATOMISP_DEVICE_STREAMING_STOPPING;

		/* stream off sensor */
		ret = v4l2_subdev_call(
			  isp->inputs[asd->input_curr].
			  camera, video, s_stream, 0);
		if (ret)
			dev_warn(isp->dev,
				 "can't stop streaming on sensor!\n");

		atomisp_acc_unload_extensions(asd);

		atomisp_clear_css_buffer_counters(asd);

		css_pipe_id = atomisp_get_css_pipe_id(asd);
		atomisp_css_stop(asd, css_pipe_id, true);

		asd->streaming = ATOMISP_DEVICE_STREAMING_DISABLED;

		asd->preview_exp_id = 1;
		asd->postview_exp_id = 1;
		/* notify HAL the CSS reset */
		dev_dbg(isp->dev,
			"send reset event to %s\n", asd->subdev.devnode->name);
		atomisp_reset_event(asd);
	}

	/* clear irq */
	disable_isp_irq(hrt_isp_css_irq_sp);
	clear_isp_irq(hrt_isp_css_irq_sp);

	/* Set the SRSE to 3 before resetting */
	pci_write_config_dword(pdev, PCI_I_CONTROL,
			       isp->saved_regs.i_control | MRFLD_PCI_I_CONTROL_SRSE_RESET_MASK);

	/* reset ISP and restore its state */
	isp->isp_timeout = true;
	atomisp_reset(isp);
	isp->isp_timeout = false;

	if (!isp_timeout) {
		for (i = 0; i < isp->num_of_streams; i++) {
			if (isp->asd[i].depth_mode->val)
				return;
		}
	}

	for (i = 0; i < isp->num_of_streams; i++) {
		struct atomisp_sub_device *asd = &isp->asd[i];

		if (!stream_restart[i])
			continue;

		if (isp->inputs[asd->input_curr].type != FILE_INPUT)
			atomisp_css_input_set_mode(asd,
						   IA_CSS_INPUT_MODE_BUFFERED_SENSOR);

		css_pipe_id = atomisp_get_css_pipe_id(asd);
		if (atomisp_css_start(asd, css_pipe_id, true))
			dev_warn(isp->dev,
				 "start SP failed, so do not set streaming to be enable!\n");
		else
			asd->streaming = ATOMISP_DEVICE_STREAMING_ENABLED;

		atomisp_csi2_configure(asd);
	}

	if (!isp->sw_contex.file_input) {
		atomisp_css_irq_enable(isp, IA_CSS_IRQ_INFO_CSS_RECEIVER_SOF,
				       atomisp_css_valid_sof(isp));

		if (atomisp_freq_scaling(isp, ATOMISP_DFS_MODE_AUTO, true) < 0)
			dev_dbg(isp->dev, "DFS auto failed while recovering!\n");
	} else {
		if (atomisp_freq_scaling(isp, ATOMISP_DFS_MODE_MAX, true) < 0)
			dev_dbg(isp->dev, "DFS max failed while recovering!\n");
	}

	for (i = 0; i < isp->num_of_streams; i++) {
		struct atomisp_sub_device *asd;

		asd = &isp->asd[i];

		if (!stream_restart[i])
			continue;

		if (asd->continuous_mode->val &&
		    asd->delayed_init == ATOMISP_DELAYED_INIT_NOT_QUEUED) {
			reinit_completion(&asd->init_done);
			asd->delayed_init = ATOMISP_DELAYED_INIT_QUEUED;
			queue_work(asd->delayed_init_workq,
				   &asd->delayed_init_work);
		}
		/*
		 * dequeueing buffers is not needed. CSS will recycle
		 * buffers that it has.
		 */
		atomisp_flush_bufs_and_wakeup(asd);

		/* Requeue unprocessed per-frame parameters. */
		atomisp_recover_params_queue(&asd->video_out_capture);
		atomisp_recover_params_queue(&asd->video_out_preview);
		atomisp_recover_params_queue(&asd->video_out_video_capture);

		if ((asd->depth_mode->val) &&
		    (depth_cnt == ATOMISP_DEPTH_SENSOR_STREAMON_COUNT)) {
			depth_mode = true;
			continue;
		}

		ret = v4l2_subdev_call(
			  isp->inputs[asd->input_curr].camera, video,
			  s_stream, 1);
		if (ret)
			dev_warn(isp->dev,
				 "can't start streaming on sensor!\n");
	}

	if (depth_mode) {
		if (atomisp_stream_on_master_slave_sensor(isp, true))
			dev_warn(isp->dev,
				 "master slave sensor stream on failed!\n");
	}
}

void atomisp_wdt_work(struct work_struct *work)
{
	struct atomisp_device *isp = container_of(work, struct atomisp_device,
				     wdt_work);
	int i;
	unsigned int pipe_wdt_cnt[MAX_STREAM_NUM][4] = { {0} };
	bool css_recover = false;

	rt_mutex_lock(&isp->mutex);
	if (!atomisp_streaming_count(isp)) {
		atomic_set(&isp->wdt_work_queued, 0);
		rt_mutex_unlock(&isp->mutex);
		return;
	}

	if (!IS_ISP2401) {
		dev_err(isp->dev, "timeout %d of %d\n",
			atomic_read(&isp->wdt_count) + 1,
			ATOMISP_ISP_MAX_TIMEOUT_COUNT);

		if (atomic_inc_return(&isp->wdt_count) < ATOMISP_ISP_MAX_TIMEOUT_COUNT)
			css_recover = true;
	} else {
		css_recover = true;

		for (i = 0; i < isp->num_of_streams; i++) {
			struct atomisp_sub_device *asd = &isp->asd[i];

			pipe_wdt_cnt[i][0] +=
			    atomic_read(&asd->video_out_capture.wdt_count);
			pipe_wdt_cnt[i][1] +=
			    atomic_read(&asd->video_out_vf.wdt_count);
			pipe_wdt_cnt[i][2] +=
			    atomic_read(&asd->video_out_preview.wdt_count);
			pipe_wdt_cnt[i][3] +=
			    atomic_read(&asd->video_out_video_capture.wdt_count);
			css_recover =
			    (pipe_wdt_cnt[i][0] <= ATOMISP_ISP_MAX_TIMEOUT_COUNT &&
			    pipe_wdt_cnt[i][1] <= ATOMISP_ISP_MAX_TIMEOUT_COUNT &&
			    pipe_wdt_cnt[i][2] <= ATOMISP_ISP_MAX_TIMEOUT_COUNT &&
			    pipe_wdt_cnt[i][3] <= ATOMISP_ISP_MAX_TIMEOUT_COUNT)
			    ? true : false;
			dev_err(isp->dev,
				"pipe on asd%d timeout cnt: (%d, %d, %d, %d) of %d, recover = %d\n",
				asd->index, pipe_wdt_cnt[i][0], pipe_wdt_cnt[i][1],
				pipe_wdt_cnt[i][2], pipe_wdt_cnt[i][3],
				ATOMISP_ISP_MAX_TIMEOUT_COUNT, css_recover);
		}
	}

	if (css_recover) {
		ia_css_debug_dump_sp_sw_debug_info();
		ia_css_debug_dump_debug_info(__func__);
		for (i = 0; i < isp->num_of_streams; i++) {
			struct atomisp_sub_device *asd = &isp->asd[i];

			if (asd->streaming != ATOMISP_DEVICE_STREAMING_ENABLED)
				continue;
			dev_err(isp->dev, "%s, vdev %s buffers in css: %d\n",
				__func__,
				asd->video_out_capture.vdev.name,
				asd->video_out_capture.
				buffers_in_css);
			dev_err(isp->dev,
				"%s, vdev %s buffers in css: %d\n",
				__func__,
				asd->video_out_vf.vdev.name,
				asd->video_out_vf.
				buffers_in_css);
			dev_err(isp->dev,
				"%s, vdev %s buffers in css: %d\n",
				__func__,
				asd->video_out_preview.vdev.name,
				asd->video_out_preview.
				buffers_in_css);
			dev_err(isp->dev,
				"%s, vdev %s buffers in css: %d\n",
				__func__,
				asd->video_out_video_capture.vdev.name,
				asd->video_out_video_capture.
				buffers_in_css);
			dev_err(isp->dev,
				"%s, s3a buffers in css preview pipe:%d\n",
				__func__,
				asd->s3a_bufs_in_css[IA_CSS_PIPE_ID_PREVIEW]);
			dev_err(isp->dev,
				"%s, s3a buffers in css capture pipe:%d\n",
				__func__,
				asd->s3a_bufs_in_css[IA_CSS_PIPE_ID_CAPTURE]);
			dev_err(isp->dev,
				"%s, s3a buffers in css video pipe:%d\n",
				__func__,
				asd->s3a_bufs_in_css[IA_CSS_PIPE_ID_VIDEO]);
			dev_err(isp->dev,
				"%s, dis buffers in css: %d\n",
				__func__, asd->dis_bufs_in_css);
			dev_err(isp->dev,
				"%s, metadata buffers in css preview pipe:%d\n",
				__func__,
				asd->metadata_bufs_in_css
				[ATOMISP_INPUT_STREAM_GENERAL]
				[IA_CSS_PIPE_ID_PREVIEW]);
			dev_err(isp->dev,
				"%s, metadata buffers in css capture pipe:%d\n",
				__func__,
				asd->metadata_bufs_in_css
				[ATOMISP_INPUT_STREAM_GENERAL]
				[IA_CSS_PIPE_ID_CAPTURE]);
			dev_err(isp->dev,
				"%s, metadata buffers in css video pipe:%d\n",
				__func__,
				asd->metadata_bufs_in_css
				[ATOMISP_INPUT_STREAM_GENERAL]
				[IA_CSS_PIPE_ID_VIDEO]);
			if (asd->enable_raw_buffer_lock->val) {
				unsigned int j;

				dev_err(isp->dev, "%s, raw_buffer_locked_count %d\n",
					__func__, asd->raw_buffer_locked_count);
				for (j = 0; j <= ATOMISP_MAX_EXP_ID / 32; j++)
					dev_err(isp->dev, "%s, raw_buffer_bitmap[%d]: 0x%x\n",
						__func__, j,
						asd->raw_buffer_bitmap[j]);
			}
		}

		/*sh_css_dump_sp_state();*/
		/*sh_css_dump_isp_state();*/
	} else {
		for (i = 0; i < isp->num_of_streams; i++) {
			struct atomisp_sub_device *asd = &isp->asd[i];

			if (asd->streaming ==
			    ATOMISP_DEVICE_STREAMING_ENABLED) {
				atomisp_clear_css_buffer_counters(asd);
				atomisp_flush_bufs_and_wakeup(asd);
				complete(&asd->init_done);
			}
			if (IS_ISP2401)
				atomisp_wdt_stop(asd, false);
		}

		if (!IS_ISP2401) {
			atomic_set(&isp->wdt_count, 0);
		} else {
			isp->isp_fatal_error = true;
			atomic_set(&isp->wdt_work_queued, 0);

			rt_mutex_unlock(&isp->mutex);
			return;
		}
	}

	__atomisp_css_recover(isp, true);
	if (IS_ISP2401) {
		for (i = 0; i < isp->num_of_streams; i++) {
			struct atomisp_sub_device *asd = &isp->asd[i];

			if (asd->streaming != ATOMISP_DEVICE_STREAMING_ENABLED)
				continue;

			atomisp_wdt_refresh(asd,
					    isp->sw_contex.file_input ?
					    ATOMISP_ISP_FILE_TIMEOUT_DURATION :
					    ATOMISP_ISP_TIMEOUT_DURATION);
		}
	}

	dev_err(isp->dev, "timeout recovery handling done\n");
	atomic_set(&isp->wdt_work_queued, 0);

	rt_mutex_unlock(&isp->mutex);
}

void atomisp_css_flush(struct atomisp_device *isp)
{
	int i;

	if (!atomisp_streaming_count(isp))
		return;

	/* Disable wdt */
	for (i = 0; i < isp->num_of_streams; i++) {
		struct atomisp_sub_device *asd = &isp->asd[i];

		atomisp_wdt_stop(asd, true);
	}

	/* Start recover */
	__atomisp_css_recover(isp, false);
	/* Restore wdt */
	for (i = 0; i < isp->num_of_streams; i++) {
		struct atomisp_sub_device *asd = &isp->asd[i];

		if (asd->streaming !=
		    ATOMISP_DEVICE_STREAMING_ENABLED)
			continue;

		atomisp_wdt_refresh(asd,
				    isp->sw_contex.file_input ?
				    ATOMISP_ISP_FILE_TIMEOUT_DURATION :
				    ATOMISP_ISP_TIMEOUT_DURATION);
	}
	dev_dbg(isp->dev, "atomisp css flush done\n");
}

void atomisp_wdt(struct timer_list *t)
{
	struct atomisp_sub_device *asd;
	struct atomisp_device *isp;

	if (!IS_ISP2401) {
		asd = from_timer(asd, t, wdt);
		isp = asd->isp;
	} else {
		struct atomisp_video_pipe *pipe = from_timer(pipe, t, wdt);

		asd = pipe->asd;
		isp = asd->isp;

		atomic_inc(&pipe->wdt_count);
		dev_warn(isp->dev,
			"[WARNING]asd %d pipe %s ISP timeout %d!\n",
			asd->index, pipe->vdev.name,
			atomic_read(&pipe->wdt_count));
	}

	if (atomic_read(&isp->wdt_work_queued)) {
		dev_dbg(isp->dev, "ISP watchdog was put into workqueue\n");
		return;
	}
	atomic_set(&isp->wdt_work_queued, 1);
	queue_work(isp->wdt_work_queue, &isp->wdt_work);
}

/* ISP2400 */
void atomisp_wdt_start(struct atomisp_sub_device *asd)
{
	atomisp_wdt_refresh(asd, ATOMISP_ISP_TIMEOUT_DURATION);
}

/* ISP2401 */
void atomisp_wdt_refresh_pipe(struct atomisp_video_pipe *pipe,
			      unsigned int delay)
{
	unsigned long next;

	if (delay != ATOMISP_WDT_KEEP_CURRENT_DELAY)
		pipe->wdt_duration = delay;

	next = jiffies + pipe->wdt_duration;

	/* Override next if it has been pushed beyon the "next" time */
	if (atomisp_is_wdt_running(pipe) && time_after(pipe->wdt_expires, next))
		next = pipe->wdt_expires;

	pipe->wdt_expires = next;

	if (atomisp_is_wdt_running(pipe))
		dev_dbg(pipe->asd->isp->dev, "WDT will hit after %d ms (%s)\n",
			((int)(next - jiffies) * 1000 / HZ), pipe->vdev.name);
	else
		dev_dbg(pipe->asd->isp->dev, "WDT starts with %d ms period (%s)\n",
			((int)(next - jiffies) * 1000 / HZ), pipe->vdev.name);

	mod_timer(&pipe->wdt, next);
}

void atomisp_wdt_refresh(struct atomisp_sub_device *asd, unsigned int delay)
{
	if (!IS_ISP2401) {
		unsigned long next;

		if (delay != ATOMISP_WDT_KEEP_CURRENT_DELAY)
			asd->wdt_duration = delay;

		next = jiffies + asd->wdt_duration;

		/* Override next if it has been pushed beyon the "next" time */
		if (atomisp_is_wdt_running(asd) && time_after(asd->wdt_expires, next))
			next = asd->wdt_expires;

		asd->wdt_expires = next;

		if (atomisp_is_wdt_running(asd))
			dev_dbg(asd->isp->dev, "WDT will hit after %d ms\n",
				((int)(next - jiffies) * 1000 / HZ));
		else
			dev_dbg(asd->isp->dev, "WDT starts with %d ms period\n",
				((int)(next - jiffies) * 1000 / HZ));

		mod_timer(&asd->wdt, next);
		atomic_set(&asd->isp->wdt_count, 0);
	} else {
		dev_dbg(asd->isp->dev, "WDT refresh all:\n");
		if (atomisp_is_wdt_running(&asd->video_out_capture))
			atomisp_wdt_refresh_pipe(&asd->video_out_capture, delay);
		if (atomisp_is_wdt_running(&asd->video_out_preview))
			atomisp_wdt_refresh_pipe(&asd->video_out_preview, delay);
		if (atomisp_is_wdt_running(&asd->video_out_vf))
			atomisp_wdt_refresh_pipe(&asd->video_out_vf, delay);
		if (atomisp_is_wdt_running(&asd->video_out_video_capture))
			atomisp_wdt_refresh_pipe(&asd->video_out_video_capture, delay);
	}
}

/* ISP2401 */
void atomisp_wdt_stop_pipe(struct atomisp_video_pipe *pipe, bool sync)
{
	if (!atomisp_is_wdt_running(pipe))
		return;

	dev_dbg(pipe->asd->isp->dev,
		"WDT stop asd %d (%s)\n", pipe->asd->index, pipe->vdev.name);

	if (sync) {
		del_timer_sync(&pipe->wdt);
		cancel_work_sync(&pipe->asd->isp->wdt_work);
	} else {
		del_timer(&pipe->wdt);
	}
}

/* ISP 2401 */
void atomisp_wdt_start_pipe(struct atomisp_video_pipe *pipe)
{
	atomisp_wdt_refresh_pipe(pipe, ATOMISP_ISP_TIMEOUT_DURATION);
}

void atomisp_wdt_stop(struct atomisp_sub_device *asd, bool sync)
{
	dev_dbg(asd->isp->dev, "WDT stop:\n");

	if (!IS_ISP2401) {
		if (sync) {
			del_timer_sync(&asd->wdt);
			cancel_work_sync(&asd->isp->wdt_work);
		} else {
			del_timer(&asd->wdt);
		}
	} else {
		atomisp_wdt_stop_pipe(&asd->video_out_capture, sync);
		atomisp_wdt_stop_pipe(&asd->video_out_preview, sync);
		atomisp_wdt_stop_pipe(&asd->video_out_vf, sync);
		atomisp_wdt_stop_pipe(&asd->video_out_video_capture, sync);
	}
}

void atomisp_setup_flash(struct atomisp_sub_device *asd)
{
	struct atomisp_device *isp = asd->isp;
	struct v4l2_control ctrl;

	if (!isp->flash)
		return;

	if (asd->params.flash_state != ATOMISP_FLASH_REQUESTED &&
	    asd->params.flash_state != ATOMISP_FLASH_DONE)
		return;

	if (asd->params.num_flash_frames) {
		/* make sure the timeout is set before setting flash mode */
		ctrl.id = V4L2_CID_FLASH_TIMEOUT;
		ctrl.value = FLASH_TIMEOUT;

		if (v4l2_s_ctrl(NULL, isp->flash->ctrl_handler, &ctrl)) {
			dev_err(isp->dev, "flash timeout configure failed\n");
			return;
		}

		ia_css_stream_request_flash(asd->stream_env[ATOMISP_INPUT_STREAM_GENERAL].stream);

		asd->params.flash_state = ATOMISP_FLASH_ONGOING;
	} else {
		asd->params.flash_state = ATOMISP_FLASH_IDLE;
	}
}

irqreturn_t atomisp_isr_thread(int irq, void *isp_ptr)
{
	struct atomisp_device *isp = isp_ptr;
	unsigned long flags;
	bool frame_done_found[MAX_STREAM_NUM] = {0};
	bool css_pipe_done[MAX_STREAM_NUM] = {0};
	unsigned int i;
	struct atomisp_sub_device *asd;

	dev_dbg(isp->dev, ">%s\n", __func__);

	spin_lock_irqsave(&isp->lock, flags);

	if (!atomisp_streaming_count(isp) && !atomisp_is_acc_enabled(isp)) {
		spin_unlock_irqrestore(&isp->lock, flags);
		return IRQ_HANDLED;
	}

	spin_unlock_irqrestore(&isp->lock, flags);

	/*
	 * The standard CSS2.0 API tells the following calling sequence of
	 * dequeue ready buffers:
	 * while (ia_css_dequeue_event(...)) {
	 *	switch (event.type) {
	 *	...
	 *	ia_css_pipe_dequeue_buffer()
	 *	}
	 * }
	 * That is, dequeue event and buffer are one after another.
	 *
	 * But the following implementation is to first deuque all the event
	 * to a FIFO, then process the event in the FIFO.
	 * This will not have issue in single stream mode, but it do have some
	 * issue in multiple stream case. The issue is that
	 * ia_css_pipe_dequeue_buffer() will not return the corrent buffer in
	 * a specific pipe.
	 *
	 * This is due to ia_css_pipe_dequeue_buffer() does not take the
	 * ia_css_pipe parameter.
	 *
	 * So:
	 * For CSS2.0: we change the way to not dequeue all the event at one
	 * time, instead, dequue one and process one, then another
	 */
	rt_mutex_lock(&isp->mutex);
	if (atomisp_css_isr_thread(isp, frame_done_found, css_pipe_done))
		goto out;

	for (i = 0; i < isp->num_of_streams; i++) {
		asd = &isp->asd[i];
		if (asd->streaming != ATOMISP_DEVICE_STREAMING_ENABLED)
			continue;
		atomisp_setup_flash(asd);
	}
out:
	rt_mutex_unlock(&isp->mutex);
	for (i = 0; i < isp->num_of_streams; i++) {
		asd = &isp->asd[i];
		if (asd->streaming == ATOMISP_DEVICE_STREAMING_ENABLED
		    && css_pipe_done[asd->index]
		    && isp->sw_contex.file_input)
			v4l2_subdev_call(isp->inputs[asd->input_curr].camera,
					 video, s_stream, 1);
		/* FIXME! FIX ACC implementation */
		if (asd->acc.pipeline && css_pipe_done[asd->index])
			atomisp_css_acc_done(asd);
	}
	dev_dbg(isp->dev, "<%s\n", __func__);

	return IRQ_HANDLED;
}

/*
 * utils for buffer allocation/free
 */

int atomisp_get_frame_pgnr(struct atomisp_device *isp,
			   const struct ia_css_frame *frame, u32 *p_pgnr)
{
	if (!frame) {
		dev_err(isp->dev, "%s: NULL frame pointer ERROR.\n", __func__);
		return -EINVAL;
	}

	*p_pgnr = DIV_ROUND_UP(frame->data_bytes, PAGE_SIZE);
	return 0;
}

/*
 * Get internal fmt according to V4L2 fmt
 */
static enum ia_css_frame_format
v4l2_fmt_to_sh_fmt(u32 fmt) {
	switch (fmt)
	{
	case V4L2_PIX_FMT_YUV420:
				return IA_CSS_FRAME_FORMAT_YUV420;
	case V4L2_PIX_FMT_YVU420:
		return IA_CSS_FRAME_FORMAT_YV12;
	case V4L2_PIX_FMT_YUV422P:
		return IA_CSS_FRAME_FORMAT_YUV422;
	case V4L2_PIX_FMT_YUV444:
		return IA_CSS_FRAME_FORMAT_YUV444;
	case V4L2_PIX_FMT_NV12:
		return IA_CSS_FRAME_FORMAT_NV12;
	case V4L2_PIX_FMT_NV21:
		return IA_CSS_FRAME_FORMAT_NV21;
	case V4L2_PIX_FMT_NV16:
		return IA_CSS_FRAME_FORMAT_NV16;
	case V4L2_PIX_FMT_NV61:
		return IA_CSS_FRAME_FORMAT_NV61;
	case V4L2_PIX_FMT_UYVY:
		return IA_CSS_FRAME_FORMAT_UYVY;
	case V4L2_PIX_FMT_YUYV:
		return IA_CSS_FRAME_FORMAT_YUYV;
	case V4L2_PIX_FMT_RGB24:
		return IA_CSS_FRAME_FORMAT_PLANAR_RGB888;
	case V4L2_PIX_FMT_RGB32:
		return IA_CSS_FRAME_FORMAT_RGBA888;
	case V4L2_PIX_FMT_RGB565:
		return IA_CSS_FRAME_FORMAT_RGB565;
	case V4L2_PIX_FMT_JPEG:
	case V4L2_PIX_FMT_CUSTOM_M10MO_RAW:
		return IA_CSS_FRAME_FORMAT_BINARY_8;
	case V4L2_PIX_FMT_SBGGR16:
	case V4L2_PIX_FMT_SBGGR10:
	case V4L2_PIX_FMT_SGBRG10:
	case V4L2_PIX_FMT_SGRBG10:
	case V4L2_PIX_FMT_SRGGB10:
	case V4L2_PIX_FMT_SBGGR12:
	case V4L2_PIX_FMT_SGBRG12:
	case V4L2_PIX_FMT_SGRBG12:
	case V4L2_PIX_FMT_SRGGB12:
	case V4L2_PIX_FMT_SBGGR8:
	case V4L2_PIX_FMT_SGBRG8:
	case V4L2_PIX_FMT_SGRBG8:
	case V4L2_PIX_FMT_SRGGB8:
		return IA_CSS_FRAME_FORMAT_RAW;
	default:
		return -EINVAL;
	}
}

/*
 * raw format match between SH format and V4L2 format
 */
static int raw_output_format_match_input(u32 input, u32 output)
{
	if ((input == ATOMISP_INPUT_FORMAT_RAW_12) &&
	    ((output == V4L2_PIX_FMT_SRGGB12) ||
	     (output == V4L2_PIX_FMT_SGRBG12) ||
	     (output == V4L2_PIX_FMT_SBGGR12) ||
	     (output == V4L2_PIX_FMT_SGBRG12)))
		return 0;

	if ((input == ATOMISP_INPUT_FORMAT_RAW_10) &&
	    ((output == V4L2_PIX_FMT_SRGGB10) ||
	     (output == V4L2_PIX_FMT_SGRBG10) ||
	     (output == V4L2_PIX_FMT_SBGGR10) ||
	     (output == V4L2_PIX_FMT_SGBRG10)))
		return 0;

	if ((input == ATOMISP_INPUT_FORMAT_RAW_8) &&
	    ((output == V4L2_PIX_FMT_SRGGB8) ||
	     (output == V4L2_PIX_FMT_SGRBG8) ||
	     (output == V4L2_PIX_FMT_SBGGR8) ||
	     (output == V4L2_PIX_FMT_SGBRG8)))
		return 0;

	if ((input == ATOMISP_INPUT_FORMAT_RAW_16) && (output == V4L2_PIX_FMT_SBGGR16))
		return 0;

	return -EINVAL;
}

static u32 get_pixel_depth(u32 pixelformat)
{
	switch (pixelformat) {
	case V4L2_PIX_FMT_YUV420:
	case V4L2_PIX_FMT_NV12:
	case V4L2_PIX_FMT_NV21:
	case V4L2_PIX_FMT_YVU420:
		return 12;
	case V4L2_PIX_FMT_YUV422P:
	case V4L2_PIX_FMT_YUYV:
	case V4L2_PIX_FMT_UYVY:
	case V4L2_PIX_FMT_NV16:
	case V4L2_PIX_FMT_NV61:
	case V4L2_PIX_FMT_RGB565:
	case V4L2_PIX_FMT_SBGGR16:
	case V4L2_PIX_FMT_SBGGR12:
	case V4L2_PIX_FMT_SGBRG12:
	case V4L2_PIX_FMT_SGRBG12:
	case V4L2_PIX_FMT_SRGGB12:
	case V4L2_PIX_FMT_SBGGR10:
	case V4L2_PIX_FMT_SGBRG10:
	case V4L2_PIX_FMT_SGRBG10:
	case V4L2_PIX_FMT_SRGGB10:
		return 16;
	case V4L2_PIX_FMT_RGB24:
	case V4L2_PIX_FMT_YUV444:
		return 24;
	case V4L2_PIX_FMT_RGB32:
		return 32;
	case V4L2_PIX_FMT_JPEG:
	case V4L2_PIX_FMT_CUSTOM_M10MO_RAW:
	case V4L2_PIX_FMT_SBGGR8:
	case V4L2_PIX_FMT_SGBRG8:
	case V4L2_PIX_FMT_SGRBG8:
	case V4L2_PIX_FMT_SRGGB8:
		return 8;
	default:
		return 8 * 2;	/* raw type now */
	}
}

bool atomisp_is_mbuscode_raw(uint32_t code)
{
	return code >= 0x3000 && code < 0x4000;
}

/*
 * ISP features control function
 */

/*
 * Set ISP capture mode based on current settings
 */
static void atomisp_update_capture_mode(struct atomisp_sub_device *asd)
{
	if (asd->params.gdc_cac_en)
		atomisp_css_capture_set_mode(asd, IA_CSS_CAPTURE_MODE_ADVANCED);
	else if (asd->params.low_light)
		atomisp_css_capture_set_mode(asd, IA_CSS_CAPTURE_MODE_LOW_LIGHT);
	else if (asd->video_out_capture.sh_fmt == IA_CSS_FRAME_FORMAT_RAW)
		atomisp_css_capture_set_mode(asd, IA_CSS_CAPTURE_MODE_RAW);
	else
		atomisp_css_capture_set_mode(asd, IA_CSS_CAPTURE_MODE_PRIMARY);
}

/* ISP2401 */
int atomisp_set_sensor_runmode(struct atomisp_sub_device *asd,
			       struct atomisp_s_runmode *runmode)
{
	struct atomisp_device *isp = asd->isp;
	struct v4l2_ctrl *c;
	int ret = 0;

	if (!(runmode && (runmode->mode & RUNMODE_MASK)))
		return -EINVAL;

	mutex_lock(asd->ctrl_handler.lock);
	c = v4l2_ctrl_find(isp->inputs[asd->input_curr].camera->ctrl_handler,
			   V4L2_CID_RUN_MODE);

	if (c)
		ret = v4l2_ctrl_s_ctrl(c, runmode->mode);

	mutex_unlock(asd->ctrl_handler.lock);
	return ret;
}

/*
 * Function to enable/disable lens geometry distortion correction (GDC) and
 * chromatic aberration correction (CAC)
 */
int atomisp_gdc_cac(struct atomisp_sub_device *asd, int flag,
		    __s32 *value)
{
	if (flag == 0) {
		*value = asd->params.gdc_cac_en;
		return 0;
	}

	asd->params.gdc_cac_en = !!*value;
	if (asd->params.gdc_cac_en) {
		asd->params.config.morph_table = asd->params.css_param.morph_table;
	} else {
		asd->params.config.morph_table = NULL;
	}
	asd->params.css_update_params_needed = true;
	atomisp_update_capture_mode(asd);
	return 0;
}

/*
 * Function to enable/disable low light mode including ANR
 */
int atomisp_low_light(struct atomisp_sub_device *asd, int flag,
		      __s32 *value)
{
	if (flag == 0) {
		*value = asd->params.low_light;
		return 0;
	}

	asd->params.low_light = (*value != 0);
	atomisp_update_capture_mode(asd);
	return 0;
}

/*
 * Function to enable/disable extra noise reduction (XNR) in low light
 * condition
 */
int atomisp_xnr(struct atomisp_sub_device *asd, int flag,
		int *xnr_enable)
{
	if (flag == 0) {
		*xnr_enable = asd->params.xnr_en;
		return 0;
	}

	atomisp_css_capture_enable_xnr(asd, !!*xnr_enable);

	return 0;
}

/*
 * Function to configure bayer noise reduction
 */
int atomisp_nr(struct atomisp_sub_device *asd, int flag,
	       struct atomisp_nr_config *arg)
{
	if (flag == 0) {
		/* Get nr config from current setup */
		if (atomisp_css_get_nr_config(asd, arg))
			return -EINVAL;
	} else {
		/* Set nr config to isp parameters */
		memcpy(&asd->params.css_param.nr_config, arg,
		       sizeof(struct ia_css_nr_config));
		asd->params.config.nr_config = &asd->params.css_param.nr_config;
		asd->params.css_update_params_needed = true;
	}
	return 0;
}

/*
 * Function to configure temporal noise reduction (TNR)
 */
int atomisp_tnr(struct atomisp_sub_device *asd, int flag,
		struct atomisp_tnr_config *config)
{
	/* Get tnr config from current setup */
	if (flag == 0) {
		/* Get tnr config from current setup */
		if (atomisp_css_get_tnr_config(asd, config))
			return -EINVAL;
	} else {
		/* Set tnr config to isp parameters */
		memcpy(&asd->params.css_param.tnr_config, config,
		       sizeof(struct ia_css_tnr_config));
		asd->params.config.tnr_config = &asd->params.css_param.tnr_config;
		asd->params.css_update_params_needed = true;
	}

	return 0;
}

/*
 * Function to configure black level compensation
 */
int atomisp_black_level(struct atomisp_sub_device *asd, int flag,
			struct atomisp_ob_config *config)
{
	if (flag == 0) {
		/* Get ob config from current setup */
		if (atomisp_css_get_ob_config(asd, config))
			return -EINVAL;
	} else {
		/* Set ob config to isp parameters */
		memcpy(&asd->params.css_param.ob_config, config,
		       sizeof(struct ia_css_ob_config));
		asd->params.config.ob_config = &asd->params.css_param.ob_config;
		asd->params.css_update_params_needed = true;
	}

	return 0;
}

/*
 * Function to configure edge enhancement
 */
int atomisp_ee(struct atomisp_sub_device *asd, int flag,
	       struct atomisp_ee_config *config)
{
	if (flag == 0) {
		/* Get ee config from current setup */
		if (atomisp_css_get_ee_config(asd, config))
			return -EINVAL;
	} else {
		/* Set ee config to isp parameters */
		memcpy(&asd->params.css_param.ee_config, config,
		       sizeof(asd->params.css_param.ee_config));
		asd->params.config.ee_config = &asd->params.css_param.ee_config;
		asd->params.css_update_params_needed = true;
	}

	return 0;
}

/*
 * Function to update Gamma table for gamma, brightness and contrast config
 */
int atomisp_gamma(struct atomisp_sub_device *asd, int flag,
		  struct atomisp_gamma_table *config)
{
	if (flag == 0) {
		/* Get gamma table from current setup */
		if (atomisp_css_get_gamma_table(asd, config))
			return -EINVAL;
	} else {
		/* Set gamma table to isp parameters */
		memcpy(&asd->params.css_param.gamma_table, config,
		       sizeof(asd->params.css_param.gamma_table));
		asd->params.config.gamma_table = &asd->params.css_param.gamma_table;
	}

	return 0;
}

/*
 * Function to update Ctc table for Chroma Enhancement
 */
int atomisp_ctc(struct atomisp_sub_device *asd, int flag,
		struct atomisp_ctc_table *config)
{
	if (flag == 0) {
		/* Get ctc table from current setup */
		if (atomisp_css_get_ctc_table(asd, config))
			return -EINVAL;
	} else {
		/* Set ctc table to isp parameters */
		memcpy(&asd->params.css_param.ctc_table, config,
		       sizeof(asd->params.css_param.ctc_table));
		atomisp_css_set_ctc_table(asd, &asd->params.css_param.ctc_table);
	}

	return 0;
}

/*
 * Function to update gamma correction parameters
 */
int atomisp_gamma_correction(struct atomisp_sub_device *asd, int flag,
			     struct atomisp_gc_config *config)
{
	if (flag == 0) {
		/* Get gamma correction params from current setup */
		if (atomisp_css_get_gc_config(asd, config))
			return -EINVAL;
	} else {
		/* Set gamma correction params to isp parameters */
		memcpy(&asd->params.css_param.gc_config, config,
		       sizeof(asd->params.css_param.gc_config));
		asd->params.config.gc_config = &asd->params.css_param.gc_config;
		asd->params.css_update_params_needed = true;
	}

	return 0;
}

/*
 * Function to update narrow gamma flag
 */
int atomisp_formats(struct atomisp_sub_device *asd, int flag,
		    struct atomisp_formats_config *config)
{
	if (flag == 0) {
		/* Get narrow gamma flag from current setup */
		if (atomisp_css_get_formats_config(asd, config))
			return -EINVAL;
	} else {
		/* Set narrow gamma flag to isp parameters */
		memcpy(&asd->params.css_param.formats_config, config,
		       sizeof(asd->params.css_param.formats_config));
		asd->params.config.formats_config = &asd->params.css_param.formats_config;
	}

	return 0;
}

void atomisp_free_internal_buffers(struct atomisp_sub_device *asd)
{
	atomisp_free_css_parameters(&asd->params.css_param);

	if (asd->raw_output_frame) {
		ia_css_frame_free(asd->raw_output_frame);
		asd->raw_output_frame = NULL;
	}
}

static void atomisp_update_grid_info(struct atomisp_sub_device *asd,
				     enum ia_css_pipe_id pipe_id,
				     int source_pad)
{
	struct atomisp_device *isp = asd->isp;
	int err;
	u16 stream_id = atomisp_source_pad_to_stream_id(asd, source_pad);

	if (atomisp_css_get_grid_info(asd, pipe_id, source_pad))
		return;

	/* We must free all buffers because they no longer match
	   the grid size. */
	atomisp_css_free_stat_buffers(asd);

	err = atomisp_alloc_css_stat_bufs(asd, stream_id);
	if (err) {
		dev_err(isp->dev, "stat_buf allocate error\n");
		goto err;
	}

	if (atomisp_alloc_3a_output_buf(asd)) {
		/* Failure for 3A buffers does not influence DIS buffers */
		if (asd->params.s3a_output_bytes != 0) {
			/* For SOC sensor happens s3a_output_bytes == 0,
			 * using if condition to exclude false error log */
			dev_err(isp->dev, "Failed to allocate memory for 3A statistics\n");
		}
		goto err;
	}

	if (atomisp_alloc_dis_coef_buf(asd)) {
		dev_err(isp->dev,
			"Failed to allocate memory for DIS statistics\n");
		goto err;
	}

	if (atomisp_alloc_metadata_output_buf(asd)) {
		dev_err(isp->dev, "Failed to allocate memory for metadata\n");
		goto err;
	}

	return;

err:
	atomisp_css_free_stat_buffers(asd);
	return;
}

static void atomisp_curr_user_grid_info(struct atomisp_sub_device *asd,
					struct atomisp_grid_info *info)
{
	memcpy(info, &asd->params.curr_grid_info.s3a_grid,
	       sizeof(struct ia_css_3a_grid_info));
}

int atomisp_compare_grid(struct atomisp_sub_device *asd,
			 struct atomisp_grid_info *atomgrid)
{
	struct atomisp_grid_info tmp = {0};

	atomisp_curr_user_grid_info(asd, &tmp);
	return memcmp(atomgrid, &tmp, sizeof(tmp));
}

/*
 * Function to update Gdc table for gdc
 */
int atomisp_gdc_cac_table(struct atomisp_sub_device *asd, int flag,
			  struct atomisp_morph_table *config)
{
	int ret;
	int i;
	struct atomisp_device *isp = asd->isp;

	if (flag == 0) {
		/* Get gdc table from current setup */
		struct ia_css_morph_table tab = {0};

		atomisp_css_get_morph_table(asd, &tab);

		config->width = tab.width;
		config->height = tab.height;

		for (i = 0; i < IA_CSS_MORPH_TABLE_NUM_PLANES; i++) {
			ret = copy_to_user(config->coordinates_x[i],
					   tab.coordinates_x[i], tab.height *
					   tab.width * sizeof(*tab.coordinates_x[i]));
			if (ret) {
				dev_err(isp->dev,
					"Failed to copy to User for x\n");
				return -EFAULT;
			}
			ret = copy_to_user(config->coordinates_y[i],
					   tab.coordinates_y[i], tab.height *
					   tab.width * sizeof(*tab.coordinates_y[i]));
			if (ret) {
				dev_err(isp->dev,
					"Failed to copy to User for y\n");
				return -EFAULT;
			}
		}
	} else {
		struct ia_css_morph_table *tab =
			    asd->params.css_param.morph_table;

		/* free first if we have one */
		if (tab) {
			atomisp_css_morph_table_free(tab);
			asd->params.css_param.morph_table = NULL;
		}

		/* allocate new one */
		tab = atomisp_css_morph_table_allocate(config->width,
						       config->height);

		if (!tab) {
			dev_err(isp->dev, "out of memory\n");
			return -EINVAL;
		}

		for (i = 0; i < IA_CSS_MORPH_TABLE_NUM_PLANES; i++) {
			ret = copy_from_user(tab->coordinates_x[i],
					     config->coordinates_x[i],
					     config->height * config->width *
					     sizeof(*config->coordinates_x[i]));
			if (ret) {
				dev_err(isp->dev,
					"Failed to copy from User for x, ret %d\n",
					ret);
				atomisp_css_morph_table_free(tab);
				return -EFAULT;
			}
			ret = copy_from_user(tab->coordinates_y[i],
					     config->coordinates_y[i],
					     config->height * config->width *
					     sizeof(*config->coordinates_y[i]));
			if (ret) {
				dev_err(isp->dev,
					"Failed to copy from User for y, ret is %d\n",
					ret);
				atomisp_css_morph_table_free(tab);
				return -EFAULT;
			}
		}
		asd->params.css_param.morph_table = tab;
		if (asd->params.gdc_cac_en)
			asd->params.config.morph_table = tab;
	}

	return 0;
}

int atomisp_macc_table(struct atomisp_sub_device *asd, int flag,
		       struct atomisp_macc_config *config)
{
	struct ia_css_macc_table *macc_table;

	switch (config->color_effect) {
	case V4L2_COLORFX_NONE:
		macc_table = &asd->params.css_param.macc_table;
		break;
	case V4L2_COLORFX_SKY_BLUE:
		macc_table = &blue_macc_table;
		break;
	case V4L2_COLORFX_GRASS_GREEN:
		macc_table = &green_macc_table;
		break;
	case V4L2_COLORFX_SKIN_WHITEN_LOW:
		macc_table = &skin_low_macc_table;
		break;
	case V4L2_COLORFX_SKIN_WHITEN:
		macc_table = &skin_medium_macc_table;
		break;
	case V4L2_COLORFX_SKIN_WHITEN_HIGH:
		macc_table = &skin_high_macc_table;
		break;
	default:
		return -EINVAL;
	}

	if (flag == 0) {
		/* Get macc table from current setup */
		memcpy(&config->table, macc_table,
		       sizeof(struct ia_css_macc_table));
	} else {
		memcpy(macc_table, &config->table,
		       sizeof(struct ia_css_macc_table));
		if (config->color_effect == asd->params.color_effect)
			asd->params.config.macc_table = macc_table;
	}

	return 0;
}

int atomisp_set_dis_vector(struct atomisp_sub_device *asd,
			   struct atomisp_dis_vector *vector)
{
	atomisp_css_video_set_dis_vector(asd, vector);

	asd->params.dis_proj_data_valid = false;
	asd->params.css_update_params_needed = true;
	return 0;
}

/*
 * Function to set/get image stablization statistics
 */
int atomisp_get_dis_stat(struct atomisp_sub_device *asd,
			 struct atomisp_dis_statistics *stats)
{
	return atomisp_css_get_dis_stat(asd, stats);
}

/*
 * Function  set camrea_prefiles.xml current sensor pixel array size
 */
int atomisp_set_array_res(struct atomisp_sub_device *asd,
			  struct atomisp_resolution  *config)
{
	dev_dbg(asd->isp->dev, ">%s start\n", __func__);
	if (!config) {
		dev_err(asd->isp->dev, "Set sensor array size is not valid\n");
		return -EINVAL;
	}

	asd->sensor_array_res.width = config->width;
	asd->sensor_array_res.height = config->height;
	return 0;
}

/*
 * Function to get DVS2 BQ resolution settings
 */
int atomisp_get_dvs2_bq_resolutions(struct atomisp_sub_device *asd,
				    struct atomisp_dvs2_bq_resolutions *bq_res)
{
	struct ia_css_pipe_config *pipe_cfg = NULL;
	struct ia_css_stream_config *stream_cfg = NULL;
	struct ia_css_stream_input_config *input_config = NULL;

	struct ia_css_stream *stream =
		    asd->stream_env[ATOMISP_INPUT_STREAM_GENERAL].stream;
	if (!stream) {
		dev_warn(asd->isp->dev, "stream is not created");
		return -EAGAIN;
	}

	pipe_cfg = &asd->stream_env[ATOMISP_INPUT_STREAM_GENERAL]
		   .pipe_configs[IA_CSS_PIPE_ID_VIDEO];
	stream_cfg = &asd->stream_env[ATOMISP_INPUT_STREAM_GENERAL]
		     .stream_config;
	input_config = &stream_cfg->input_config;

	if (!bq_res)
		return -EINVAL;

	/* the GDC output resolution */
	bq_res->output_bq.width_bq = pipe_cfg->output_info[0].res.width / 2;
	bq_res->output_bq.height_bq = pipe_cfg->output_info[0].res.height / 2;

	bq_res->envelope_bq.width_bq = 0;
	bq_res->envelope_bq.height_bq = 0;
	/* the GDC input resolution */
	if (!asd->continuous_mode->val) {
		bq_res->source_bq.width_bq = bq_res->output_bq.width_bq +
					     pipe_cfg->dvs_envelope.width / 2;
		bq_res->source_bq.height_bq = bq_res->output_bq.height_bq +
					      pipe_cfg->dvs_envelope.height / 2;
		/*
		 * Bad pixels caused by spatial filter processing
		 * ISP filter resolution should be given by CSS/FW, but for now
		 * there is not such API to query, and it is fixed value, so
		 * hardcoded here.
		 */
		bq_res->ispfilter_bq.width_bq = 12 / 2;
		bq_res->ispfilter_bq.height_bq = 12 / 2;
		/* spatial filter shift, always 4 pixels */
		bq_res->gdc_shift_bq.width_bq = 4 / 2;
		bq_res->gdc_shift_bq.height_bq = 4 / 2;

		if (asd->params.video_dis_en) {
			bq_res->envelope_bq.width_bq = pipe_cfg->dvs_envelope.width
						       / 2 - bq_res->ispfilter_bq.width_bq;
			bq_res->envelope_bq.height_bq = pipe_cfg->dvs_envelope.height
							/ 2 - bq_res->ispfilter_bq.height_bq;
		}
	} else {
		unsigned int w_padding;
		unsigned int gdc_effective_input = 0;

		/* For GDC:
		 * gdc_effective_input = effective_input + envelope
		 *
		 * From the comment and formula in BZ1786,
		 * we see the source_bq should be:
		 * effective_input / bayer_ds_ratio
		 */
		bq_res->source_bq.width_bq =
		    (input_config->effective_res.width *
		     pipe_cfg->bayer_ds_out_res.width /
		     input_config->effective_res.width + 1) / 2;
		bq_res->source_bq.height_bq =
		    (input_config->effective_res.height *
		     pipe_cfg->bayer_ds_out_res.height /
		     input_config->effective_res.height + 1) / 2;

		if (!asd->params.video_dis_en) {
			/*
			 * We adjust the ispfilter_bq to:
			 * ispfilter_bq = 128/BDS
			 * we still need firmware team to provide an offical
			 * formula for SDV.
			 */
			bq_res->ispfilter_bq.width_bq = 128 *
							pipe_cfg->bayer_ds_out_res.width /
							input_config->effective_res.width / 2;
			bq_res->ispfilter_bq.height_bq = 128 *
							 pipe_cfg->bayer_ds_out_res.width /
							 input_config->effective_res.width / 2;

			if (IS_HWREVISION(asd->isp, ATOMISP_HW_REVISION_ISP2401)) {
				/* No additional left padding for ISYS2401 */
				bq_res->gdc_shift_bq.width_bq = 4 / 2;
				bq_res->gdc_shift_bq.height_bq = 4 / 2;
			} else {
				/*
				 * For the w_padding and gdc_shift_bq cacluation
				 * Please see the BZ 1786 and 4358 for more info.
				 * Just test that this formula can work now,
				 * but we still have no offical formula.
				 *
				 * w_padding = ceiling(gdc_effective_input
				 *             /128, 1) * 128 - effective_width
				 * gdc_shift_bq = w_padding/BDS/2 + ispfilter_bq/2
				 */
				gdc_effective_input =
				    input_config->effective_res.width +
				    pipe_cfg->dvs_envelope.width;
				w_padding = roundup(gdc_effective_input, 128) -
					    input_config->effective_res.width;
				w_padding = w_padding *
					    pipe_cfg->bayer_ds_out_res.width /
					    input_config->effective_res.width + 1;
				w_padding = roundup(w_padding / 2, 1);

				bq_res->gdc_shift_bq.width_bq = bq_res->ispfilter_bq.width_bq / 2
								+ w_padding;
				bq_res->gdc_shift_bq.height_bq = 4 / 2;
			}
		} else {
			unsigned int dvs_w, dvs_h, dvs_w_max, dvs_h_max;

			bq_res->ispfilter_bq.width_bq = 8 / 2;
			bq_res->ispfilter_bq.height_bq = 8 / 2;

			if (IS_HWREVISION(asd->isp, ATOMISP_HW_REVISION_ISP2401)) {
				/* No additional left padding for ISYS2401 */
				bq_res->gdc_shift_bq.width_bq = 4 / 2;
				bq_res->gdc_shift_bq.height_bq = 4 / 2;
			} else {
				w_padding =
				    roundup(input_config->effective_res.width, 128) -
				    input_config->effective_res.width;
				if (w_padding < 12)
					w_padding = 12;
				bq_res->gdc_shift_bq.width_bq = 4 / 2 +
								((w_padding - 12) *
								 pipe_cfg->bayer_ds_out_res.width /
								 input_config->effective_res.width + 1) / 2;
				bq_res->gdc_shift_bq.height_bq = 4 / 2;
			}

			dvs_w = pipe_cfg->bayer_ds_out_res.width -
				pipe_cfg->output_info[0].res.width;
			dvs_h = pipe_cfg->bayer_ds_out_res.height -
				pipe_cfg->output_info[0].res.height;
			dvs_w_max = rounddown(
					pipe_cfg->output_info[0].res.width / 5,
					ATOM_ISP_STEP_WIDTH);
			dvs_h_max = rounddown(
					pipe_cfg->output_info[0].res.height / 5,
					ATOM_ISP_STEP_HEIGHT);
			bq_res->envelope_bq.width_bq =
			    min((dvs_w / 2), (dvs_w_max / 2)) -
			    bq_res->ispfilter_bq.width_bq;
			bq_res->envelope_bq.height_bq =
			    min((dvs_h / 2), (dvs_h_max / 2)) -
			    bq_res->ispfilter_bq.height_bq;
		}
	}

	dev_dbg(asd->isp->dev,
		"source_bq.width_bq %d, source_bq.height_bq %d,\nispfilter_bq.width_bq %d, ispfilter_bq.height_bq %d,\ngdc_shift_bq.width_bq %d, gdc_shift_bq.height_bq %d,\nenvelope_bq.width_bq %d, envelope_bq.height_bq %d,\noutput_bq.width_bq %d, output_bq.height_bq %d\n",
		bq_res->source_bq.width_bq, bq_res->source_bq.height_bq,
		bq_res->ispfilter_bq.width_bq, bq_res->ispfilter_bq.height_bq,
		bq_res->gdc_shift_bq.width_bq, bq_res->gdc_shift_bq.height_bq,
		bq_res->envelope_bq.width_bq, bq_res->envelope_bq.height_bq,
		bq_res->output_bq.width_bq, bq_res->output_bq.height_bq);

	return 0;
}

int atomisp_set_dis_coefs(struct atomisp_sub_device *asd,
			  struct atomisp_dis_coefficients *coefs)
{
	return atomisp_css_set_dis_coefs(asd, coefs);
}

/*
 * Function to set/get 3A stat from isp
 */
int atomisp_3a_stat(struct atomisp_sub_device *asd, int flag,
		    struct atomisp_3a_statistics *config)
{
	struct atomisp_device *isp = asd->isp;
	struct atomisp_s3a_buf *s3a_buf;
	unsigned long ret;

	if (flag != 0)
		return -EINVAL;

	/* sanity check to avoid writing into unallocated memory. */
	if (asd->params.s3a_output_bytes == 0)
		return -EINVAL;

	if (atomisp_compare_grid(asd, &config->grid_info) != 0) {
		/* If the grid info in the argument differs from the current
		   grid info, we tell the caller to reset the grid size and
		   try again. */
		return -EAGAIN;
	}

	if (list_empty(&asd->s3a_stats_ready)) {
		dev_err(isp->dev, "3a statistics is not valid.\n");
		return -EAGAIN;
	}

	s3a_buf = list_entry(asd->s3a_stats_ready.next,
			     struct atomisp_s3a_buf, list);
	if (s3a_buf->s3a_map)
		ia_css_translate_3a_statistics(
		    asd->params.s3a_user_stat, s3a_buf->s3a_map);
	else
		ia_css_get_3a_statistics(asd->params.s3a_user_stat,
					 s3a_buf->s3a_data);

	config->exp_id = s3a_buf->s3a_data->exp_id;
	config->isp_config_id = s3a_buf->s3a_data->isp_config_id;

	ret = copy_to_user(config->data, asd->params.s3a_user_stat->data,
			   asd->params.s3a_output_bytes);
	if (ret) {
		dev_err(isp->dev, "copy to user failed: copied %lu bytes\n",
			ret);
		return -EFAULT;
	}

	/* Move to free buffer list */
	list_del_init(&s3a_buf->list);
	list_add_tail(&s3a_buf->list, &asd->s3a_stats);
	dev_dbg(isp->dev, "%s: finish getting exp_id %d 3a stat, isp_config_id %d\n",
		__func__,
		config->exp_id, config->isp_config_id);
	return 0;
}

int atomisp_get_metadata(struct atomisp_sub_device *asd, int flag,
			 struct atomisp_metadata *md)
{
	struct atomisp_device *isp = asd->isp;
	struct ia_css_stream_config *stream_config;
	struct ia_css_stream_info *stream_info;
	struct camera_mipi_info *mipi_info;
	struct atomisp_metadata_buf *md_buf;
	enum atomisp_metadata_type md_type = ATOMISP_MAIN_METADATA;
	int ret, i;

	if (flag != 0)
		return -EINVAL;

	stream_config = &asd->stream_env[ATOMISP_INPUT_STREAM_GENERAL].
			stream_config;
	stream_info = &asd->stream_env[ATOMISP_INPUT_STREAM_GENERAL].
		      stream_info;

	/* We always return the resolution and stride even if there is
	 * no valid metadata. This allows the caller to get the information
	 * needed to allocate user-space buffers. */
	md->width  = stream_info->metadata_info.resolution.width;
	md->height = stream_info->metadata_info.resolution.height;
	md->stride = stream_info->metadata_info.stride;

	/* sanity check to avoid writing into unallocated memory.
	 * This does not return an error because it is a valid way
	 * for applications to detect that metadata is not enabled. */
	if (md->width == 0 || md->height == 0 || !md->data)
		return 0;

	/* This is done in the atomisp_buf_done() */
	if (list_empty(&asd->metadata_ready[md_type])) {
		dev_warn(isp->dev, "Metadata queue is empty now!\n");
		return -EAGAIN;
	}

	mipi_info = atomisp_to_sensor_mipi_info(
			isp->inputs[asd->input_curr].camera);
	if (!mipi_info)
		return -EINVAL;

	if (mipi_info->metadata_effective_width) {
		for (i = 0; i < md->height; i++)
			md->effective_width[i] =
			    mipi_info->metadata_effective_width[i];
	}

	md_buf = list_entry(asd->metadata_ready[md_type].next,
			    struct atomisp_metadata_buf, list);
	md->exp_id = md_buf->metadata->exp_id;
	if (md_buf->md_vptr) {
		ret = copy_to_user(md->data,
				   md_buf->md_vptr,
				   stream_info->metadata_info.size);
	} else {
		hmm_load(md_buf->metadata->address,
			 asd->params.metadata_user[md_type],
			 stream_info->metadata_info.size);

		ret = copy_to_user(md->data,
				   asd->params.metadata_user[md_type],
				   stream_info->metadata_info.size);
	}
	if (ret) {
		dev_err(isp->dev, "copy to user failed: copied %d bytes\n",
			ret);
		return -EFAULT;
	}

	list_del_init(&md_buf->list);
	list_add_tail(&md_buf->list, &asd->metadata[md_type]);

	dev_dbg(isp->dev, "%s: HAL de-queued metadata type %d with exp_id %d\n",
		__func__, md_type, md->exp_id);
	return 0;
}

int atomisp_get_metadata_by_type(struct atomisp_sub_device *asd, int flag,
				 struct atomisp_metadata_with_type *md)
{
	struct atomisp_device *isp = asd->isp;
	struct ia_css_stream_config *stream_config;
	struct ia_css_stream_info *stream_info;
	struct camera_mipi_info *mipi_info;
	struct atomisp_metadata_buf *md_buf;
	enum atomisp_metadata_type md_type;
	int ret, i;

	if (flag != 0)
		return -EINVAL;

	stream_config = &asd->stream_env[ATOMISP_INPUT_STREAM_GENERAL].
			stream_config;
	stream_info = &asd->stream_env[ATOMISP_INPUT_STREAM_GENERAL].
		      stream_info;

	/* We always return the resolution and stride even if there is
	 * no valid metadata. This allows the caller to get the information
	 * needed to allocate user-space buffers. */
	md->width  = stream_info->metadata_info.resolution.width;
	md->height = stream_info->metadata_info.resolution.height;
	md->stride = stream_info->metadata_info.stride;

	/* sanity check to avoid writing into unallocated memory.
	 * This does not return an error because it is a valid way
	 * for applications to detect that metadata is not enabled. */
	if (md->width == 0 || md->height == 0 || !md->data)
		return 0;

	md_type = md->type;
	if (md_type < 0 || md_type >= ATOMISP_METADATA_TYPE_NUM)
		return -EINVAL;

	/* This is done in the atomisp_buf_done() */
	if (list_empty(&asd->metadata_ready[md_type])) {
		dev_warn(isp->dev, "Metadata queue is empty now!\n");
		return -EAGAIN;
	}

	mipi_info = atomisp_to_sensor_mipi_info(
			isp->inputs[asd->input_curr].camera);
	if (!mipi_info)
		return -EINVAL;

	if (mipi_info->metadata_effective_width) {
		for (i = 0; i < md->height; i++)
			md->effective_width[i] =
			    mipi_info->metadata_effective_width[i];
	}

	md_buf = list_entry(asd->metadata_ready[md_type].next,
			    struct atomisp_metadata_buf, list);
	md->exp_id = md_buf->metadata->exp_id;
	if (md_buf->md_vptr) {
		ret = copy_to_user(md->data,
				   md_buf->md_vptr,
				   stream_info->metadata_info.size);
	} else {
		hmm_load(md_buf->metadata->address,
			 asd->params.metadata_user[md_type],
			 stream_info->metadata_info.size);

		ret = copy_to_user(md->data,
				   asd->params.metadata_user[md_type],
				   stream_info->metadata_info.size);
	}
	if (ret) {
		dev_err(isp->dev, "copy to user failed: copied %d bytes\n",
			ret);
		return -EFAULT;
	} else {
		list_del_init(&md_buf->list);
		list_add_tail(&md_buf->list, &asd->metadata[md_type]);
	}
	dev_dbg(isp->dev, "%s: HAL de-queued metadata type %d with exp_id %d\n",
		__func__, md_type, md->exp_id);
	return 0;
}

/*
 * Function to calculate real zoom region for every pipe
 */
int atomisp_calculate_real_zoom_region(struct atomisp_sub_device *asd,
				       struct ia_css_dz_config   *dz_config,
				       enum ia_css_pipe_id css_pipe_id)

{
	struct atomisp_stream_env *stream_env =
		    &asd->stream_env[ATOMISP_INPUT_STREAM_GENERAL];
	struct atomisp_resolution  eff_res, out_res;
	int w_offset, h_offset;

	memset(&eff_res, 0, sizeof(eff_res));
	memset(&out_res, 0, sizeof(out_res));

	if (dz_config->dx || dz_config->dy)
		return 0;

	if (css_pipe_id != IA_CSS_PIPE_ID_PREVIEW
	    && css_pipe_id != IA_CSS_PIPE_ID_CAPTURE) {
		dev_err(asd->isp->dev, "%s the set pipe no support crop region"
			, __func__);
		return -EINVAL;
	}

	eff_res.width =
	    stream_env->stream_config.input_config.effective_res.width;
	eff_res.height =
	    stream_env->stream_config.input_config.effective_res.height;
	if (eff_res.width == 0 || eff_res.height == 0) {
		dev_err(asd->isp->dev, "%s err effective resolution"
			, __func__);
		return -EINVAL;
	}

	if (dz_config->zoom_region.resolution.width
	    == asd->sensor_array_res.width
	    || dz_config->zoom_region.resolution.height
	    == asd->sensor_array_res.height) {
		/*no need crop region*/
		dz_config->zoom_region.origin.x = 0;
		dz_config->zoom_region.origin.y = 0;
		dz_config->zoom_region.resolution.width = eff_res.width;
		dz_config->zoom_region.resolution.height = eff_res.height;
		return 0;
	}

	/* FIXME:
	 * This is not the correct implementation with Google's definition, due
	 * to firmware limitation.
	 * map real crop region base on above calculating base max crop region.
	 */

	if (!IS_ISP2401) {
		dz_config->zoom_region.origin.x = dz_config->zoom_region.origin.x
						  * eff_res.width
						  / asd->sensor_array_res.width;
		dz_config->zoom_region.origin.y = dz_config->zoom_region.origin.y
						  * eff_res.height
						  / asd->sensor_array_res.height;
		dz_config->zoom_region.resolution.width = dz_config->zoom_region.resolution.width
							  * eff_res.width
							  / asd->sensor_array_res.width;
		dz_config->zoom_region.resolution.height = dz_config->zoom_region.resolution.height
							  * eff_res.height
							  / asd->sensor_array_res.height;
		/*
		 * Set same ratio of crop region resolution and current pipe output
		 * resolution
		 */
		out_res.width = stream_env->pipe_configs[css_pipe_id].output_info[0].res.width;
		out_res.height = stream_env->pipe_configs[css_pipe_id].output_info[0].res.height;
		if (out_res.width == 0 || out_res.height == 0) {
			dev_err(asd->isp->dev, "%s err current pipe output resolution"
				, __func__);
			return -EINVAL;
		}
	} else {
		out_res.width = stream_env->pipe_configs[css_pipe_id].output_info[0].res.width;
		out_res.height = stream_env->pipe_configs[css_pipe_id].output_info[0].res.height;
		if (out_res.width == 0 || out_res.height == 0) {
			dev_err(asd->isp->dev, "%s err current pipe output resolution"
				, __func__);
			return -EINVAL;
		}

		if (asd->sensor_array_res.width * out_res.height
		    < out_res.width * asd->sensor_array_res.height) {
			h_offset = asd->sensor_array_res.height
				   - asd->sensor_array_res.width
				   * out_res.height / out_res.width;
			h_offset = h_offset / 2;
			if (dz_config->zoom_region.origin.y < h_offset)
				dz_config->zoom_region.origin.y = 0;
			else
				dz_config->zoom_region.origin.y = dz_config->zoom_region.origin.y - h_offset;
			w_offset = 0;
		} else {
			w_offset = asd->sensor_array_res.width
				   - asd->sensor_array_res.height
				   * out_res.width / out_res.height;
			w_offset = w_offset / 2;
			if (dz_config->zoom_region.origin.x < w_offset)
				dz_config->zoom_region.origin.x = 0;
			else
				dz_config->zoom_region.origin.x = dz_config->zoom_region.origin.x - w_offset;
			h_offset = 0;
		}
		dz_config->zoom_region.origin.x = dz_config->zoom_region.origin.x
						  * eff_res.width
						  / (asd->sensor_array_res.width - 2 * w_offset);
		dz_config->zoom_region.origin.y = dz_config->zoom_region.origin.y
						  * eff_res.height
						  / (asd->sensor_array_res.height - 2 * h_offset);
		dz_config->zoom_region.resolution.width = dz_config->zoom_region.resolution.width
						  * eff_res.width
						  / (asd->sensor_array_res.width - 2 * w_offset);
		dz_config->zoom_region.resolution.height = dz_config->zoom_region.resolution.height
						  * eff_res.height
						  / (asd->sensor_array_res.height - 2 * h_offset);
	}

	if (out_res.width * dz_config->zoom_region.resolution.height
	    > dz_config->zoom_region.resolution.width * out_res.height) {
		dz_config->zoom_region.resolution.height =
		    dz_config->zoom_region.resolution.width
		    * out_res.height / out_res.width;
	} else {
		dz_config->zoom_region.resolution.width =
		    dz_config->zoom_region.resolution.height
		    * out_res.width / out_res.height;
	}
	dev_dbg(asd->isp->dev,
		"%s crop region:(%d,%d),(%d,%d) eff_res(%d, %d) array_size(%d,%d) out_res(%d, %d)\n",
		__func__, dz_config->zoom_region.origin.x,
		dz_config->zoom_region.origin.y,
		dz_config->zoom_region.resolution.width,
		dz_config->zoom_region.resolution.height,
		eff_res.width, eff_res.height,
		asd->sensor_array_res.width,
		asd->sensor_array_res.height,
		out_res.width, out_res.height);

	if ((dz_config->zoom_region.origin.x +
	     dz_config->zoom_region.resolution.width
	     > eff_res.width) ||
	    (dz_config->zoom_region.origin.y +
	     dz_config->zoom_region.resolution.height
	     > eff_res.height))
		return -EINVAL;

	return 0;
}

/*
 * Function to check the zoom region whether is effective
 */
static bool atomisp_check_zoom_region(
    struct atomisp_sub_device *asd,
    struct ia_css_dz_config *dz_config)
{
	struct atomisp_resolution  config;
	bool flag = false;
	unsigned int w, h;

	memset(&config, 0, sizeof(struct atomisp_resolution));

	if (dz_config->dx && dz_config->dy)
		return true;

	config.width = asd->sensor_array_res.width;
	config.height = asd->sensor_array_res.height;
	w = dz_config->zoom_region.origin.x +
	    dz_config->zoom_region.resolution.width;
	h = dz_config->zoom_region.origin.y +
	    dz_config->zoom_region.resolution.height;

	if ((w <= config.width) && (h <= config.height) && w > 0 && h > 0)
		flag = true;
	else
		/* setting error zoom region */
		dev_err(asd->isp->dev,
			"%s zoom region ERROR:dz_config:(%d,%d),(%d,%d)array_res(%d, %d)\n",
			__func__, dz_config->zoom_region.origin.x,
			dz_config->zoom_region.origin.y,
			dz_config->zoom_region.resolution.width,
			dz_config->zoom_region.resolution.height,
			config.width, config.height);

	return flag;
}

void atomisp_apply_css_parameters(
    struct atomisp_sub_device *asd,
    struct atomisp_css_params *css_param)
{
	if (css_param->update_flag.wb_config)
		asd->params.config.wb_config = &css_param->wb_config;

	if (css_param->update_flag.ob_config)
		asd->params.config.ob_config = &css_param->ob_config;

	if (css_param->update_flag.dp_config)
		asd->params.config.dp_config = &css_param->dp_config;

	if (css_param->update_flag.nr_config)
		asd->params.config.nr_config = &css_param->nr_config;

	if (css_param->update_flag.ee_config)
		asd->params.config.ee_config = &css_param->ee_config;

	if (css_param->update_flag.tnr_config)
		asd->params.config.tnr_config = &css_param->tnr_config;

	if (css_param->update_flag.a3a_config)
		asd->params.config.s3a_config = &css_param->s3a_config;

	if (css_param->update_flag.ctc_config)
		asd->params.config.ctc_config = &css_param->ctc_config;

	if (css_param->update_flag.cnr_config)
		asd->params.config.cnr_config = &css_param->cnr_config;

	if (css_param->update_flag.ecd_config)
		asd->params.config.ecd_config = &css_param->ecd_config;

	if (css_param->update_flag.ynr_config)
		asd->params.config.ynr_config = &css_param->ynr_config;

	if (css_param->update_flag.fc_config)
		asd->params.config.fc_config = &css_param->fc_config;

	if (css_param->update_flag.macc_config)
		asd->params.config.macc_config = &css_param->macc_config;

	if (css_param->update_flag.aa_config)
		asd->params.config.aa_config = &css_param->aa_config;

	if (css_param->update_flag.anr_config)
		asd->params.config.anr_config = &css_param->anr_config;

	if (css_param->update_flag.xnr_config)
		asd->params.config.xnr_config = &css_param->xnr_config;

	if (css_param->update_flag.yuv2rgb_cc_config)
		asd->params.config.yuv2rgb_cc_config = &css_param->yuv2rgb_cc_config;

	if (css_param->update_flag.rgb2yuv_cc_config)
		asd->params.config.rgb2yuv_cc_config = &css_param->rgb2yuv_cc_config;

	if (css_param->update_flag.macc_table)
		asd->params.config.macc_table = &css_param->macc_table;

	if (css_param->update_flag.xnr_table)
		asd->params.config.xnr_table = &css_param->xnr_table;

	if (css_param->update_flag.r_gamma_table)
		asd->params.config.r_gamma_table = &css_param->r_gamma_table;

	if (css_param->update_flag.g_gamma_table)
		asd->params.config.g_gamma_table = &css_param->g_gamma_table;

	if (css_param->update_flag.b_gamma_table)
		asd->params.config.b_gamma_table = &css_param->b_gamma_table;

	if (css_param->update_flag.anr_thres)
		atomisp_css_set_anr_thres(asd, &css_param->anr_thres);

	if (css_param->update_flag.shading_table)
		asd->params.config.shading_table = css_param->shading_table;

	if (css_param->update_flag.morph_table && asd->params.gdc_cac_en)
		asd->params.config.morph_table = css_param->morph_table;

	if (css_param->update_flag.dvs2_coefs) {
		struct ia_css_dvs_grid_info *dvs_grid_info =
		    atomisp_css_get_dvs_grid_info(
			&asd->params.curr_grid_info);

		if (dvs_grid_info && dvs_grid_info->enable)
			atomisp_css_set_dvs2_coefs(asd, css_param->dvs2_coeff);
	}

	if (css_param->update_flag.dvs_6axis_config)
		atomisp_css_set_dvs_6axis(asd, css_param->dvs_6axis);

	atomisp_css_set_isp_config_id(asd, css_param->isp_config_id);
	/*
	 * These configurations are on used by ISP1.x, not for ISP2.x,
	 * so do not handle them. see comments of ia_css_isp_config.
	 * 1 cc_config
	 * 2 ce_config
	 * 3 de_config
	 * 4 gc_config
	 * 5 gamma_table
	 * 6 ctc_table
	 * 7 dvs_coefs
	 */
}

static unsigned int long copy_from_compatible(void *to, const void *from,
	unsigned long n, bool from_user)
{
	if (from_user)
		return copy_from_user(to, (void __user *)from, n);
	else
		memcpy(to, from, n);
	return 0;
}

int atomisp_cp_general_isp_parameters(struct atomisp_sub_device *asd,
				      struct atomisp_parameters *arg,
				      struct atomisp_css_params *css_param,
				      bool from_user)
{
	struct atomisp_parameters *cur_config = &css_param->update_flag;

	if (!arg || !asd || !css_param)
		return -EINVAL;

	if (arg->wb_config && (from_user || !cur_config->wb_config)) {
		if (copy_from_compatible(&css_param->wb_config, arg->wb_config,
					 sizeof(struct ia_css_wb_config),
					 from_user))
			return -EFAULT;
		css_param->update_flag.wb_config =
		    (struct atomisp_wb_config *)&css_param->wb_config;
	}

	if (arg->ob_config && (from_user || !cur_config->ob_config)) {
		if (copy_from_compatible(&css_param->ob_config, arg->ob_config,
					 sizeof(struct ia_css_ob_config),
					 from_user))
			return -EFAULT;
		css_param->update_flag.ob_config =
		    (struct atomisp_ob_config *)&css_param->ob_config;
	}

	if (arg->dp_config && (from_user || !cur_config->dp_config)) {
		if (copy_from_compatible(&css_param->dp_config, arg->dp_config,
					 sizeof(struct ia_css_dp_config),
					 from_user))
			return -EFAULT;
		css_param->update_flag.dp_config =
		    (struct atomisp_dp_config *)&css_param->dp_config;
	}

	if (asd->run_mode->val != ATOMISP_RUN_MODE_VIDEO) {
		if (arg->dz_config && (from_user || !cur_config->dz_config)) {
			if (copy_from_compatible(&css_param->dz_config,
						 arg->dz_config,
						 sizeof(struct ia_css_dz_config),
						 from_user))
				return -EFAULT;
			if (!atomisp_check_zoom_region(asd,
						       &css_param->dz_config)) {
				dev_err(asd->isp->dev, "crop region error!");
				return -EINVAL;
			}
			css_param->update_flag.dz_config =
			    (struct atomisp_dz_config *)
			    &css_param->dz_config;
		}
	}

	if (arg->nr_config && (from_user || !cur_config->nr_config)) {
		if (copy_from_compatible(&css_param->nr_config, arg->nr_config,
					 sizeof(struct ia_css_nr_config),
					 from_user))
			return -EFAULT;
		css_param->update_flag.nr_config =
		    (struct atomisp_nr_config *)&css_param->nr_config;
	}

	if (arg->ee_config && (from_user || !cur_config->ee_config)) {
		if (copy_from_compatible(&css_param->ee_config, arg->ee_config,
					 sizeof(struct ia_css_ee_config),
					 from_user))
			return -EFAULT;
		css_param->update_flag.ee_config =
		    (struct atomisp_ee_config *)&css_param->ee_config;
	}

	if (arg->tnr_config && (from_user || !cur_config->tnr_config)) {
		if (copy_from_compatible(&css_param->tnr_config,
					 arg->tnr_config,
					 sizeof(struct ia_css_tnr_config),
					 from_user))
			return -EFAULT;
		css_param->update_flag.tnr_config =
		    (struct atomisp_tnr_config *)
		    &css_param->tnr_config;
	}

	if (arg->a3a_config && (from_user || !cur_config->a3a_config)) {
		if (copy_from_compatible(&css_param->s3a_config,
					 arg->a3a_config,
					 sizeof(struct ia_css_3a_config),
					 from_user))
			return -EFAULT;
		css_param->update_flag.a3a_config =
		    (struct atomisp_3a_config *)&css_param->s3a_config;
	}

	if (arg->ctc_config && (from_user || !cur_config->ctc_config)) {
		if (copy_from_compatible(&css_param->ctc_config,
					 arg->ctc_config,
					 sizeof(struct ia_css_ctc_config),
					 from_user))
			return -EFAULT;
		css_param->update_flag.ctc_config =
		    (struct atomisp_ctc_config *)
		    &css_param->ctc_config;
	}

	if (arg->cnr_config && (from_user || !cur_config->cnr_config)) {
		if (copy_from_compatible(&css_param->cnr_config,
					 arg->cnr_config,
					 sizeof(struct ia_css_cnr_config),
					 from_user))
			return -EFAULT;
		css_param->update_flag.cnr_config =
		    (struct atomisp_cnr_config *)
		    &css_param->cnr_config;
	}

	if (arg->ecd_config && (from_user || !cur_config->ecd_config)) {
		if (copy_from_compatible(&css_param->ecd_config,
					 arg->ecd_config,
					 sizeof(struct ia_css_ecd_config),
					 from_user))
			return -EFAULT;
		css_param->update_flag.ecd_config =
		    (struct atomisp_ecd_config *)
		    &css_param->ecd_config;
	}

	if (arg->ynr_config && (from_user || !cur_config->ynr_config)) {
		if (copy_from_compatible(&css_param->ynr_config,
					 arg->ynr_config,
					 sizeof(struct ia_css_ynr_config),
					 from_user))
			return -EFAULT;
		css_param->update_flag.ynr_config =
		    (struct atomisp_ynr_config *)
		    &css_param->ynr_config;
	}

	if (arg->fc_config && (from_user || !cur_config->fc_config)) {
		if (copy_from_compatible(&css_param->fc_config,
					 arg->fc_config,
					 sizeof(struct ia_css_fc_config),
					 from_user))
			return -EFAULT;
		css_param->update_flag.fc_config =
		    (struct atomisp_fc_config *)&css_param->fc_config;
	}

	if (arg->macc_config && (from_user || !cur_config->macc_config)) {
		if (copy_from_compatible(&css_param->macc_config,
					 arg->macc_config,
					 sizeof(struct ia_css_macc_config),
					 from_user))
			return -EFAULT;
		css_param->update_flag.macc_config =
		    (struct atomisp_macc_config *)
		    &css_param->macc_config;
	}

	if (arg->aa_config && (from_user || !cur_config->aa_config)) {
		if (copy_from_compatible(&css_param->aa_config, arg->aa_config,
					 sizeof(struct ia_css_aa_config),
					 from_user))
			return -EFAULT;
		css_param->update_flag.aa_config =
		    (struct atomisp_aa_config *)&css_param->aa_config;
	}

	if (arg->anr_config && (from_user || !cur_config->anr_config)) {
		if (copy_from_compatible(&css_param->anr_config,
					 arg->anr_config,
					 sizeof(struct ia_css_anr_config),
					 from_user))
			return -EFAULT;
		css_param->update_flag.anr_config =
		    (struct atomisp_anr_config *)
		    &css_param->anr_config;
	}

	if (arg->xnr_config && (from_user || !cur_config->xnr_config)) {
		if (copy_from_compatible(&css_param->xnr_config,
					 arg->xnr_config,
					 sizeof(struct ia_css_xnr_config),
					 from_user))
			return -EFAULT;
		css_param->update_flag.xnr_config =
		    (struct atomisp_xnr_config *)
		    &css_param->xnr_config;
	}

	if (arg->yuv2rgb_cc_config &&
	    (from_user || !cur_config->yuv2rgb_cc_config)) {
		if (copy_from_compatible(&css_param->yuv2rgb_cc_config,
					 arg->yuv2rgb_cc_config,
					 sizeof(struct ia_css_cc_config),
					 from_user))
			return -EFAULT;
		css_param->update_flag.yuv2rgb_cc_config =
		    (struct atomisp_cc_config *)
		    &css_param->yuv2rgb_cc_config;
	}

	if (arg->rgb2yuv_cc_config &&
	    (from_user || !cur_config->rgb2yuv_cc_config)) {
		if (copy_from_compatible(&css_param->rgb2yuv_cc_config,
					 arg->rgb2yuv_cc_config,
					 sizeof(struct ia_css_cc_config),
					 from_user))
			return -EFAULT;
		css_param->update_flag.rgb2yuv_cc_config =
		    (struct atomisp_cc_config *)
		    &css_param->rgb2yuv_cc_config;
	}

	if (arg->macc_table && (from_user || !cur_config->macc_table)) {
		if (copy_from_compatible(&css_param->macc_table,
					 arg->macc_table,
					 sizeof(struct ia_css_macc_table),
					 from_user))
			return -EFAULT;
		css_param->update_flag.macc_table =
		    (struct atomisp_macc_table *)
		    &css_param->macc_table;
	}

	if (arg->xnr_table && (from_user || !cur_config->xnr_table)) {
		if (copy_from_compatible(&css_param->xnr_table,
					 arg->xnr_table,
					 sizeof(struct ia_css_xnr_table),
					 from_user))
			return -EFAULT;
		css_param->update_flag.xnr_table =
		    (struct atomisp_xnr_table *)&css_param->xnr_table;
	}

	if (arg->r_gamma_table && (from_user || !cur_config->r_gamma_table)) {
		if (copy_from_compatible(&css_param->r_gamma_table,
					 arg->r_gamma_table,
					 sizeof(struct ia_css_rgb_gamma_table),
					 from_user))
			return -EFAULT;
		css_param->update_flag.r_gamma_table =
		    (struct atomisp_rgb_gamma_table *)
		    &css_param->r_gamma_table;
	}

	if (arg->g_gamma_table && (from_user || !cur_config->g_gamma_table)) {
		if (copy_from_compatible(&css_param->g_gamma_table,
					 arg->g_gamma_table,
					 sizeof(struct ia_css_rgb_gamma_table),
					 from_user))
			return -EFAULT;
		css_param->update_flag.g_gamma_table =
		    (struct atomisp_rgb_gamma_table *)
		    &css_param->g_gamma_table;
	}

	if (arg->b_gamma_table && (from_user || !cur_config->b_gamma_table)) {
		if (copy_from_compatible(&css_param->b_gamma_table,
					 arg->b_gamma_table,
					 sizeof(struct ia_css_rgb_gamma_table),
					 from_user))
			return -EFAULT;
		css_param->update_flag.b_gamma_table =
		    (struct atomisp_rgb_gamma_table *)
		    &css_param->b_gamma_table;
	}

	if (arg->anr_thres && (from_user || !cur_config->anr_thres)) {
		if (copy_from_compatible(&css_param->anr_thres, arg->anr_thres,
					 sizeof(struct ia_css_anr_thres),
					 from_user))
			return -EFAULT;
		css_param->update_flag.anr_thres =
		    (struct atomisp_anr_thres *)&css_param->anr_thres;
	}

	if (from_user)
		css_param->isp_config_id = arg->isp_config_id;
	/*
	 * These configurations are on used by ISP1.x, not for ISP2.x,
	 * so do not handle them. see comments of ia_css_isp_config.
	 * 1 cc_config
	 * 2 ce_config
	 * 3 de_config
	 * 4 gc_config
	 * 5 gamma_table
	 * 6 ctc_table
	 * 7 dvs_coefs
	 */
	return 0;
}

int atomisp_cp_lsc_table(struct atomisp_sub_device *asd,
			 struct atomisp_shading_table *source_st,
			 struct atomisp_css_params *css_param,
			 bool from_user)
{
	unsigned int i;
	unsigned int len_table;
	struct ia_css_shading_table *shading_table;
	struct ia_css_shading_table *old_table;
	struct atomisp_shading_table *st, dest_st;

	if (!source_st)
		return 0;

	if (!css_param)
		return -EINVAL;

	if (!from_user && css_param->update_flag.shading_table)
		return 0;

	if (IS_ISP2401) {
		if (copy_from_compatible(&dest_st, source_st,
					sizeof(struct atomisp_shading_table),
					from_user)) {
			dev_err(asd->isp->dev, "copy shading table failed!");
			return -EFAULT;
		}
		st = &dest_st;
	} else {
		st = source_st;
	}

	old_table = css_param->shading_table;

	/* user config is to disable the shading table. */
	if (!st->enable) {
		/* Generate a minimum table with enable = 0. */
		shading_table = atomisp_css_shading_table_alloc(1, 1);
		if (!shading_table)
			return -ENOMEM;
		shading_table->enable = 0;
		goto set_lsc;
	}

	/* Setting a new table. Validate first - all tables must be set */
	for (i = 0; i < ATOMISP_NUM_SC_COLORS; i++) {
		if (!st->data[i]) {
			dev_err(asd->isp->dev, "shading table validate failed");
			return -EINVAL;
		}
	}

	/* Shading table size per color */
	if (!IS_ISP2401) {
		if (st->width > ISP2400_SH_CSS_MAX_SCTBL_WIDTH_PER_COLOR ||
		    st->height > ISP2400_SH_CSS_MAX_SCTBL_HEIGHT_PER_COLOR) {
			dev_err(asd->isp->dev, "shading table w/h validate failed!");
			return -EINVAL;
		}
	} else {
		if (st->width > ISP2401_SH_CSS_MAX_SCTBL_WIDTH_PER_COLOR ||
		    st->height > ISP2401_SH_CSS_MAX_SCTBL_HEIGHT_PER_COLOR) {
			dev_err(asd->isp->dev, "shading table w/h validate failed!");
			return -EINVAL;
		}
	}

	shading_table = atomisp_css_shading_table_alloc(st->width, st->height);
	if (!shading_table)
		return -ENOMEM;

	len_table = st->width * st->height * ATOMISP_SC_TYPE_SIZE;
	for (i = 0; i < ATOMISP_NUM_SC_COLORS; i++) {
		if (copy_from_compatible(shading_table->data[i],
					 st->data[i], len_table, from_user)) {
			atomisp_css_shading_table_free(shading_table);
			return -EFAULT;
		}
	}
	shading_table->sensor_width = st->sensor_width;
	shading_table->sensor_height = st->sensor_height;
	shading_table->fraction_bits = st->fraction_bits;
	shading_table->enable = st->enable;

	/* No need to update shading table if it is the same */
	if (old_table &&
	    old_table->sensor_width == shading_table->sensor_width &&
	    old_table->sensor_height == shading_table->sensor_height &&
	    old_table->width == shading_table->width &&
	    old_table->height == shading_table->height &&
	    old_table->fraction_bits == shading_table->fraction_bits &&
	    old_table->enable == shading_table->enable) {
		bool data_is_same = true;

		for (i = 0; i < ATOMISP_NUM_SC_COLORS; i++) {
			if (memcmp(shading_table->data[i], old_table->data[i],
				   len_table) != 0) {
				data_is_same = false;
				break;
			}
		}

		if (data_is_same) {
			atomisp_css_shading_table_free(shading_table);
			return 0;
		}
	}

set_lsc:
	/* set LSC to CSS */
	css_param->shading_table = shading_table;
	css_param->update_flag.shading_table = (struct atomisp_shading_table *)shading_table;
	asd->params.sc_en = shading_table;

	if (old_table)
		atomisp_css_shading_table_free(old_table);

	return 0;
}

int atomisp_css_cp_dvs2_coefs(struct atomisp_sub_device *asd,
			      struct ia_css_dvs2_coefficients *coefs,
			      struct atomisp_css_params *css_param,
			      bool from_user)
{
	struct ia_css_dvs_grid_info *cur =
	    atomisp_css_get_dvs_grid_info(&asd->params.curr_grid_info);
	int dvs_hor_coef_bytes, dvs_ver_coef_bytes;
	struct ia_css_dvs2_coefficients dvs2_coefs;

	if (!coefs || !cur)
		return 0;

	if (!from_user && css_param->update_flag.dvs2_coefs)
		return 0;

	if (!IS_ISP2401) {
		if (sizeof(*cur) != sizeof(coefs->grid) ||
		    memcmp(&coefs->grid, cur, sizeof(coefs->grid))) {
			dev_err(asd->isp->dev, "dvs grid mis-match!\n");
			/* If the grid info in the argument differs from the current
			grid info, we tell the caller to reset the grid size and
			try again. */
			return -EAGAIN;
		}

		if (!coefs->hor_coefs.odd_real ||
		    !coefs->hor_coefs.odd_imag ||
		    !coefs->hor_coefs.even_real ||
		    !coefs->hor_coefs.even_imag ||
		    !coefs->ver_coefs.odd_real ||
		    !coefs->ver_coefs.odd_imag ||
		    !coefs->ver_coefs.even_real ||
		    !coefs->ver_coefs.even_imag)
			return -EINVAL;

		if (!css_param->dvs2_coeff) {
			/* DIS coefficients. */
			css_param->dvs2_coeff = ia_css_dvs2_coefficients_allocate(cur);
			if (!css_param->dvs2_coeff)
				return -ENOMEM;
		}

		dvs_hor_coef_bytes = asd->params.dvs_hor_coef_bytes;
		dvs_ver_coef_bytes = asd->params.dvs_ver_coef_bytes;
		if (copy_from_compatible(css_param->dvs2_coeff->hor_coefs.odd_real,
					coefs->hor_coefs.odd_real, dvs_hor_coef_bytes, from_user) ||
		    copy_from_compatible(css_param->dvs2_coeff->hor_coefs.odd_imag,
					coefs->hor_coefs.odd_imag, dvs_hor_coef_bytes, from_user) ||
		    copy_from_compatible(css_param->dvs2_coeff->hor_coefs.even_real,
					coefs->hor_coefs.even_real, dvs_hor_coef_bytes, from_user) ||
		    copy_from_compatible(css_param->dvs2_coeff->hor_coefs.even_imag,
					coefs->hor_coefs.even_imag, dvs_hor_coef_bytes, from_user) ||
		    copy_from_compatible(css_param->dvs2_coeff->ver_coefs.odd_real,
					coefs->ver_coefs.odd_real, dvs_ver_coef_bytes, from_user) ||
		    copy_from_compatible(css_param->dvs2_coeff->ver_coefs.odd_imag,
					coefs->ver_coefs.odd_imag, dvs_ver_coef_bytes, from_user) ||
		    copy_from_compatible(css_param->dvs2_coeff->ver_coefs.even_real,
					coefs->ver_coefs.even_real, dvs_ver_coef_bytes, from_user) ||
		    copy_from_compatible(css_param->dvs2_coeff->ver_coefs.even_imag,
					coefs->ver_coefs.even_imag, dvs_ver_coef_bytes, from_user)) {
			ia_css_dvs2_coefficients_free(css_param->dvs2_coeff);
			css_param->dvs2_coeff = NULL;
			return -EFAULT;
		}
	} else {
		if (copy_from_compatible(&dvs2_coefs, coefs,
					sizeof(struct ia_css_dvs2_coefficients),
					from_user)) {
			dev_err(asd->isp->dev, "copy dvs2 coef failed");
			return -EFAULT;
		}

		if (sizeof(*cur) != sizeof(dvs2_coefs.grid) ||
		    memcmp(&dvs2_coefs.grid, cur, sizeof(dvs2_coefs.grid))) {
			dev_err(asd->isp->dev, "dvs grid mis-match!\n");
			/* If the grid info in the argument differs from the current
			grid info, we tell the caller to reset the grid size and
			try again. */
			return -EAGAIN;
		}

		if (!dvs2_coefs.hor_coefs.odd_real ||
		    !dvs2_coefs.hor_coefs.odd_imag ||
		    !dvs2_coefs.hor_coefs.even_real ||
		    !dvs2_coefs.hor_coefs.even_imag ||
		    !dvs2_coefs.ver_coefs.odd_real ||
		    !dvs2_coefs.ver_coefs.odd_imag ||
		    !dvs2_coefs.ver_coefs.even_real ||
		    !dvs2_coefs.ver_coefs.even_imag)
			return -EINVAL;

		if (!css_param->dvs2_coeff) {
			/* DIS coefficients. */
			css_param->dvs2_coeff = ia_css_dvs2_coefficients_allocate(cur);
			if (!css_param->dvs2_coeff)
				return -ENOMEM;
		}

		dvs_hor_coef_bytes = asd->params.dvs_hor_coef_bytes;
		dvs_ver_coef_bytes = asd->params.dvs_ver_coef_bytes;
		if (copy_from_compatible(css_param->dvs2_coeff->hor_coefs.odd_real,
					dvs2_coefs.hor_coefs.odd_real, dvs_hor_coef_bytes, from_user) ||
		    copy_from_compatible(css_param->dvs2_coeff->hor_coefs.odd_imag,
					dvs2_coefs.hor_coefs.odd_imag, dvs_hor_coef_bytes, from_user) ||
		    copy_from_compatible(css_param->dvs2_coeff->hor_coefs.even_real,
					dvs2_coefs.hor_coefs.even_real, dvs_hor_coef_bytes, from_user) ||
		    copy_from_compatible(css_param->dvs2_coeff->hor_coefs.even_imag,
					dvs2_coefs.hor_coefs.even_imag, dvs_hor_coef_bytes, from_user) ||
		    copy_from_compatible(css_param->dvs2_coeff->ver_coefs.odd_real,
					dvs2_coefs.ver_coefs.odd_real, dvs_ver_coef_bytes, from_user) ||
		    copy_from_compatible(css_param->dvs2_coeff->ver_coefs.odd_imag,
					dvs2_coefs.ver_coefs.odd_imag, dvs_ver_coef_bytes, from_user) ||
		    copy_from_compatible(css_param->dvs2_coeff->ver_coefs.even_real,
					dvs2_coefs.ver_coefs.even_real, dvs_ver_coef_bytes, from_user) ||
		    copy_from_compatible(css_param->dvs2_coeff->ver_coefs.even_imag,
					dvs2_coefs.ver_coefs.even_imag, dvs_ver_coef_bytes, from_user)) {
			ia_css_dvs2_coefficients_free(css_param->dvs2_coeff);
			css_param->dvs2_coeff = NULL;
			return -EFAULT;
		}
	}

	css_param->update_flag.dvs2_coefs =
	    (struct atomisp_dis_coefficients *)css_param->dvs2_coeff;
	return 0;
}

int atomisp_cp_dvs_6axis_config(struct atomisp_sub_device *asd,
				struct atomisp_dvs_6axis_config *source_6axis_config,
				struct atomisp_css_params *css_param,
				bool from_user)
{
	struct ia_css_dvs_6axis_config *dvs_6axis_config;
	struct ia_css_dvs_6axis_config *old_6axis_config;
	struct ia_css_stream *stream =
		    asd->stream_env[ATOMISP_INPUT_STREAM_GENERAL].stream;
	struct ia_css_dvs_grid_info *dvs_grid_info =
	    atomisp_css_get_dvs_grid_info(&asd->params.curr_grid_info);
	int ret = -EFAULT;

	if (!stream) {
		dev_err(asd->isp->dev, "%s: internal error!", __func__);
		return -EINVAL;
	}

	if (!source_6axis_config || !dvs_grid_info)
		return 0;

	if (!dvs_grid_info->enable)
		return 0;

	if (!from_user && css_param->update_flag.dvs_6axis_config)
		return 0;

	/* check whether need to reallocate for 6 axis config */
	old_6axis_config = css_param->dvs_6axis;
	dvs_6axis_config = old_6axis_config;

	if (IS_ISP2401) {
		struct ia_css_dvs_6axis_config t_6axis_config;

		if (copy_from_compatible(&t_6axis_config, source_6axis_config,
					sizeof(struct atomisp_dvs_6axis_config),
					from_user)) {
			dev_err(asd->isp->dev, "copy morph table failed!");
			return -EFAULT;
		}

		if (old_6axis_config &&
		    (old_6axis_config->width_y != t_6axis_config.width_y ||
		    old_6axis_config->height_y != t_6axis_config.height_y ||
		    old_6axis_config->width_uv != t_6axis_config.width_uv ||
		    old_6axis_config->height_uv != t_6axis_config.height_uv)) {
			ia_css_dvs2_6axis_config_free(css_param->dvs_6axis);
			css_param->dvs_6axis = NULL;

			dvs_6axis_config = ia_css_dvs2_6axis_config_allocate(stream);
			if (!dvs_6axis_config)
				return -ENOMEM;
		} else if (!dvs_6axis_config) {
			dvs_6axis_config = ia_css_dvs2_6axis_config_allocate(stream);
			if (!dvs_6axis_config)
				return -ENOMEM;
		}

		dvs_6axis_config->exp_id = t_6axis_config.exp_id;

		if (copy_from_compatible(dvs_6axis_config->xcoords_y,
					t_6axis_config.xcoords_y,
					t_6axis_config.width_y *
					t_6axis_config.height_y *
					sizeof(*dvs_6axis_config->xcoords_y),
					from_user))
			goto error;
		if (copy_from_compatible(dvs_6axis_config->ycoords_y,
					t_6axis_config.ycoords_y,
					t_6axis_config.width_y *
					t_6axis_config.height_y *
					sizeof(*dvs_6axis_config->ycoords_y),
					from_user))
			goto error;
		if (copy_from_compatible(dvs_6axis_config->xcoords_uv,
					t_6axis_config.xcoords_uv,
					t_6axis_config.width_uv *
					t_6axis_config.height_uv *
					sizeof(*dvs_6axis_config->xcoords_uv),
					from_user))
			goto error;
		if (copy_from_compatible(dvs_6axis_config->ycoords_uv,
					t_6axis_config.ycoords_uv,
					t_6axis_config.width_uv *
					t_6axis_config.height_uv *
					sizeof(*dvs_6axis_config->ycoords_uv),
					from_user))
			goto error;
	} else {
		if (old_6axis_config &&
		    (old_6axis_config->width_y != source_6axis_config->width_y ||
		    old_6axis_config->height_y != source_6axis_config->height_y ||
		    old_6axis_config->width_uv != source_6axis_config->width_uv ||
		    old_6axis_config->height_uv != source_6axis_config->height_uv)) {
			ia_css_dvs2_6axis_config_free(css_param->dvs_6axis);
			css_param->dvs_6axis = NULL;

			dvs_6axis_config = ia_css_dvs2_6axis_config_allocate(stream);
			if (!dvs_6axis_config)
				return -ENOMEM;
		} else if (!dvs_6axis_config) {
			dvs_6axis_config = ia_css_dvs2_6axis_config_allocate(stream);
			if (!dvs_6axis_config)
				return -ENOMEM;
		}

		dvs_6axis_config->exp_id = source_6axis_config->exp_id;

		if (copy_from_compatible(dvs_6axis_config->xcoords_y,
					source_6axis_config->xcoords_y,
					source_6axis_config->width_y *
					source_6axis_config->height_y *
					sizeof(*source_6axis_config->xcoords_y),
					from_user))
			goto error;
		if (copy_from_compatible(dvs_6axis_config->ycoords_y,
					source_6axis_config->ycoords_y,
					source_6axis_config->width_y *
					source_6axis_config->height_y *
					sizeof(*source_6axis_config->ycoords_y),
					from_user))
			goto error;
		if (copy_from_compatible(dvs_6axis_config->xcoords_uv,
					source_6axis_config->xcoords_uv,
					source_6axis_config->width_uv *
					source_6axis_config->height_uv *
					sizeof(*source_6axis_config->xcoords_uv),
					from_user))
			goto error;
		if (copy_from_compatible(dvs_6axis_config->ycoords_uv,
					source_6axis_config->ycoords_uv,
					source_6axis_config->width_uv *
					source_6axis_config->height_uv *
					sizeof(*source_6axis_config->ycoords_uv),
					from_user))
			goto error;
	}
	css_param->dvs_6axis = dvs_6axis_config;
	css_param->update_flag.dvs_6axis_config =
	    (struct atomisp_dvs_6axis_config *)dvs_6axis_config;
	return 0;

error:
	if (dvs_6axis_config)
		ia_css_dvs2_6axis_config_free(dvs_6axis_config);
	return ret;
}

int atomisp_cp_morph_table(struct atomisp_sub_device *asd,
			   struct atomisp_morph_table *source_morph_table,
			   struct atomisp_css_params *css_param,
			   bool from_user)
{
	int ret = -EFAULT;
	unsigned int i;
	struct ia_css_morph_table *morph_table;
	struct ia_css_morph_table *old_morph_table;

	if (!source_morph_table)
		return 0;

	if (!from_user && css_param->update_flag.morph_table)
		return 0;

	old_morph_table = css_param->morph_table;

	if (IS_ISP2401) {
		struct ia_css_morph_table mtbl;

		if (copy_from_compatible(&mtbl, source_morph_table,
				sizeof(struct atomisp_morph_table),
				from_user)) {
			dev_err(asd->isp->dev, "copy morph table failed!");
			return -EFAULT;
		}

		morph_table = atomisp_css_morph_table_allocate(
				mtbl.width,
				mtbl.height);
		if (!morph_table)
			return -ENOMEM;

		for (i = 0; i < IA_CSS_MORPH_TABLE_NUM_PLANES; i++) {
			if (copy_from_compatible(morph_table->coordinates_x[i],
						(__force void *)source_morph_table->coordinates_x[i],
						mtbl.height * mtbl.width *
						sizeof(*morph_table->coordinates_x[i]),
						from_user))
				goto error;

			if (copy_from_compatible(morph_table->coordinates_y[i],
						(__force void *)source_morph_table->coordinates_y[i],
						mtbl.height * mtbl.width *
						sizeof(*morph_table->coordinates_y[i]),
						from_user))
				goto error;
		}
	} else {
		morph_table = atomisp_css_morph_table_allocate(
				source_morph_table->width,
				source_morph_table->height);
		if (!morph_table)
			return -ENOMEM;

		for (i = 0; i < IA_CSS_MORPH_TABLE_NUM_PLANES; i++) {
			if (copy_from_compatible(morph_table->coordinates_x[i],
						(__force void *)source_morph_table->coordinates_x[i],
						source_morph_table->height * source_morph_table->width *
						sizeof(*source_morph_table->coordinates_x[i]),
						from_user))
				goto error;

			if (copy_from_compatible(morph_table->coordinates_y[i],
						(__force void *)source_morph_table->coordinates_y[i],
						source_morph_table->height * source_morph_table->width *
						sizeof(*source_morph_table->coordinates_y[i]),
						from_user))
				goto error;
		}
	}

	css_param->morph_table = morph_table;
	if (old_morph_table)
		atomisp_css_morph_table_free(old_morph_table);
	css_param->update_flag.morph_table =
	    (struct atomisp_morph_table *)morph_table;
	return 0;

error:
	if (morph_table)
		atomisp_css_morph_table_free(morph_table);
	return ret;
}

int atomisp_makeup_css_parameters(struct atomisp_sub_device *asd,
				  struct atomisp_parameters *arg,
				  struct atomisp_css_params *css_param)
{
	int ret;

	ret = atomisp_cp_general_isp_parameters(asd, arg, css_param, false);
	if (ret)
		return ret;
	ret = atomisp_cp_lsc_table(asd, arg->shading_table, css_param, false);
	if (ret)
		return ret;
	ret = atomisp_cp_morph_table(asd, arg->morph_table, css_param, false);
	if (ret)
		return ret;
	ret = atomisp_css_cp_dvs2_coefs(asd,
					(struct ia_css_dvs2_coefficients *)arg->dvs2_coefs,
					css_param, false);
	if (ret)
		return ret;
	ret = atomisp_cp_dvs_6axis_config(asd, arg->dvs_6axis_config,
					  css_param, false);
	return ret;
}

void atomisp_free_css_parameters(struct atomisp_css_params *css_param)
{
	if (css_param->dvs_6axis) {
		ia_css_dvs2_6axis_config_free(css_param->dvs_6axis);
		css_param->dvs_6axis = NULL;
	}
	if (css_param->dvs2_coeff) {
		ia_css_dvs2_coefficients_free(css_param->dvs2_coeff);
		css_param->dvs2_coeff = NULL;
	}
	if (css_param->shading_table) {
		ia_css_shading_table_free(css_param->shading_table);
		css_param->shading_table = NULL;
	}
	if (css_param->morph_table) {
		ia_css_morph_table_free(css_param->morph_table);
		css_param->morph_table = NULL;
	}
}

/*
 * Check parameter queue list and buffer queue list to find out if matched items
 * and then set parameter to CSS and enqueue buffer to CSS.
 * Of course, if the buffer in buffer waiting list is not bound to a per-frame
 * parameter, it will be enqueued into CSS as long as the per-frame setting
 * buffers before it get enqueued.
 */
void atomisp_handle_parameter_and_buffer(struct atomisp_video_pipe *pipe)
{
	struct atomisp_sub_device *asd = pipe->asd;
	struct videobuf_buffer *vb = NULL, *vb_tmp;
	struct atomisp_css_params_with_list *param = NULL, *param_tmp;
	struct videobuf_vmalloc_memory *vm_mem = NULL;
	unsigned long irqflags;
	bool need_to_enqueue_buffer = false;

	if (atomisp_is_vf_pipe(pipe))
		return;

	/*
	 * CSS/FW requires set parameter and enqueue buffer happen after ISP
	 * is streamon.
	 */
	if (asd->streaming != ATOMISP_DEVICE_STREAMING_ENABLED)
		return;

	if (list_empty(&pipe->per_frame_params) ||
	    list_empty(&pipe->buffers_waiting_for_param))
		return;

	list_for_each_entry_safe(vb, vb_tmp,
				 &pipe->buffers_waiting_for_param, queue) {
		if (pipe->frame_request_config_id[vb->i]) {
			list_for_each_entry_safe(param, param_tmp,
						 &pipe->per_frame_params, list) {
				if (pipe->frame_request_config_id[vb->i] !=
				    param->params.isp_config_id)
					continue;

				list_del(&param->list);
				list_del(&vb->queue);
				/*
				 * clear the request config id as the buffer
				 * will be handled and enqueued into CSS soon
				 */
				pipe->frame_request_config_id[vb->i] = 0;
				pipe->frame_params[vb->i] = param;
				vm_mem = vb->priv;
				BUG_ON(!vm_mem);
				break;
			}

			if (vm_mem) {
				spin_lock_irqsave(&pipe->irq_lock, irqflags);
				list_add_tail(&vb->queue, &pipe->activeq);
				spin_unlock_irqrestore(&pipe->irq_lock, irqflags);
				vm_mem = NULL;
				need_to_enqueue_buffer = true;
			} else {
				/* The is the end, stop further loop */
				break;
			}
		} else {
			list_del(&vb->queue);
			pipe->frame_params[vb->i] = NULL;
			spin_lock_irqsave(&pipe->irq_lock, irqflags);
			list_add_tail(&vb->queue, &pipe->activeq);
			spin_unlock_irqrestore(&pipe->irq_lock, irqflags);
			need_to_enqueue_buffer = true;
		}
	}

	if (!need_to_enqueue_buffer)
		return;

	atomisp_qbuffers_to_css(asd);

	if (!IS_ISP2401) {
		if (!atomisp_is_wdt_running(asd) && atomisp_buffers_queued(asd))
			atomisp_wdt_start(asd);
	} else {
		if (atomisp_buffers_queued_pipe(pipe)) {
			if (!atomisp_is_wdt_running(pipe))
				atomisp_wdt_start_pipe(pipe);
			else
				atomisp_wdt_refresh_pipe(pipe,
							ATOMISP_WDT_KEEP_CURRENT_DELAY);
		}
	}
}

/*
* Function to configure ISP parameters
*/
int atomisp_set_parameters(struct video_device *vdev,
			   struct atomisp_parameters *arg)
{
	struct atomisp_video_pipe *pipe = atomisp_to_video_pipe(vdev);
	struct atomisp_sub_device *asd = pipe->asd;
	struct atomisp_css_params_with_list *param = NULL;
	struct atomisp_css_params *css_param = &asd->params.css_param;
	int ret;

	if (!asd->stream_env[ATOMISP_INPUT_STREAM_GENERAL].stream) {
		dev_err(asd->isp->dev, "%s: internal error!\n", __func__);
		return -EINVAL;
	}

	dev_dbg(asd->isp->dev,
		"%s: set parameter(per_frame_setting %d) for asd%d with isp_config_id %d of %s\n",
		__func__, arg->per_frame_setting, asd->index,
		arg->isp_config_id, vdev->name);

	if (IS_ISP2401) {
		if (atomisp_is_vf_pipe(pipe) && arg->per_frame_setting) {
			dev_err(asd->isp->dev, "%s: vf pipe not support per_frame_setting",
				__func__);
			return -EINVAL;
		}
	}

	if (arg->per_frame_setting && !atomisp_is_vf_pipe(pipe)) {
		/*
		 * Per-frame setting enabled, we allocate a new parameter
		 * buffer to cache the parameters and only when frame buffers
		 * are ready, the parameters will be set to CSS.
		 * per-frame setting only works for the main output frame.
		 */
		param = kvzalloc(sizeof(*param), GFP_KERNEL);
		if (!param) {
			dev_err(asd->isp->dev, "%s: failed to alloc params buffer\n",
				__func__);
			return -ENOMEM;
		}
		css_param = &param->params;
	}

	ret = atomisp_cp_general_isp_parameters(asd, arg, css_param, true);
	if (ret)
		goto apply_parameter_failed;

	ret = atomisp_cp_lsc_table(asd, arg->shading_table, css_param, true);
	if (ret)
		goto apply_parameter_failed;

	ret = atomisp_cp_morph_table(asd, arg->morph_table, css_param, true);
	if (ret)
		goto apply_parameter_failed;

	ret = atomisp_css_cp_dvs2_coefs(asd,
					(struct ia_css_dvs2_coefficients *)arg->dvs2_coefs,
					css_param, true);
	if (ret)
		goto apply_parameter_failed;

	ret = atomisp_cp_dvs_6axis_config(asd, arg->dvs_6axis_config,
					  css_param, true);
	if (ret)
		goto apply_parameter_failed;

	if (!(arg->per_frame_setting && !atomisp_is_vf_pipe(pipe))) {
		/* indicate to CSS that we have parameters to be updated */
		asd->params.css_update_params_needed = true;
	} else {
		list_add_tail(&param->list, &pipe->per_frame_params);
		atomisp_handle_parameter_and_buffer(pipe);
	}

	return 0;

apply_parameter_failed:
	if (css_param)
		atomisp_free_css_parameters(css_param);
	if (param)
		kvfree(param);

	return ret;
}

/*
 * Function to set/get isp parameters to isp
 */
int atomisp_param(struct atomisp_sub_device *asd, int flag,
		  struct atomisp_parm *config)
{
	struct ia_css_pipe_config *vp_cfg =
		    &asd->stream_env[ATOMISP_INPUT_STREAM_GENERAL].
		    pipe_configs[IA_CSS_PIPE_ID_VIDEO];

	/* Read parameter for 3A binary info */
	if (flag == 0) {
		struct ia_css_dvs_grid_info *dvs_grid_info =
		    atomisp_css_get_dvs_grid_info(
			&asd->params.curr_grid_info);

		atomisp_curr_user_grid_info(asd, &config->info);

		/* We always return the resolution and stride even if there is
		 * no valid metadata. This allows the caller to get the
		 * information needed to allocate user-space buffers. */
		config->metadata_config.metadata_height = asd->
			stream_env[ATOMISP_INPUT_STREAM_GENERAL].stream_info.
			metadata_info.resolution.height;
		config->metadata_config.metadata_stride = asd->
			stream_env[ATOMISP_INPUT_STREAM_GENERAL].stream_info.
			metadata_info.stride;

		/* update dvs grid info */
		if (dvs_grid_info)
			memcpy(&config->dvs_grid,
			       dvs_grid_info,
			       sizeof(struct ia_css_dvs_grid_info));

		if (asd->run_mode->val != ATOMISP_RUN_MODE_VIDEO) {
			config->dvs_envelop.width = 0;
			config->dvs_envelop.height = 0;
			return 0;
		}

		/* update dvs envelop info */
		if (!asd->continuous_mode->val) {
			config->dvs_envelop.width = vp_cfg->dvs_envelope.width;
			config->dvs_envelop.height =
			    vp_cfg->dvs_envelope.height;
		} else {
			unsigned int dvs_w, dvs_h, dvs_w_max, dvs_h_max;

			dvs_w = vp_cfg->bayer_ds_out_res.width -
				vp_cfg->output_info[0].res.width;
			dvs_h = vp_cfg->bayer_ds_out_res.height -
				vp_cfg->output_info[0].res.height;
			dvs_w_max = rounddown(
					vp_cfg->output_info[0].res.width / 5,
					ATOM_ISP_STEP_WIDTH);
			dvs_h_max = rounddown(
					vp_cfg->output_info[0].res.height / 5,
					ATOM_ISP_STEP_HEIGHT);

			config->dvs_envelop.width = min(dvs_w, dvs_w_max);
			config->dvs_envelop.height = min(dvs_h, dvs_h_max);
		}

		return 0;
	}

	memcpy(&asd->params.css_param.wb_config, &config->wb_config,
	       sizeof(struct ia_css_wb_config));
	memcpy(&asd->params.css_param.ob_config, &config->ob_config,
	       sizeof(struct ia_css_ob_config));
	memcpy(&asd->params.css_param.dp_config, &config->dp_config,
	       sizeof(struct ia_css_dp_config));
	memcpy(&asd->params.css_param.de_config, &config->de_config,
	       sizeof(struct ia_css_de_config));
	memcpy(&asd->params.css_param.dz_config, &config->dz_config,
	       sizeof(struct ia_css_dz_config));
	memcpy(&asd->params.css_param.ce_config, &config->ce_config,
	       sizeof(struct ia_css_ce_config));
	memcpy(&asd->params.css_param.nr_config, &config->nr_config,
	       sizeof(struct ia_css_nr_config));
	memcpy(&asd->params.css_param.ee_config, &config->ee_config,
	       sizeof(struct ia_css_ee_config));
	memcpy(&asd->params.css_param.tnr_config, &config->tnr_config,
	       sizeof(struct ia_css_tnr_config));

	if (asd->params.color_effect == V4L2_COLORFX_NEGATIVE) {
		asd->params.css_param.cc_config.matrix[3] = -config->cc_config.matrix[3];
		asd->params.css_param.cc_config.matrix[4] = -config->cc_config.matrix[4];
		asd->params.css_param.cc_config.matrix[5] = -config->cc_config.matrix[5];
		asd->params.css_param.cc_config.matrix[6] = -config->cc_config.matrix[6];
		asd->params.css_param.cc_config.matrix[7] = -config->cc_config.matrix[7];
		asd->params.css_param.cc_config.matrix[8] = -config->cc_config.matrix[8];
	}

	if (asd->params.color_effect != V4L2_COLORFX_SEPIA &&
	    asd->params.color_effect != V4L2_COLORFX_BW) {
		memcpy(&asd->params.css_param.cc_config, &config->cc_config,
		       sizeof(struct ia_css_cc_config));
		asd->params.config.cc_config = &asd->params.css_param.cc_config;
	}

	asd->params.config.wb_config = &asd->params.css_param.wb_config;
	asd->params.config.ob_config = &asd->params.css_param.ob_config;
	asd->params.config.de_config = &asd->params.css_param.de_config;
	asd->params.config.dz_config = &asd->params.css_param.dz_config;
	asd->params.config.ce_config = &asd->params.css_param.ce_config;
	asd->params.config.dp_config = &asd->params.css_param.dp_config;
	asd->params.config.nr_config = &asd->params.css_param.nr_config;
	asd->params.config.ee_config = &asd->params.css_param.ee_config;
	asd->params.config.tnr_config = &asd->params.css_param.tnr_config;
	asd->params.css_update_params_needed = true;

	return 0;
}

/*
 * Function to configure color effect of the image
 */
int atomisp_color_effect(struct atomisp_sub_device *asd, int flag,
			 __s32 *effect)
{
	struct ia_css_cc_config *cc_config = NULL;
	struct ia_css_macc_table *macc_table = NULL;
	struct ia_css_ctc_table *ctc_table = NULL;
	int ret = 0;
	struct v4l2_control control;
	struct atomisp_device *isp = asd->isp;

	if (flag == 0) {
		*effect = asd->params.color_effect;
		return 0;
	}

	control.id = V4L2_CID_COLORFX;
	control.value = *effect;
	ret =
	    v4l2_s_ctrl(NULL, isp->inputs[asd->input_curr].camera->ctrl_handler,
			&control);
	/*
	 * if set color effect to sensor successfully, return
	 * 0 directly.
	 */
	if (!ret) {
		asd->params.color_effect = (u32)*effect;
		return 0;
	}

	if (*effect == asd->params.color_effect)
		return 0;

	/*
	 * isp_subdev->params.macc_en should be set to false.
	 */
	asd->params.macc_en = false;

	switch (*effect) {
	case V4L2_COLORFX_NONE:
		macc_table = &asd->params.css_param.macc_table;
		asd->params.macc_en = true;
		break;
	case V4L2_COLORFX_SEPIA:
		cc_config = &sepia_cc_config;
		break;
	case V4L2_COLORFX_NEGATIVE:
		cc_config = &nega_cc_config;
		break;
	case V4L2_COLORFX_BW:
		cc_config = &mono_cc_config;
		break;
	case V4L2_COLORFX_SKY_BLUE:
		macc_table = &blue_macc_table;
		asd->params.macc_en = true;
		break;
	case V4L2_COLORFX_GRASS_GREEN:
		macc_table = &green_macc_table;
		asd->params.macc_en = true;
		break;
	case V4L2_COLORFX_SKIN_WHITEN_LOW:
		macc_table = &skin_low_macc_table;
		asd->params.macc_en = true;
		break;
	case V4L2_COLORFX_SKIN_WHITEN:
		macc_table = &skin_medium_macc_table;
		asd->params.macc_en = true;
		break;
	case V4L2_COLORFX_SKIN_WHITEN_HIGH:
		macc_table = &skin_high_macc_table;
		asd->params.macc_en = true;
		break;
	case V4L2_COLORFX_VIVID:
		ctc_table = &vivid_ctc_table;
		break;
	default:
		return -EINVAL;
	}
	atomisp_update_capture_mode(asd);

	if (cc_config)
		asd->params.config.cc_config = cc_config;
	if (macc_table)
		asd->params.config.macc_table = macc_table;
	if (ctc_table)
		atomisp_css_set_ctc_table(asd, ctc_table);
	asd->params.color_effect = (u32)*effect;
	asd->params.css_update_params_needed = true;
	return 0;
}

/*
 * Function to configure bad pixel correction
 */
int atomisp_bad_pixel(struct atomisp_sub_device *asd, int flag,
		      __s32 *value)
{
	if (flag == 0) {
		*value = asd->params.bad_pixel_en;
		return 0;
	}
	asd->params.bad_pixel_en = !!*value;

	return 0;
}

/*
 * Function to configure bad pixel correction params
 */
int atomisp_bad_pixel_param(struct atomisp_sub_device *asd, int flag,
			    struct atomisp_dp_config *config)
{
	if (flag == 0) {
		/* Get bad pixel from current setup */
		if (atomisp_css_get_dp_config(asd, config))
			return -EINVAL;
	} else {
		/* Set bad pixel to isp parameters */
		memcpy(&asd->params.css_param.dp_config, config,
		       sizeof(asd->params.css_param.dp_config));
		asd->params.config.dp_config = &asd->params.css_param.dp_config;
		asd->params.css_update_params_needed = true;
	}

	return 0;
}

/*
 * Function to enable/disable video image stablization
 */
int atomisp_video_stable(struct atomisp_sub_device *asd, int flag,
			 __s32 *value)
{
	if (flag == 0)
		*value = asd->params.video_dis_en;
	else
		asd->params.video_dis_en = !!*value;

	return 0;
}

/*
 * Function to configure fixed pattern noise
 */
int atomisp_fixed_pattern(struct atomisp_sub_device *asd, int flag,
			  __s32 *value)
{
	if (flag == 0) {
		*value = asd->params.fpn_en;
		return 0;
	}

	if (*value == 0) {
		asd->params.fpn_en = false;
		return 0;
	}

	/* Add function to get black from from sensor with shutter off */
	return 0;
}

static unsigned int
atomisp_bytesperline_to_padded_width(unsigned int bytesperline,
				     enum ia_css_frame_format format)
{
	switch (format) {
	case IA_CSS_FRAME_FORMAT_UYVY:
	case IA_CSS_FRAME_FORMAT_YUYV:
	case IA_CSS_FRAME_FORMAT_RAW:
	case IA_CSS_FRAME_FORMAT_RGB565:
		return bytesperline / 2;
	case IA_CSS_FRAME_FORMAT_RGBA888:
		return bytesperline / 4;
	/* The following cases could be removed, but we leave them
	   in to document the formats that are included. */
	case IA_CSS_FRAME_FORMAT_NV11:
	case IA_CSS_FRAME_FORMAT_NV12:
	case IA_CSS_FRAME_FORMAT_NV16:
	case IA_CSS_FRAME_FORMAT_NV21:
	case IA_CSS_FRAME_FORMAT_NV61:
	case IA_CSS_FRAME_FORMAT_YV12:
	case IA_CSS_FRAME_FORMAT_YV16:
	case IA_CSS_FRAME_FORMAT_YUV420:
	case IA_CSS_FRAME_FORMAT_YUV420_16:
	case IA_CSS_FRAME_FORMAT_YUV422:
	case IA_CSS_FRAME_FORMAT_YUV422_16:
	case IA_CSS_FRAME_FORMAT_YUV444:
	case IA_CSS_FRAME_FORMAT_YUV_LINE:
	case IA_CSS_FRAME_FORMAT_PLANAR_RGB888:
	case IA_CSS_FRAME_FORMAT_QPLANE6:
	case IA_CSS_FRAME_FORMAT_BINARY_8:
	default:
		return bytesperline;
	}
}

static int
atomisp_v4l2_framebuffer_to_css_frame(const struct v4l2_framebuffer *arg,
				      struct ia_css_frame **result)
{
	struct ia_css_frame *res = NULL;
	unsigned int padded_width;
	enum ia_css_frame_format sh_format;
	char *tmp_buf = NULL;
	int ret = 0;

	sh_format = v4l2_fmt_to_sh_fmt(arg->fmt.pixelformat);
	padded_width = atomisp_bytesperline_to_padded_width(
			   arg->fmt.bytesperline, sh_format);

	/* Note: the padded width on an ia_css_frame is in elements, not in
	   bytes. The RAW frame we use here should always be a 16bit RAW
	   frame. This is why we bytesperline/2 is equal to the padded with */
	if (ia_css_frame_allocate(&res, arg->fmt.width, arg->fmt.height,
				       sh_format, padded_width, 0)) {
		ret = -ENOMEM;
		goto err;
	}

	tmp_buf = vmalloc(arg->fmt.sizeimage);
	if (!tmp_buf) {
		ret = -ENOMEM;
		goto err;
	}
	if (copy_from_user(tmp_buf, (void __user __force *)arg->base,
			   arg->fmt.sizeimage)) {
		ret = -EFAULT;
		goto err;
	}

	if (hmm_store(res->data, tmp_buf, arg->fmt.sizeimage)) {
		ret = -EINVAL;
		goto err;
	}

err:
	if (ret && res)
		ia_css_frame_free(res);
	if (tmp_buf)
		vfree(tmp_buf);
	if (ret == 0)
		*result = res;
	return ret;
}

/*
 * Function to configure fixed pattern noise table
 */
int atomisp_fixed_pattern_table(struct atomisp_sub_device *asd,
				struct v4l2_framebuffer *arg)
{
	struct ia_css_frame *raw_black_frame = NULL;
	int ret;

	if (!arg)
		return -EINVAL;

	ret = atomisp_v4l2_framebuffer_to_css_frame(arg, &raw_black_frame);
	if (ret)
		return ret;

	if (sh_css_set_black_frame(asd->stream_env[ATOMISP_INPUT_STREAM_GENERAL].stream,
				   raw_black_frame) != 0)
		return -ENOMEM;

	ia_css_frame_free(raw_black_frame);
	return ret;
}

/*
 * Function to configure false color correction
 */
int atomisp_false_color(struct atomisp_sub_device *asd, int flag,
			__s32 *value)
{
	/* Get nr config from current setup */
	if (flag == 0) {
		*value = asd->params.false_color;
		return 0;
	}

	/* Set nr config to isp parameters */
	if (*value) {
		asd->params.config.de_config = NULL;
	} else {
		asd->params.css_param.de_config.pixelnoise = 0;
		asd->params.config.de_config = &asd->params.css_param.de_config;
	}
	asd->params.css_update_params_needed = true;
	asd->params.false_color = *value;
	return 0;
}

/*
 * Function to configure bad pixel correction params
 */
int atomisp_false_color_param(struct atomisp_sub_device *asd, int flag,
			      struct atomisp_de_config *config)
{
	if (flag == 0) {
		/* Get false color from current setup */
		if (atomisp_css_get_de_config(asd, config))
			return -EINVAL;
	} else {
		/* Set false color to isp parameters */
		memcpy(&asd->params.css_param.de_config, config,
		       sizeof(asd->params.css_param.de_config));
		asd->params.config.de_config = &asd->params.css_param.de_config;
		asd->params.css_update_params_needed = true;
	}

	return 0;
}

/*
 * Function to configure white balance params
 */
int atomisp_white_balance_param(struct atomisp_sub_device *asd, int flag,
				struct atomisp_wb_config *config)
{
	if (flag == 0) {
		/* Get white balance from current setup */
		if (atomisp_css_get_wb_config(asd, config))
			return -EINVAL;
	} else {
		/* Set white balance to isp parameters */
		memcpy(&asd->params.css_param.wb_config, config,
		       sizeof(asd->params.css_param.wb_config));
		asd->params.config.wb_config = &asd->params.css_param.wb_config;
		asd->params.css_update_params_needed = true;
	}

	return 0;
}

int atomisp_3a_config_param(struct atomisp_sub_device *asd, int flag,
			    struct atomisp_3a_config *config)
{
	struct atomisp_device *isp = asd->isp;

	dev_dbg(isp->dev, ">%s %d\n", __func__, flag);

	if (flag == 0) {
		/* Get white balance from current setup */
		if (atomisp_css_get_3a_config(asd, config))
			return -EINVAL;
	} else {
		/* Set white balance to isp parameters */
		memcpy(&asd->params.css_param.s3a_config, config,
		       sizeof(asd->params.css_param.s3a_config));
		asd->params.config.s3a_config = &asd->params.css_param.s3a_config;
		asd->params.css_update_params_needed = true;
	}

	dev_dbg(isp->dev, "<%s %d\n", __func__, flag);
	return 0;
}

/*
 * Function to setup digital zoom
 */
int atomisp_digital_zoom(struct atomisp_sub_device *asd, int flag,
			 __s32 *value)
{
	u32 zoom;
	struct atomisp_device *isp = asd->isp;

	unsigned int max_zoom = MRFLD_MAX_ZOOM_FACTOR;

	if (flag == 0) {
		atomisp_css_get_zoom_factor(asd, &zoom);
		*value = max_zoom - zoom;
	} else {
		if (*value < 0)
			return -EINVAL;

		zoom = max_zoom - min_t(u32, max_zoom - 1, *value);
		atomisp_css_set_zoom_factor(asd, zoom);

		dev_dbg(isp->dev, "%s, zoom: %d\n", __func__, zoom);
		asd->params.css_update_params_needed = true;
	}

	return 0;
}

/*
 * Function to get sensor specific info for current resolution,
 * which will be used for auto exposure conversion.
 */
int atomisp_get_sensor_mode_data(struct atomisp_sub_device *asd,
				 struct atomisp_sensor_mode_data *config)
{
	struct camera_mipi_info *mipi_info;
	struct atomisp_device *isp = asd->isp;

	mipi_info = atomisp_to_sensor_mipi_info(
			isp->inputs[asd->input_curr].camera);
	if (!mipi_info)
		return -EINVAL;

	memcpy(config, &mipi_info->data, sizeof(*config));
	return 0;
}

int atomisp_get_fmt(struct video_device *vdev, struct v4l2_format *f)
{
	struct atomisp_video_pipe *pipe = atomisp_to_video_pipe(vdev);

	f->fmt.pix = pipe->pix;

	return 0;
}

static void __atomisp_update_stream_env(struct atomisp_sub_device *asd,
					u16 stream_index, struct atomisp_input_stream_info *stream_info)
{
	int i;

	/* assign virtual channel id return from sensor driver query */
	asd->stream_env[stream_index].ch_id = stream_info->ch_id;
	asd->stream_env[stream_index].isys_configs = stream_info->isys_configs;
	for (i = 0; i < stream_info->isys_configs; i++) {
		asd->stream_env[stream_index].isys_info[i].input_format =
		    stream_info->isys_info[i].input_format;
		asd->stream_env[stream_index].isys_info[i].width =
		    stream_info->isys_info[i].width;
		asd->stream_env[stream_index].isys_info[i].height =
		    stream_info->isys_info[i].height;
	}
}

static void __atomisp_init_stream_info(u16 stream_index,
				       struct atomisp_input_stream_info *stream_info)
{
	int i;

	stream_info->enable = 1;
	stream_info->stream = stream_index;
	stream_info->ch_id = 0;
	stream_info->isys_configs = 0;
	for (i = 0; i < MAX_STREAMS_PER_CHANNEL; i++) {
		stream_info->isys_info[i].input_format = 0;
		stream_info->isys_info[i].width = 0;
		stream_info->isys_info[i].height = 0;
	}
}

/* This function looks up the closest available resolution. */
int atomisp_try_fmt(struct video_device *vdev, struct v4l2_format *f,
		    bool *res_overflow)
{
	struct atomisp_device *isp = video_get_drvdata(vdev);
	struct atomisp_sub_device *asd = atomisp_to_video_pipe(vdev)->asd;
	struct v4l2_subdev_pad_config pad_cfg;
	struct v4l2_subdev_format format = {
		.which = V4L2_SUBDEV_FORMAT_TRY,
	};

	struct v4l2_mbus_framefmt *snr_mbus_fmt = &format.format;
	const struct atomisp_format_bridge *fmt;
	struct atomisp_input_stream_info *stream_info =
	    (struct atomisp_input_stream_info *)snr_mbus_fmt->reserved;
	u16 stream_index;
	int source_pad = atomisp_subdev_source_pad(vdev);
	int ret;

	if (!isp->inputs[asd->input_curr].camera)
		return -EINVAL;

	stream_index = atomisp_source_pad_to_stream_id(asd, source_pad);
	fmt = atomisp_get_format_bridge(f->fmt.pix.pixelformat);
	if (!fmt) {
		dev_err(isp->dev, "unsupported pixelformat!\n");
		fmt = atomisp_output_fmts;
	}

	if (f->fmt.pix.width <= 0 || f->fmt.pix.height <= 0)
		return -EINVAL;

	snr_mbus_fmt->code = fmt->mbus_code;
	snr_mbus_fmt->width = f->fmt.pix.width;
	snr_mbus_fmt->height = f->fmt.pix.height;

	__atomisp_init_stream_info(stream_index, stream_info);

	dev_dbg(isp->dev, "try_mbus_fmt: asking for %ux%u\n",
		snr_mbus_fmt->width, snr_mbus_fmt->height);

	ret = v4l2_subdev_call(isp->inputs[asd->input_curr].camera,
			       pad, set_fmt, &pad_cfg, &format);
	if (ret)
		return ret;

	dev_dbg(isp->dev, "try_mbus_fmt: got %ux%u\n",
		snr_mbus_fmt->width, snr_mbus_fmt->height);

	fmt = atomisp_get_format_bridge_from_mbus(snr_mbus_fmt->code);
	if (!fmt) {
		dev_err(isp->dev, "unknown sensor format 0x%8.8x\n",
			snr_mbus_fmt->code);
		return -EINVAL;
	}

	f->fmt.pix.pixelformat = fmt->pixelformat;

	/*
	 * If the format is jpeg or custom RAW, then the width and height will
	 * not satisfy the normal atomisp requirements and no need to check
	 * the below conditions. So just assign to what is being returned from
	 * the sensor driver.
	 */
	if (f->fmt.pix.pixelformat == V4L2_PIX_FMT_JPEG ||
	    f->fmt.pix.pixelformat == V4L2_PIX_FMT_CUSTOM_M10MO_RAW) {
		f->fmt.pix.width = snr_mbus_fmt->width;
		f->fmt.pix.height = snr_mbus_fmt->height;
		return 0;
	}

	if (snr_mbus_fmt->width < f->fmt.pix.width
	    && snr_mbus_fmt->height < f->fmt.pix.height) {
		f->fmt.pix.width = snr_mbus_fmt->width;
		f->fmt.pix.height = snr_mbus_fmt->height;
		/* Set the flag when resolution requested is
		 * beyond the max value supported by sensor
		 */
		if (res_overflow)
			*res_overflow = true;
	}

	/* app vs isp */
	f->fmt.pix.width = rounddown(
			       clamp_t(u32, f->fmt.pix.width, ATOM_ISP_MIN_WIDTH,
				       ATOM_ISP_MAX_WIDTH), ATOM_ISP_STEP_WIDTH);
	f->fmt.pix.height = rounddown(
				clamp_t(u32, f->fmt.pix.height, ATOM_ISP_MIN_HEIGHT,
					ATOM_ISP_MAX_HEIGHT), ATOM_ISP_STEP_HEIGHT);

	return 0;
}

static int
atomisp_try_fmt_file(struct atomisp_device *isp, struct v4l2_format *f)
{
	u32 width = f->fmt.pix.width;
	u32 height = f->fmt.pix.height;
	u32 pixelformat = f->fmt.pix.pixelformat;
	enum v4l2_field field = f->fmt.pix.field;
	u32 depth;

	if (!atomisp_get_format_bridge(pixelformat)) {
		dev_err(isp->dev, "Wrong output pixelformat\n");
		return -EINVAL;
	}

	depth = get_pixel_depth(pixelformat);

	if (field == V4L2_FIELD_ANY)
		field = V4L2_FIELD_NONE;
	else if (field != V4L2_FIELD_NONE) {
		dev_err(isp->dev, "Wrong output field\n");
		return -EINVAL;
	}

	f->fmt.pix.field = field;
	f->fmt.pix.width = clamp_t(u32,
				   rounddown(width, (u32)ATOM_ISP_STEP_WIDTH),
				   ATOM_ISP_MIN_WIDTH, ATOM_ISP_MAX_WIDTH);
	f->fmt.pix.height = clamp_t(u32, rounddown(height,
				    (u32)ATOM_ISP_STEP_HEIGHT),
				    ATOM_ISP_MIN_HEIGHT, ATOM_ISP_MAX_HEIGHT);
	f->fmt.pix.bytesperline = (width * depth) >> 3;

	return 0;
}

enum mipi_port_id __get_mipi_port(struct atomisp_device *isp,
				  enum atomisp_camera_port port)
{
	switch (port) {
	case ATOMISP_CAMERA_PORT_PRIMARY:
		return MIPI_PORT0_ID;
	case ATOMISP_CAMERA_PORT_SECONDARY:
		return MIPI_PORT1_ID;
	case ATOMISP_CAMERA_PORT_TERTIARY:
		if (MIPI_PORT1_ID + 1 != N_MIPI_PORT_ID) {
			return MIPI_PORT1_ID + 1;
		}
	/* fall through */
	default:
		dev_err(isp->dev, "unsupported port: %d\n", port);
		return MIPI_PORT0_ID;
	}
}

static inline int atomisp_set_sensor_mipi_to_isp(
    struct atomisp_sub_device *asd,
    enum atomisp_input_stream_id stream_id,
    struct camera_mipi_info *mipi_info)
{
	struct v4l2_control ctrl;
	struct atomisp_device *isp = asd->isp;
	const struct atomisp_in_fmt_conv *fc;
	int mipi_freq = 0;
	unsigned int input_format, bayer_order;

	ctrl.id = V4L2_CID_LINK_FREQ;
	if (v4l2_g_ctrl
	    (isp->inputs[asd->input_curr].camera->ctrl_handler, &ctrl) == 0)
		mipi_freq = ctrl.value;

	if (asd->stream_env[stream_id].isys_configs == 1) {
		input_format =
		    asd->stream_env[stream_id].isys_info[0].input_format;
		atomisp_css_isys_set_format(asd, stream_id,
					    input_format, IA_CSS_STREAM_DEFAULT_ISYS_STREAM_IDX);
	} else if (asd->stream_env[stream_id].isys_configs == 2) {
		atomisp_css_isys_two_stream_cfg_update_stream1(
		    asd, stream_id,
		    asd->stream_env[stream_id].isys_info[0].input_format,
		    asd->stream_env[stream_id].isys_info[0].width,
		    asd->stream_env[stream_id].isys_info[0].height);

		atomisp_css_isys_two_stream_cfg_update_stream2(
		    asd, stream_id,
		    asd->stream_env[stream_id].isys_info[1].input_format,
		    asd->stream_env[stream_id].isys_info[1].width,
		    asd->stream_env[stream_id].isys_info[1].height);
	}

	/* Compatibility for sensors which provide no media bus code
	 * in s_mbus_framefmt() nor support pad formats. */
	if (mipi_info->input_format != -1) {
		bayer_order = mipi_info->raw_bayer_order;

		/* Input stream config is still needs configured */
		/* TODO: Check if this is necessary */
		fc = atomisp_find_in_fmt_conv_by_atomisp_in_fmt(
			 mipi_info->input_format);
		if (!fc)
			return -EINVAL;
		input_format = fc->atomisp_in_fmt;
	} else {
		struct v4l2_mbus_framefmt *sink;

		sink = atomisp_subdev_get_ffmt(&asd->subdev, NULL,
					       V4L2_SUBDEV_FORMAT_ACTIVE,
					       ATOMISP_SUBDEV_PAD_SINK);
		fc = atomisp_find_in_fmt_conv(sink->code);
		if (!fc)
			return -EINVAL;
		input_format = fc->atomisp_in_fmt;
		bayer_order = fc->bayer_order;
	}

	atomisp_css_input_set_format(asd, stream_id, input_format);
	atomisp_css_input_set_bayer_order(asd, stream_id, bayer_order);

	fc = atomisp_find_in_fmt_conv_by_atomisp_in_fmt(
		 mipi_info->metadata_format);
	if (!fc)
		return -EINVAL;
	input_format = fc->atomisp_in_fmt;
	atomisp_css_input_configure_port(asd,
					 __get_mipi_port(asd->isp, mipi_info->port),
					 mipi_info->num_lanes,
					 0xffff4, mipi_freq,
					 input_format,
					 mipi_info->metadata_width,
					 mipi_info->metadata_height);
	return 0;
}

static int __enable_continuous_mode(struct atomisp_sub_device *asd,
				    bool enable)
{
	struct atomisp_device *isp = asd->isp;

	dev_dbg(isp->dev,
		"continuous mode %d, raw buffers %d, stop preview %d\n",
		enable, asd->continuous_raw_buffer_size->val,
		!asd->continuous_viewfinder->val);

	if (!IS_ISP2401)
		atomisp_css_capture_set_mode(asd, IA_CSS_CAPTURE_MODE_PRIMARY);
	else
		atomisp_update_capture_mode(asd);

	/* in case of ANR, force capture pipe to offline mode */
	atomisp_css_capture_enable_online(asd, ATOMISP_INPUT_STREAM_GENERAL,
					  asd->params.low_light ? false : !enable);
	atomisp_css_preview_enable_online(asd, ATOMISP_INPUT_STREAM_GENERAL,
					  !enable);
	atomisp_css_enable_continuous(asd, enable);
	atomisp_css_enable_cvf(asd, asd->continuous_viewfinder->val);

	if (atomisp_css_continuous_set_num_raw_frames(asd,
		asd->continuous_raw_buffer_size->val)) {
		dev_err(isp->dev, "css_continuous_set_num_raw_frames failed\n");
		return -EINVAL;
	}

	if (!enable) {
		atomisp_css_enable_raw_binning(asd, false);
		atomisp_css_input_set_two_pixels_per_clock(asd, false);
	}

	if (isp->inputs[asd->input_curr].type != FILE_INPUT)
		atomisp_css_input_set_mode(asd, IA_CSS_INPUT_MODE_BUFFERED_SENSOR);

	return atomisp_update_run_mode(asd);
}

static int configure_pp_input_nop(struct atomisp_sub_device *asd,
				  unsigned int width, unsigned int height)
{
	return 0;
}

static int configure_output_nop(struct atomisp_sub_device *asd,
				unsigned int width, unsigned int height,
				unsigned int min_width,
				enum ia_css_frame_format sh_fmt)
{
	return 0;
}

static int get_frame_info_nop(struct atomisp_sub_device *asd,
			      struct ia_css_frame_info *finfo)
{
	return 0;
}

/*
 * Resets CSS parameters that depend on input resolution.
 *
 * Update params like CSS RAW binning, 2ppc mode and pp_input
 * which depend on input size, but are not automatically
 * handled in CSS when the input resolution is changed.
 */
static int css_input_resolution_changed(struct atomisp_sub_device *asd,
					struct v4l2_mbus_framefmt *ffmt)
{
	struct atomisp_metadata_buf *md_buf = NULL, *_md_buf;
	unsigned int i;

	dev_dbg(asd->isp->dev, "css_input_resolution_changed to %ux%u\n",
		ffmt->width, ffmt->height);

#if defined(ISP2401_NEW_INPUT_SYSTEM)
	atomisp_css_input_set_two_pixels_per_clock(asd, false);
#else
	atomisp_css_input_set_two_pixels_per_clock(asd, true);
#endif
	if (asd->continuous_mode->val) {
		/* Note for all checks: ffmt includes pad_w+pad_h */
		if (asd->run_mode->val == ATOMISP_RUN_MODE_VIDEO ||
		    (ffmt->width >= 2048 || ffmt->height >= 1536)) {
			/*
			 * For preview pipe, enable only if resolution
			 * is >= 3M for ISP2400.
			 */
			atomisp_css_enable_raw_binning(asd, true);
		}
	}
	/*
	 * If sensor input changed, which means metadata resolution changed
	 * together. Release all metadata buffers here to let it re-allocated
	 * next time in reqbufs.
	 */
	for (i = 0; i < ATOMISP_METADATA_TYPE_NUM; i++) {
		list_for_each_entry_safe(md_buf, _md_buf, &asd->metadata[i],
					 list) {
			atomisp_css_free_metadata_buffer(md_buf);
			list_del(&md_buf->list);
			kfree(md_buf);
		}
	}
	return 0;

	/*
	 * TODO: atomisp_css_preview_configure_pp_input() not
	 *       reset due to CSS bug tracked as PSI BZ 115124
	 */
}

static int atomisp_set_fmt_to_isp(struct video_device *vdev,
				  struct ia_css_frame_info *output_info,
				  struct ia_css_frame_info *raw_output_info,
				  struct v4l2_pix_format *pix,
				  unsigned int source_pad)
{
	struct camera_mipi_info *mipi_info;
	struct atomisp_device *isp = video_get_drvdata(vdev);
	struct atomisp_sub_device *asd = atomisp_to_video_pipe(vdev)->asd;
	const struct atomisp_format_bridge *format;
	struct v4l2_rect *isp_sink_crop;
	enum ia_css_pipe_id pipe_id;
	struct v4l2_subdev_fh fh;
	int (*configure_output)(struct atomisp_sub_device *asd,
				unsigned int width, unsigned int height,
				unsigned int min_width,
				enum ia_css_frame_format sh_fmt) =
				    configure_output_nop;
	int (*get_frame_info)(struct atomisp_sub_device *asd,
			      struct ia_css_frame_info *finfo) =
				  get_frame_info_nop;
	int (*configure_pp_input)(struct atomisp_sub_device *asd,
				  unsigned int width, unsigned int height) =
				      configure_pp_input_nop;
	u16 stream_index = atomisp_source_pad_to_stream_id(asd, source_pad);
	const struct atomisp_in_fmt_conv *fc;
	int ret, i;

	v4l2_fh_init(&fh.vfh, vdev);

	isp_sink_crop = atomisp_subdev_get_rect(
			    &asd->subdev, NULL, V4L2_SUBDEV_FORMAT_ACTIVE,
			    ATOMISP_SUBDEV_PAD_SINK, V4L2_SEL_TGT_CROP);

	format = atomisp_get_format_bridge(pix->pixelformat);
	if (!format)
		return -EINVAL;

	if (isp->inputs[asd->input_curr].type != TEST_PATTERN &&
	    isp->inputs[asd->input_curr].type != FILE_INPUT) {
		mipi_info = atomisp_to_sensor_mipi_info(
				isp->inputs[asd->input_curr].camera);
		if (!mipi_info) {
			dev_err(isp->dev, "mipi_info is NULL\n");
			return -EINVAL;
		}
		if (atomisp_set_sensor_mipi_to_isp(asd, stream_index,
						   mipi_info))
			return -EINVAL;
		fc = atomisp_find_in_fmt_conv_by_atomisp_in_fmt(
			 mipi_info->input_format);
		if (!fc)
			fc = atomisp_find_in_fmt_conv(
				 atomisp_subdev_get_ffmt(&asd->subdev,
							 NULL, V4L2_SUBDEV_FORMAT_ACTIVE,
							 ATOMISP_SUBDEV_PAD_SINK)->code);
		if (!fc)
			return -EINVAL;
		if (format->sh_fmt == IA_CSS_FRAME_FORMAT_RAW &&
		    raw_output_format_match_input(fc->atomisp_in_fmt,
						  pix->pixelformat))
			return -EINVAL;
	}

	/*
	 * Configure viewfinder also when vfpp is disabled: the
	 * CSS still requires viewfinder configuration.
	 */
	if (asd->fmt_auto->val ||
	    asd->vfpp->val != ATOMISP_VFPP_ENABLE) {
		struct v4l2_rect vf_size = {0};
		struct v4l2_mbus_framefmt vf_ffmt = {0};

		if (pix->width < 640 || pix->height < 480) {
			vf_size.width = pix->width;
			vf_size.height = pix->height;
		} else {
			vf_size.width = 640;
			vf_size.height = 480;
		}

		/* FIXME: proper format name for this one. See
		   atomisp_output_fmts[] in atomisp_v4l2.c */
		vf_ffmt.code = V4L2_MBUS_FMT_CUSTOM_YUV420;

		atomisp_subdev_set_selection(&asd->subdev, fh.pad,
					     V4L2_SUBDEV_FORMAT_ACTIVE,
					     ATOMISP_SUBDEV_PAD_SOURCE_VF,
					     V4L2_SEL_TGT_COMPOSE, 0, &vf_size);
		atomisp_subdev_set_ffmt(&asd->subdev, fh.pad,
					V4L2_SUBDEV_FORMAT_ACTIVE,
					ATOMISP_SUBDEV_PAD_SOURCE_VF, &vf_ffmt);
		asd->video_out_vf.sh_fmt = IA_CSS_FRAME_FORMAT_NV12;

		if (asd->vfpp->val == ATOMISP_VFPP_DISABLE_SCALER) {
			atomisp_css_video_configure_viewfinder(asd,
							       vf_size.width, vf_size.height, 0,
							       asd->video_out_vf.sh_fmt);
		} else if (asd->run_mode->val == ATOMISP_RUN_MODE_VIDEO) {
			if (source_pad == ATOMISP_SUBDEV_PAD_SOURCE_PREVIEW ||
			    source_pad == ATOMISP_SUBDEV_PAD_SOURCE_VIDEO)
				atomisp_css_video_configure_viewfinder(asd,
								       vf_size.width, vf_size.height, 0,
								       asd->video_out_vf.sh_fmt);
			else
				atomisp_css_capture_configure_viewfinder(asd,
					vf_size.width, vf_size.height, 0,
					asd->video_out_vf.sh_fmt);
		} else if (source_pad != ATOMISP_SUBDEV_PAD_SOURCE_PREVIEW ||
			   asd->vfpp->val == ATOMISP_VFPP_DISABLE_LOWLAT) {
			atomisp_css_capture_configure_viewfinder(asd,
				vf_size.width, vf_size.height, 0,
				asd->video_out_vf.sh_fmt);
		}
	}

	if (asd->continuous_mode->val) {
		ret = __enable_continuous_mode(asd, true);
		if (ret)
			return -EINVAL;
	}

	atomisp_css_input_set_mode(asd, IA_CSS_INPUT_MODE_BUFFERED_SENSOR);

	for (i = 0; i < IA_CSS_PIPE_ID_NUM; i++)
		asd->stream_env[ATOMISP_INPUT_STREAM_GENERAL].pipe_extra_configs[i].disable_vf_pp = asd->vfpp->val != ATOMISP_VFPP_ENABLE;

	/* ISP2401 new input system need to use copy pipe */
	if (asd->copy_mode) {
		pipe_id = IA_CSS_PIPE_ID_COPY;
		atomisp_css_capture_enable_online(asd, stream_index, false);
	} else if (asd->vfpp->val == ATOMISP_VFPP_DISABLE_SCALER) {
		/* video same in continuouscapture and online modes */
		configure_output = atomisp_css_video_configure_output;
		get_frame_info = atomisp_css_video_get_output_frame_info;
		pipe_id = IA_CSS_PIPE_ID_VIDEO;
	} else if (asd->run_mode->val == ATOMISP_RUN_MODE_VIDEO) {
		if (!asd->continuous_mode->val) {
			configure_output = atomisp_css_video_configure_output;
			get_frame_info =
			    atomisp_css_video_get_output_frame_info;
			pipe_id = IA_CSS_PIPE_ID_VIDEO;
		} else {
			if (source_pad == ATOMISP_SUBDEV_PAD_SOURCE_PREVIEW ||
			    source_pad == ATOMISP_SUBDEV_PAD_SOURCE_VIDEO) {
				configure_output =
				    atomisp_css_video_configure_output;
				get_frame_info =
				    atomisp_css_video_get_output_frame_info;
				configure_pp_input =
				    atomisp_css_video_configure_pp_input;
				pipe_id = IA_CSS_PIPE_ID_VIDEO;
			} else {
				configure_output =
				    atomisp_css_capture_configure_output;
				get_frame_info =
				    atomisp_css_capture_get_output_frame_info;
				configure_pp_input =
				    atomisp_css_capture_configure_pp_input;
				pipe_id = IA_CSS_PIPE_ID_CAPTURE;

				atomisp_update_capture_mode(asd);
				atomisp_css_capture_enable_online(asd, stream_index, false);
			}
		}
	} else if (source_pad == ATOMISP_SUBDEV_PAD_SOURCE_PREVIEW) {
		configure_output = atomisp_css_preview_configure_output;
		get_frame_info = atomisp_css_preview_get_output_frame_info;
		configure_pp_input = atomisp_css_preview_configure_pp_input;
		pipe_id = IA_CSS_PIPE_ID_PREVIEW;
	} else {
		/* CSS doesn't support low light mode on SOC cameras, so disable
		 * it. FIXME: if this is done elsewhere, it gives corrupted
		 * colors into thumbnail image.
		 */
		if (isp->inputs[asd->input_curr].type == SOC_CAMERA)
			asd->params.low_light = false;

		if (format->sh_fmt == IA_CSS_FRAME_FORMAT_RAW) {
			atomisp_css_capture_set_mode(asd, IA_CSS_CAPTURE_MODE_RAW);
			atomisp_css_enable_dz(asd, false);
		} else {
			atomisp_update_capture_mode(asd);
		}

		if (!asd->continuous_mode->val)
			/* in case of ANR, force capture pipe to offline mode */
			atomisp_css_capture_enable_online(asd, stream_index,
							  asd->params.low_light ?
							  false : asd->params.online_process);

		configure_output = atomisp_css_capture_configure_output;
		get_frame_info = atomisp_css_capture_get_output_frame_info;
		configure_pp_input = atomisp_css_capture_configure_pp_input;
		pipe_id = IA_CSS_PIPE_ID_CAPTURE;

		if (!asd->params.online_process &&
		    !asd->continuous_mode->val) {
			ret = atomisp_css_capture_get_output_raw_frame_info(asd,
				raw_output_info);
			if (ret)
				return ret;
		}
		if (!asd->continuous_mode->val && asd->run_mode->val
		    != ATOMISP_RUN_MODE_STILL_CAPTURE) {
			dev_err(isp->dev,
				"Need to set the running mode first\n");
			asd->run_mode->val = ATOMISP_RUN_MODE_STILL_CAPTURE;
		}
	}

	/*
	 * to SOC camera, use yuvpp pipe.
	 */
	if (ATOMISP_USE_YUVPP(asd))
		pipe_id = IA_CSS_PIPE_ID_YUVPP;

	if (asd->copy_mode)
		ret = atomisp_css_copy_configure_output(asd, stream_index,
							pix->width, pix->height,
							format->planar ? pix->bytesperline :
							pix->bytesperline * 8 / format->depth,
							format->sh_fmt);
	else
		ret = configure_output(asd, pix->width, pix->height,
				       format->planar ? pix->bytesperline :
				       pix->bytesperline * 8 / format->depth,
				       format->sh_fmt);
	if (ret) {
		dev_err(isp->dev, "configure_output %ux%u, format %8.8x\n",
			pix->width, pix->height, format->sh_fmt);
		return -EINVAL;
	}

	if (asd->continuous_mode->val &&
	    (configure_pp_input == atomisp_css_preview_configure_pp_input ||
	     configure_pp_input == atomisp_css_video_configure_pp_input)) {
		/* for isp 2.2, configure pp input is available for continuous
		 * mode */
		ret = configure_pp_input(asd, isp_sink_crop->width,
					 isp_sink_crop->height);
		if (ret) {
			dev_err(isp->dev, "configure_pp_input %ux%u\n",
				isp_sink_crop->width,
				isp_sink_crop->height);
			return -EINVAL;
		}
	} else {
		ret = configure_pp_input(asd, isp_sink_crop->width,
					 isp_sink_crop->height);
		if (ret) {
			dev_err(isp->dev, "configure_pp_input %ux%u\n",
				isp_sink_crop->width, isp_sink_crop->height);
			return -EINVAL;
		}
	}
	if (asd->copy_mode)
		ret = atomisp_css_copy_get_output_frame_info(asd, stream_index,
			output_info);
	else
		ret = get_frame_info(asd, output_info);
	if (ret) {
		dev_err(isp->dev, "get_frame_info %ux%u (padded to %u)\n",
			pix->width, pix->height, pix->bytesperline);
		return -EINVAL;
	}

	atomisp_update_grid_info(asd, pipe_id, source_pad);

	/* Free the raw_dump buffer first */
	ia_css_frame_free(asd->raw_output_frame);
	asd->raw_output_frame = NULL;

	if (!asd->continuous_mode->val &&
	    !asd->params.online_process && !isp->sw_contex.file_input &&
	    ia_css_frame_allocate_from_info(&asd->raw_output_frame,
		    raw_output_info))
		return -ENOMEM;

	return 0;
}

static void atomisp_get_dis_envelop(struct atomisp_sub_device *asd,
				    unsigned int width, unsigned int height,
				    unsigned int *dvs_env_w, unsigned int *dvs_env_h)
{
	struct atomisp_device *isp = asd->isp;

	/* if subdev type is SOC camera,we do not need to set DVS */
	if (isp->inputs[asd->input_curr].type == SOC_CAMERA)
		asd->params.video_dis_en = false;

	if (asd->params.video_dis_en &&
	    asd->run_mode->val == ATOMISP_RUN_MODE_VIDEO) {
		/* envelope is 20% of the output resolution */
		/*
		 * dvs envelope cannot be round up.
		 * it would cause ISP timeout and color switch issue
		 */
		*dvs_env_w = rounddown(width / 5, ATOM_ISP_STEP_WIDTH);
		*dvs_env_h = rounddown(height / 5, ATOM_ISP_STEP_HEIGHT);
	}

	asd->params.dis_proj_data_valid = false;
	asd->params.css_update_params_needed = true;
}

static void atomisp_check_copy_mode(struct atomisp_sub_device *asd,
				    int source_pad, struct v4l2_format *f)
{
#if defined(ISP2401_NEW_INPUT_SYSTEM)
	struct v4l2_mbus_framefmt *sink, *src;

	sink = atomisp_subdev_get_ffmt(&asd->subdev, NULL,
				       V4L2_SUBDEV_FORMAT_ACTIVE, ATOMISP_SUBDEV_PAD_SINK);
	src = atomisp_subdev_get_ffmt(&asd->subdev, NULL,
				      V4L2_SUBDEV_FORMAT_ACTIVE, source_pad);

	if ((sink->code == src->code &&
	     sink->width == f->fmt.pix.width &&
	     sink->height == f->fmt.pix.height) ||
	    ((asd->isp->inputs[asd->input_curr].type == SOC_CAMERA) &&
	     (asd->isp->inputs[asd->input_curr].camera_caps->
	      sensor[asd->sensor_curr].stream_num > 1)))
		asd->copy_mode = true;
	else
#endif
		/* Only used for the new input system */
		asd->copy_mode = false;

	dev_dbg(asd->isp->dev, "copy_mode: %d\n", asd->copy_mode);
}

static int atomisp_set_fmt_to_snr(struct video_device *vdev,
				  struct v4l2_format *f, unsigned int pixelformat,
				  unsigned int padding_w, unsigned int padding_h,
				  unsigned int dvs_env_w, unsigned int dvs_env_h)
{
	struct atomisp_sub_device *asd = atomisp_to_video_pipe(vdev)->asd;
	const struct atomisp_format_bridge *format;
	struct v4l2_subdev_pad_config pad_cfg;
	struct v4l2_subdev_format vformat = {
		.which = V4L2_SUBDEV_FORMAT_TRY,
	};
	struct v4l2_mbus_framefmt *ffmt = &vformat.format;
	struct v4l2_mbus_framefmt *req_ffmt;
	struct atomisp_device *isp = asd->isp;
	struct atomisp_input_stream_info *stream_info =
	    (struct atomisp_input_stream_info *)ffmt->reserved;
	u16 stream_index = ATOMISP_INPUT_STREAM_GENERAL;
	int source_pad = atomisp_subdev_source_pad(vdev);
	struct v4l2_subdev_fh fh;
	int ret;

	v4l2_fh_init(&fh.vfh, vdev);

	stream_index = atomisp_source_pad_to_stream_id(asd, source_pad);

	format = atomisp_get_format_bridge(pixelformat);
	if (!format)
		return -EINVAL;

	v4l2_fill_mbus_format(ffmt, &f->fmt.pix, format->mbus_code);
	ffmt->height += padding_h + dvs_env_h;
	ffmt->width += padding_w + dvs_env_w;

	dev_dbg(isp->dev, "s_mbus_fmt: ask %ux%u (padding %ux%u, dvs %ux%u)\n",
		ffmt->width, ffmt->height, padding_w, padding_h,
		dvs_env_w, dvs_env_h);

	__atomisp_init_stream_info(stream_index, stream_info);

	req_ffmt = ffmt;

	/* Disable dvs if resolution can't be supported by sensor */
	if (asd->params.video_dis_en &&
	    source_pad == ATOMISP_SUBDEV_PAD_SOURCE_VIDEO) {
		vformat.which = V4L2_SUBDEV_FORMAT_TRY;
		ret = v4l2_subdev_call(isp->inputs[asd->input_curr].camera,
				       pad, set_fmt, &pad_cfg, &vformat);
		if (ret)
			return ret;
		if (ffmt->width < req_ffmt->width ||
		    ffmt->height < req_ffmt->height) {
			req_ffmt->height -= dvs_env_h;
			req_ffmt->width -= dvs_env_w;
			ffmt = req_ffmt;
			dev_warn(isp->dev,
				 "can not enable video dis due to sensor limitation.");
			asd->params.video_dis_en = false;
		}
	}
	dev_dbg(isp->dev, "sensor width: %d, height: %d\n",
		ffmt->width, ffmt->height);
	vformat.which = V4L2_SUBDEV_FORMAT_ACTIVE;
	ret = v4l2_subdev_call(isp->inputs[asd->input_curr].camera, pad,
			       set_fmt, NULL, &vformat);
	if (ret)
		return ret;

	__atomisp_update_stream_env(asd, stream_index, stream_info);

	dev_dbg(isp->dev, "sensor width: %d, height: %d\n",
		ffmt->width, ffmt->height);

	if (ffmt->width < ATOM_ISP_STEP_WIDTH ||
	    ffmt->height < ATOM_ISP_STEP_HEIGHT)
		return -EINVAL;

	if (asd->params.video_dis_en &&
	    source_pad == ATOMISP_SUBDEV_PAD_SOURCE_VIDEO &&
	    (ffmt->width < req_ffmt->width || ffmt->height < req_ffmt->height)) {
		dev_warn(isp->dev,
			 "can not enable video dis due to sensor limitation.");
		asd->params.video_dis_en = false;
	}

	atomisp_subdev_set_ffmt(&asd->subdev, fh.pad,
				V4L2_SUBDEV_FORMAT_ACTIVE,
				ATOMISP_SUBDEV_PAD_SINK, ffmt);

	return css_input_resolution_changed(asd, ffmt);
}

int atomisp_set_fmt(struct video_device *vdev, struct v4l2_format *f)
{
	struct atomisp_device *isp = video_get_drvdata(vdev);
	struct atomisp_video_pipe *pipe = atomisp_to_video_pipe(vdev);
	struct atomisp_sub_device *asd = pipe->asd;
	const struct atomisp_format_bridge *format_bridge;
	const struct atomisp_format_bridge *snr_format_bridge;
	struct ia_css_frame_info output_info, raw_output_info;
	struct v4l2_format snr_fmt = *f;
	struct v4l2_format backup_fmt = *f, s_fmt = *f;
	unsigned int dvs_env_w = 0, dvs_env_h = 0;
	unsigned int padding_w = pad_w, padding_h = pad_h;
	bool res_overflow = false, crop_needs_override = false;
	struct v4l2_mbus_framefmt *isp_sink_fmt;
	struct v4l2_mbus_framefmt isp_source_fmt = {0};
	struct v4l2_rect isp_sink_crop;
	u16 source_pad = atomisp_subdev_source_pad(vdev);
	struct v4l2_subdev_fh fh;
	int ret;

	if (source_pad >= ATOMISP_SUBDEV_PADS_NUM)
		return -EINVAL;

	if (asd->streaming == ATOMISP_DEVICE_STREAMING_ENABLED) {
		dev_warn(isp->dev, "ISP does not support set format while at streaming!\n");
		return -EBUSY;
	}

	dev_dbg(isp->dev,
		"setting resolution %ux%u on pad %u for asd%d, bytesperline %u\n",
		f->fmt.pix.width, f->fmt.pix.height, source_pad,
		asd->index, f->fmt.pix.bytesperline);

	v4l2_fh_init(&fh.vfh, vdev);

	format_bridge = atomisp_get_format_bridge(f->fmt.pix.pixelformat);
	if (!format_bridge)
		return -EINVAL;

	pipe->sh_fmt = format_bridge->sh_fmt;
	pipe->pix.pixelformat = f->fmt.pix.pixelformat;

	if (source_pad == ATOMISP_SUBDEV_PAD_SOURCE_VF ||
	    (source_pad == ATOMISP_SUBDEV_PAD_SOURCE_PREVIEW
	     && asd->run_mode->val == ATOMISP_RUN_MODE_VIDEO)) {
		if (asd->fmt_auto->val) {
			struct v4l2_rect *capture_comp;
			struct v4l2_rect r = {0};

			r.width = f->fmt.pix.width;
			r.height = f->fmt.pix.height;

			if (source_pad == ATOMISP_SUBDEV_PAD_SOURCE_PREVIEW)
				capture_comp = atomisp_subdev_get_rect(
						   &asd->subdev, NULL,
						   V4L2_SUBDEV_FORMAT_ACTIVE,
						   ATOMISP_SUBDEV_PAD_SOURCE_VIDEO,
						   V4L2_SEL_TGT_COMPOSE);
			else
				capture_comp = atomisp_subdev_get_rect(
						   &asd->subdev, NULL,
						   V4L2_SUBDEV_FORMAT_ACTIVE,
						   ATOMISP_SUBDEV_PAD_SOURCE_CAPTURE,
						   V4L2_SEL_TGT_COMPOSE);

			if (capture_comp->width < r.width
			    || capture_comp->height < r.height) {
				r.width = capture_comp->width;
				r.height = capture_comp->height;
			}

			atomisp_subdev_set_selection(
			    &asd->subdev, fh.pad,
			    V4L2_SUBDEV_FORMAT_ACTIVE, source_pad,
			    V4L2_SEL_TGT_COMPOSE, 0, &r);

			f->fmt.pix.width = r.width;
			f->fmt.pix.height = r.height;
		}

		if (source_pad == ATOMISP_SUBDEV_PAD_SOURCE_PREVIEW &&
		    (asd->isp->inputs[asd->input_curr].type == SOC_CAMERA) &&
		    (asd->isp->inputs[asd->input_curr].camera_caps->
		     sensor[asd->sensor_curr].stream_num > 1)) {
			/* For M10MO outputing YUV preview images. */
			u16 video_index =
			    atomisp_source_pad_to_stream_id(asd,
							    ATOMISP_SUBDEV_PAD_SOURCE_VIDEO);

			ret = atomisp_css_copy_get_output_frame_info(asd,
				video_index, &output_info);
			if (ret) {
				dev_err(isp->dev,
					"copy_get_output_frame_info ret %i", ret);
				return -EINVAL;
			}
			if (!asd->yuvpp_mode) {
				/*
				 * If viewfinder was configured into copy_mode,
				 * we switch to using yuvpp pipe instead.
				 */
				asd->yuvpp_mode = true;
				ret = atomisp_css_copy_configure_output(
					  asd, video_index, 0, 0, 0, 0);
				if (ret) {
					dev_err(isp->dev,
						"failed to disable copy pipe");
					return -EINVAL;
				}
				ret = atomisp_css_yuvpp_configure_output(
					  asd, video_index,
					  output_info.res.width,
					  output_info.res.height,
					  output_info.padded_width,
					  output_info.format);
				if (ret) {
					dev_err(isp->dev,
						"failed to set up yuvpp pipe\n");
					return -EINVAL;
				}
				atomisp_css_video_enable_online(asd, false);
				atomisp_css_preview_enable_online(asd,
								  ATOMISP_INPUT_STREAM_GENERAL, false);
			}
			atomisp_css_yuvpp_configure_viewfinder(asd, video_index,
							       f->fmt.pix.width, f->fmt.pix.height,
							       format_bridge->planar ? f->fmt.pix.bytesperline
							       : f->fmt.pix.bytesperline * 8
							       / format_bridge->depth, format_bridge->sh_fmt);
			atomisp_css_yuvpp_get_viewfinder_frame_info(
			    asd, video_index, &output_info);
		} else if (source_pad == ATOMISP_SUBDEV_PAD_SOURCE_PREVIEW) {
			atomisp_css_video_configure_viewfinder(asd,
							       f->fmt.pix.width, f->fmt.pix.height,
							       format_bridge->planar ? f->fmt.pix.bytesperline
							       : f->fmt.pix.bytesperline * 8
							       / format_bridge->depth,	format_bridge->sh_fmt);
			atomisp_css_video_get_viewfinder_frame_info(asd,
				&output_info);
			asd->copy_mode = false;
		} else {
			atomisp_css_capture_configure_viewfinder(asd,
				f->fmt.pix.width, f->fmt.pix.height,
				format_bridge->planar ? f->fmt.pix.bytesperline
				: f->fmt.pix.bytesperline * 8
				/ format_bridge->depth,	format_bridge->sh_fmt);
			atomisp_css_capture_get_viewfinder_frame_info(asd,
				&output_info);
			asd->copy_mode = false;
		}

		goto done;
	}
	/*
	 * Check whether main resolution configured smaller
	 * than snapshot resolution. If so, force main resolution
	 * to be the same as snapshot resolution
	 */
	if (source_pad == ATOMISP_SUBDEV_PAD_SOURCE_CAPTURE) {
		struct v4l2_rect *r;

		r = atomisp_subdev_get_rect(
			&asd->subdev, NULL,
			V4L2_SUBDEV_FORMAT_ACTIVE,
			ATOMISP_SUBDEV_PAD_SOURCE_VF, V4L2_SEL_TGT_COMPOSE);

		if (r->width && r->height
		    && (r->width > f->fmt.pix.width
			|| r->height > f->fmt.pix.height))
			dev_warn(isp->dev,
				 "Main Resolution config smaller then Vf Resolution. Force to be equal with Vf Resolution.");
	}

	/* Pipeline configuration done through subdevs. Bail out now. */
	if (!asd->fmt_auto->val)
		goto set_fmt_to_isp;

	/* get sensor resolution and format */
	ret = atomisp_try_fmt(vdev, &snr_fmt, &res_overflow);
	if (ret) {
		dev_warn(isp->dev, "Try format failed with error %d\n", ret);
		return ret;
	}
	f->fmt.pix.width = snr_fmt.fmt.pix.width;
	f->fmt.pix.height = snr_fmt.fmt.pix.height;

	snr_format_bridge =
	    atomisp_get_format_bridge(snr_fmt.fmt.pix.pixelformat);
	if (!snr_format_bridge) {
		dev_warn(isp->dev, "Can't find bridge format\n");
		return -EINVAL;
	}

	atomisp_subdev_get_ffmt(&asd->subdev, NULL,
				V4L2_SUBDEV_FORMAT_ACTIVE,
				ATOMISP_SUBDEV_PAD_SINK)->code =
				    snr_format_bridge->mbus_code;

	isp_sink_fmt = atomisp_subdev_get_ffmt(&asd->subdev, NULL,
						V4L2_SUBDEV_FORMAT_ACTIVE,
						ATOMISP_SUBDEV_PAD_SINK);

	isp_source_fmt.code = format_bridge->mbus_code;
	atomisp_subdev_set_ffmt(&asd->subdev, fh.pad,
				V4L2_SUBDEV_FORMAT_ACTIVE,
				source_pad, &isp_source_fmt);

	if (!atomisp_subdev_format_conversion(asd, source_pad)) {
		padding_w = 0;
		padding_h = 0;
	} else if (IS_BYT) {
		padding_w = 12;
		padding_h = 12;
	}

	/* construct resolution supported by isp */
	if (res_overflow && !asd->continuous_mode->val) {
		f->fmt.pix.width = rounddown(
				       clamp_t(u32, f->fmt.pix.width - padding_w,
					       ATOM_ISP_MIN_WIDTH,
					       ATOM_ISP_MAX_WIDTH), ATOM_ISP_STEP_WIDTH);
		f->fmt.pix.height = rounddown(
					clamp_t(u32, f->fmt.pix.height - padding_h,
						ATOM_ISP_MIN_HEIGHT,
						ATOM_ISP_MAX_HEIGHT), ATOM_ISP_STEP_HEIGHT);
	}

	atomisp_get_dis_envelop(asd, f->fmt.pix.width, f->fmt.pix.height,
				&dvs_env_w, &dvs_env_h);

	if (asd->continuous_mode->val) {
		struct v4l2_rect *r;

		r = atomisp_subdev_get_rect(
			&asd->subdev, NULL,
			V4L2_SUBDEV_FORMAT_ACTIVE,
			ATOMISP_SUBDEV_PAD_SOURCE_CAPTURE,
			V4L2_SEL_TGT_COMPOSE);
		/*
		 * The ATOMISP_SUBDEV_PAD_SOURCE_CAPTURE should get resolutions
		 * properly set otherwise, it should not be the capture_pad.
		 */
		if (r->width && r->height)
			asd->capture_pad = ATOMISP_SUBDEV_PAD_SOURCE_CAPTURE;
		else
			asd->capture_pad = source_pad;
	} else {
		asd->capture_pad = source_pad;
	}
	/*
	 * set format info to sensor
	 * In continuous mode, resolution is set only if it is higher than
	 * existing value. This because preview pipe will be configured after
	 * capture pipe and usually has lower resolution than capture pipe.
	 */
	if (!asd->continuous_mode->val ||
	    isp_sink_fmt->width < (f->fmt.pix.width + padding_w + dvs_env_w) ||
	    isp_sink_fmt->height < (f->fmt.pix.height + padding_h +
				    dvs_env_h)) {
		/*
		 * For jpeg or custom raw format the sensor will return constant
		 * width and height. Because we already had quried try_mbus_fmt,
		 * f->fmt.pix.width and f->fmt.pix.height has been changed to
		 * this fixed width and height. So we cannot select the correct
		 * resolution with that information. So use the original width
		 * and height while set_mbus_fmt() so actual resolutions are
		 * being used in while set media bus format.
		 */
		s_fmt = *f;
		if (f->fmt.pix.pixelformat == V4L2_PIX_FMT_JPEG ||
		    f->fmt.pix.pixelformat == V4L2_PIX_FMT_CUSTOM_M10MO_RAW) {
			s_fmt.fmt.pix.width = backup_fmt.fmt.pix.width;
			s_fmt.fmt.pix.height = backup_fmt.fmt.pix.height;
		}
		ret = atomisp_set_fmt_to_snr(vdev, &s_fmt,
					     f->fmt.pix.pixelformat, padding_w,
					     padding_h, dvs_env_w, dvs_env_h);
		if (ret) {
			dev_warn(isp->dev,
				 "Set format to sensor failed with %d\n", ret);
			return -EINVAL;
		}

		atomisp_csi_lane_config(isp);
		crop_needs_override = true;
	}

	atomisp_check_copy_mode(asd, source_pad, &backup_fmt);
	asd->yuvpp_mode = false;			/* Reset variable */

	isp_sink_crop = *atomisp_subdev_get_rect(&asd->subdev, NULL,
			V4L2_SUBDEV_FORMAT_ACTIVE,
			ATOMISP_SUBDEV_PAD_SINK,
			V4L2_SEL_TGT_CROP);

	/* Try to enable YUV downscaling if ISP input is 10 % (either
	 * width or height) bigger than the desired result. */
	if (isp_sink_crop.width * 9 / 10 < f->fmt.pix.width ||
	    isp_sink_crop.height * 9 / 10 < f->fmt.pix.height ||
	    (atomisp_subdev_format_conversion(asd, source_pad) &&
	     ((asd->run_mode->val == ATOMISP_RUN_MODE_VIDEO &&
	       !asd->continuous_mode->val) ||
	      asd->vfpp->val == ATOMISP_VFPP_DISABLE_SCALER))) {
		/* for continuous mode, preview size might be smaller than
		 * still capture size. if preview size still needs crop,
		 * pick the larger one between crop size of preview and
		 * still capture.
		 */
		if (asd->continuous_mode->val
		    && source_pad == ATOMISP_SUBDEV_PAD_SOURCE_PREVIEW
		    && !crop_needs_override) {
			isp_sink_crop.width =
			    max_t(unsigned int, f->fmt.pix.width,
				  isp_sink_crop.width);
			isp_sink_crop.height =
			    max_t(unsigned int, f->fmt.pix.height,
				  isp_sink_crop.height);
		} else {
			isp_sink_crop.width = f->fmt.pix.width;
			isp_sink_crop.height = f->fmt.pix.height;
		}

		atomisp_subdev_set_selection(&asd->subdev, fh.pad,
					     V4L2_SUBDEV_FORMAT_ACTIVE,
					     ATOMISP_SUBDEV_PAD_SINK,
					     V4L2_SEL_TGT_CROP,
					     V4L2_SEL_FLAG_KEEP_CONFIG,
					     &isp_sink_crop);
		atomisp_subdev_set_selection(&asd->subdev, fh.pad,
					     V4L2_SUBDEV_FORMAT_ACTIVE,
					     source_pad, V4L2_SEL_TGT_COMPOSE,
					     0, &isp_sink_crop);
	} else if (IS_MOFD) {
		struct v4l2_rect main_compose = {0};

		main_compose.width = isp_sink_crop.width;
		main_compose.height =
		    DIV_ROUND_UP(main_compose.width * f->fmt.pix.height,
				 f->fmt.pix.width);
		if (main_compose.height > isp_sink_crop.height) {
			main_compose.height = isp_sink_crop.height;
			main_compose.width =
			    DIV_ROUND_UP(main_compose.height *
					 f->fmt.pix.width,
					 f->fmt.pix.height);
		}

		atomisp_subdev_set_selection(&asd->subdev, fh.pad,
					     V4L2_SUBDEV_FORMAT_ACTIVE,
					     source_pad,
					     V4L2_SEL_TGT_COMPOSE, 0,
					     &main_compose);
	} else {
		struct v4l2_rect sink_crop = {0};
		struct v4l2_rect main_compose = {0};

		main_compose.width = f->fmt.pix.width;
		main_compose.height = f->fmt.pix.height;

		/* WORKAROUND: this override is universally enabled in
		 * GMIN to work around a CTS failures (GMINL-539)
		 * which appears to be related by a hardware
		 * performance limitation.  It's unclear why this
		 * particular code triggers the issue. */
		if (!IS_ISP2401 || crop_needs_override) {
			if (isp_sink_crop.width * main_compose.height >
			    isp_sink_crop.height * main_compose.width) {
				sink_crop.height = isp_sink_crop.height;
				sink_crop.width = DIV_NEAREST_STEP(
						      sink_crop.height *
						      f->fmt.pix.width,
						      f->fmt.pix.height,
						      ATOM_ISP_STEP_WIDTH);
			} else {
				sink_crop.width = isp_sink_crop.width;
				sink_crop.height = DIV_NEAREST_STEP(
						       sink_crop.width *
						       f->fmt.pix.height,
						       f->fmt.pix.width,
						       ATOM_ISP_STEP_HEIGHT);
			}
			atomisp_subdev_set_selection(&asd->subdev, fh.pad,
						     V4L2_SUBDEV_FORMAT_ACTIVE,
						     ATOMISP_SUBDEV_PAD_SINK,
						     V4L2_SEL_TGT_CROP,
						     V4L2_SEL_FLAG_KEEP_CONFIG,
						     &sink_crop);
		}
		atomisp_subdev_set_selection(&asd->subdev, fh.pad,
					     V4L2_SUBDEV_FORMAT_ACTIVE,
					     source_pad,
					     V4L2_SEL_TGT_COMPOSE, 0,
					     &main_compose);
	}

set_fmt_to_isp:
	ret = atomisp_set_fmt_to_isp(vdev, &output_info, &raw_output_info,
				     &f->fmt.pix, source_pad);
	if (ret) {
		dev_warn(isp->dev, "Can't set format on ISP. Error %d\n", ret);
		return -EINVAL;
	}
done:
	pipe->pix.width = f->fmt.pix.width;
	pipe->pix.height = f->fmt.pix.height;
	pipe->pix.pixelformat = f->fmt.pix.pixelformat;
	if (format_bridge->planar) {
		pipe->pix.bytesperline = output_info.padded_width;
		pipe->pix.sizeimage = PAGE_ALIGN(f->fmt.pix.height *
						 DIV_ROUND_UP(format_bridge->depth *
							 output_info.padded_width, 8));
	} else {
		pipe->pix.bytesperline =
		    DIV_ROUND_UP(format_bridge->depth *
				 output_info.padded_width, 8);
		pipe->pix.sizeimage =
		    PAGE_ALIGN(f->fmt.pix.height * pipe->pix.bytesperline);
	}
	dev_dbg(isp->dev, "%s: image size: %d, %d bytes per line\n",
		__func__, pipe->pix.sizeimage, pipe->pix.bytesperline);

	if (f->fmt.pix.field == V4L2_FIELD_ANY)
		f->fmt.pix.field = V4L2_FIELD_NONE;
	pipe->pix.field = f->fmt.pix.field;

	f->fmt.pix = pipe->pix;
	f->fmt.pix.priv = PAGE_ALIGN(pipe->pix.width *
				     pipe->pix.height * 2);

	pipe->capq.field = f->fmt.pix.field;

	/*
	 * If in video 480P case, no GFX throttle
	 */
	if (asd->run_mode->val == ATOMISP_SUBDEV_PAD_SOURCE_VIDEO &&
	    f->fmt.pix.width == 720 && f->fmt.pix.height == 480)
		isp->need_gfx_throttle = false;
	else
		isp->need_gfx_throttle = true;

	return 0;
}

int atomisp_set_fmt_file(struct video_device *vdev, struct v4l2_format *f)
{
	struct atomisp_device *isp = video_get_drvdata(vdev);
	struct atomisp_video_pipe *pipe = atomisp_to_video_pipe(vdev);
	struct atomisp_sub_device *asd = pipe->asd;
	struct v4l2_mbus_framefmt ffmt = {0};
	const struct atomisp_format_bridge *format_bridge;
	struct v4l2_subdev_fh fh;
	int ret;

	v4l2_fh_init(&fh.vfh, vdev);

	dev_dbg(isp->dev, "setting fmt %ux%u 0x%x for file inject\n",
		f->fmt.pix.width, f->fmt.pix.height, f->fmt.pix.pixelformat);
	ret = atomisp_try_fmt_file(isp, f);
	if (ret) {
		dev_err(isp->dev, "atomisp_try_fmt_file err: %d\n", ret);
		return ret;
	}

	format_bridge = atomisp_get_format_bridge(f->fmt.pix.pixelformat);
	if (!format_bridge) {
		dev_dbg(isp->dev, "atomisp_get_format_bridge err! fmt:0x%x\n",
			f->fmt.pix.pixelformat);
		return -EINVAL;
	}

	pipe->pix = f->fmt.pix;
	atomisp_css_input_set_mode(asd, IA_CSS_INPUT_MODE_FIFO);
	atomisp_css_input_configure_port(asd,
					 __get_mipi_port(isp, ATOMISP_CAMERA_PORT_PRIMARY), 2, 0xffff4,
					 0, 0, 0, 0);
	ffmt.width = f->fmt.pix.width;
	ffmt.height = f->fmt.pix.height;
	ffmt.code = format_bridge->mbus_code;

	atomisp_subdev_set_ffmt(&asd->subdev, fh.pad, V4L2_SUBDEV_FORMAT_ACTIVE,
				ATOMISP_SUBDEV_PAD_SINK, &ffmt);

	return 0;
}

int atomisp_set_shading_table(struct atomisp_sub_device *asd,
			      struct atomisp_shading_table *user_shading_table)
{
	struct ia_css_shading_table *shading_table;
	struct ia_css_shading_table *free_table;
	unsigned int len_table;
	int i;
	int ret = 0;

	if (!user_shading_table)
		return -EINVAL;

	if (!user_shading_table->enable) {
		asd->params.config.shading_table = NULL;
		asd->params.sc_en = false;
		return 0;
	}

	/* If enabling, all tables must be set */
	for (i = 0; i < ATOMISP_NUM_SC_COLORS; i++) {
		if (!user_shading_table->data[i])
			return -EINVAL;
	}

	/* Shading table size per color */
	if (!IS_ISP2401) {
		if (user_shading_table->width > ISP2400_SH_CSS_MAX_SCTBL_WIDTH_PER_COLOR ||
		    user_shading_table->height > ISP2400_SH_CSS_MAX_SCTBL_HEIGHT_PER_COLOR)
			return -EINVAL;
	} else {
		if (user_shading_table->width > ISP2401_SH_CSS_MAX_SCTBL_WIDTH_PER_COLOR ||
		    user_shading_table->height > ISP2401_SH_CSS_MAX_SCTBL_HEIGHT_PER_COLOR)
			return -EINVAL;
	}

	shading_table = atomisp_css_shading_table_alloc(
			    user_shading_table->width, user_shading_table->height);
	if (!shading_table)
		return -ENOMEM;

	len_table = user_shading_table->width * user_shading_table->height *
		    ATOMISP_SC_TYPE_SIZE;
	for (i = 0; i < ATOMISP_NUM_SC_COLORS; i++) {
		ret = copy_from_user(shading_table->data[i],
				     (void __user *)user_shading_table->data[i],
				     len_table);
		if (ret) {
			free_table = shading_table;
			ret = -EFAULT;
			goto out;
		}
	}
	shading_table->sensor_width = user_shading_table->sensor_width;
	shading_table->sensor_height = user_shading_table->sensor_height;
	shading_table->fraction_bits = user_shading_table->fraction_bits;

	free_table = asd->params.css_param.shading_table;
	asd->params.css_param.shading_table = shading_table;
	asd->params.config.shading_table = shading_table;
	asd->params.sc_en = true;

out:
	if (free_table)
		atomisp_css_shading_table_free(free_table);

	return ret;
}

/*Turn off ISP dphy */
int atomisp_ospm_dphy_down(struct atomisp_device *isp)
{
	struct pci_dev *pdev = to_pci_dev(isp->dev);
	unsigned long flags;
	u32 reg;

	dev_dbg(isp->dev, "%s\n", __func__);

	/* if ISP timeout, we can force powerdown */
	if (isp->isp_timeout)
		goto done;

	if (!atomisp_dev_users(isp))
		goto done;

	spin_lock_irqsave(&isp->lock, flags);
	isp->sw_contex.power_state = ATOM_ISP_POWER_DOWN;
	spin_unlock_irqrestore(&isp->lock, flags);
done:
	/*
	 * MRFLD IUNIT DPHY is located in an always-power-on island
	 * MRFLD HW design need all CSI ports are disabled before
	 * powering down the IUNIT.
	 */
	pci_read_config_dword(pdev, MRFLD_PCI_CSI_CONTROL, &reg);
	reg |= MRFLD_ALL_CSI_PORTS_OFF_MASK;
	pci_write_config_dword(pdev, MRFLD_PCI_CSI_CONTROL, reg);
	return 0;
}

/*Turn on ISP dphy */
int atomisp_ospm_dphy_up(struct atomisp_device *isp)
{
	unsigned long flags;

	dev_dbg(isp->dev, "%s\n", __func__);

	spin_lock_irqsave(&isp->lock, flags);
	isp->sw_contex.power_state = ATOM_ISP_POWER_UP;
	spin_unlock_irqrestore(&isp->lock, flags);

	return 0;
}

int atomisp_exif_makernote(struct atomisp_sub_device *asd,
			   struct atomisp_makernote_info *config)
{
	struct v4l2_control ctrl;
	struct atomisp_device *isp = asd->isp;

	ctrl.id = V4L2_CID_FOCAL_ABSOLUTE;
	if (v4l2_g_ctrl
	    (isp->inputs[asd->input_curr].camera->ctrl_handler, &ctrl)) {
		dev_warn(isp->dev, "failed to g_ctrl for focal length\n");
		return -EINVAL;
	} else {
		config->focal_length = ctrl.value;
	}

	ctrl.id = V4L2_CID_FNUMBER_ABSOLUTE;
	if (v4l2_g_ctrl
	    (isp->inputs[asd->input_curr].camera->ctrl_handler, &ctrl)) {
		dev_warn(isp->dev, "failed to g_ctrl for f-number\n");
		return -EINVAL;
	} else {
		config->f_number_curr = ctrl.value;
	}

	ctrl.id = V4L2_CID_FNUMBER_RANGE;
	if (v4l2_g_ctrl
	    (isp->inputs[asd->input_curr].camera->ctrl_handler, &ctrl)) {
		dev_warn(isp->dev, "failed to g_ctrl for f number range\n");
		return -EINVAL;
	} else {
		config->f_number_range = ctrl.value;
	}

	return 0;
}

int atomisp_offline_capture_configure(struct atomisp_sub_device *asd,
				      struct atomisp_cont_capture_conf *cvf_config)
{
	struct v4l2_ctrl *c;

	/*
	* In case of M10MO ZSL capture case, we need to issue a separate
	* capture request to M10MO which will output captured jpeg image
	*/
	c = v4l2_ctrl_find(
		asd->isp->inputs[asd->input_curr].camera->ctrl_handler,
		V4L2_CID_START_ZSL_CAPTURE);
	if (c) {
		int ret;

		dev_dbg(asd->isp->dev, "%s trigger ZSL capture request\n",
			__func__);
		/* TODO: use the cvf_config */
		ret = v4l2_ctrl_s_ctrl(c, 1);
		if (ret)
			return ret;

		return v4l2_ctrl_s_ctrl(c, 0);
	}

	asd->params.offline_parm = *cvf_config;

	if (asd->params.offline_parm.num_captures) {
		if (asd->streaming == ATOMISP_DEVICE_STREAMING_DISABLED) {
			unsigned int init_raw_num;

			if (asd->enable_raw_buffer_lock->val) {
				init_raw_num =
				    ATOMISP_CSS2_NUM_OFFLINE_INIT_CONTINUOUS_FRAMES_LOCK_EN;
				if (asd->run_mode->val == ATOMISP_RUN_MODE_VIDEO &&
				    asd->params.video_dis_en)
					init_raw_num +=
					    ATOMISP_CSS2_NUM_DVS_FRAME_DELAY;
			} else {
				init_raw_num =
				    ATOMISP_CSS2_NUM_OFFLINE_INIT_CONTINUOUS_FRAMES;
			}

			/* TODO: this can be removed once user-space
			 *       has been updated to use control API */
			asd->continuous_raw_buffer_size->val =
			    max_t(int,
				  asd->continuous_raw_buffer_size->val,
				  asd->params.offline_parm.
				  num_captures + init_raw_num);
			asd->continuous_raw_buffer_size->val =
			    min_t(int, ATOMISP_CONT_RAW_FRAMES,
				  asd->continuous_raw_buffer_size->val);
		}
		asd->continuous_mode->val = true;
	} else {
		asd->continuous_mode->val = false;
		__enable_continuous_mode(asd, false);
	}

	return 0;
}

/*
 * set auto exposure metering window to camera sensor
 */
int atomisp_s_ae_window(struct atomisp_sub_device *asd,
			struct atomisp_ae_window *arg)
{
	struct atomisp_device *isp = asd->isp;
	/* Coverity CID 298071 - initialzize struct */
	struct v4l2_subdev_selection sel = { 0 };

	sel.r.left = arg->x_left;
	sel.r.top = arg->y_top;
	sel.r.width = arg->x_right - arg->x_left + 1;
	sel.r.height = arg->y_bottom - arg->y_top + 1;

	if (v4l2_subdev_call(isp->inputs[asd->input_curr].camera,
			     pad, set_selection, NULL, &sel)) {
		dev_err(isp->dev, "failed to call sensor set_selection.\n");
		return -EINVAL;
	}

	return 0;
}

int atomisp_flash_enable(struct atomisp_sub_device *asd, int num_frames)
{
	struct atomisp_device *isp = asd->isp;

	if (num_frames < 0) {
		dev_dbg(isp->dev, "%s ERROR: num_frames: %d\n", __func__,
			num_frames);
		return -EINVAL;
	}
	/* a requested flash is still in progress. */
	if (num_frames && asd->params.flash_state != ATOMISP_FLASH_IDLE) {
		dev_dbg(isp->dev, "%s flash busy: %d frames left: %d\n",
			__func__, asd->params.flash_state,
			asd->params.num_flash_frames);
		return -EBUSY;
	}

	asd->params.num_flash_frames = num_frames;
	asd->params.flash_state = ATOMISP_FLASH_REQUESTED;
	return 0;
}

int atomisp_source_pad_to_stream_id(struct atomisp_sub_device *asd,
				    uint16_t source_pad)
{
	int stream_id;
	struct atomisp_device *isp = asd->isp;

	if (isp->inputs[asd->input_curr].camera_caps->
	    sensor[asd->sensor_curr].stream_num == 1)
		return ATOMISP_INPUT_STREAM_GENERAL;

	switch (source_pad) {
	case ATOMISP_SUBDEV_PAD_SOURCE_CAPTURE:
		stream_id = ATOMISP_INPUT_STREAM_CAPTURE;
		break;
	case ATOMISP_SUBDEV_PAD_SOURCE_VF:
		stream_id = ATOMISP_INPUT_STREAM_POSTVIEW;
		break;
	case ATOMISP_SUBDEV_PAD_SOURCE_PREVIEW:
		stream_id = ATOMISP_INPUT_STREAM_PREVIEW;
		break;
	case ATOMISP_SUBDEV_PAD_SOURCE_VIDEO:
		stream_id = ATOMISP_INPUT_STREAM_VIDEO;
		break;
	default:
		stream_id = ATOMISP_INPUT_STREAM_GENERAL;
	}

	return stream_id;
}

bool atomisp_is_vf_pipe(struct atomisp_video_pipe *pipe)
{
	struct atomisp_sub_device *asd = pipe->asd;

	if (pipe == &asd->video_out_vf)
		return true;

	if (asd->run_mode->val == ATOMISP_RUN_MODE_VIDEO &&
	    pipe == &asd->video_out_preview)
		return true;

	return false;
}

static int __checking_exp_id(struct atomisp_sub_device *asd, int exp_id)
{
	struct atomisp_device *isp = asd->isp;

	if (!asd->enable_raw_buffer_lock->val) {
		dev_warn(isp->dev, "%s Raw Buffer Lock is disable.\n", __func__);
		return -EINVAL;
	}
	if (asd->streaming != ATOMISP_DEVICE_STREAMING_ENABLED) {
		dev_err(isp->dev, "%s streaming %d invalid exp_id %d.\n",
			__func__, exp_id, asd->streaming);
		return -EINVAL;
	}
	if ((exp_id > ATOMISP_MAX_EXP_ID) || (exp_id <= 0)) {
		dev_err(isp->dev, "%s exp_id %d invalid.\n", __func__, exp_id);
		return -EINVAL;
	}
	return 0;
}

void atomisp_init_raw_buffer_bitmap(struct atomisp_sub_device *asd)
{
	unsigned long flags;

	spin_lock_irqsave(&asd->raw_buffer_bitmap_lock, flags);
	memset(asd->raw_buffer_bitmap, 0, sizeof(asd->raw_buffer_bitmap));
	asd->raw_buffer_locked_count = 0;
	spin_unlock_irqrestore(&asd->raw_buffer_bitmap_lock, flags);
}

int atomisp_set_raw_buffer_bitmap(struct atomisp_sub_device *asd, int exp_id)
{
	int *bitmap, bit;
	unsigned long flags;

	if (__checking_exp_id(asd, exp_id))
		return -EINVAL;

	bitmap = asd->raw_buffer_bitmap + exp_id / 32;
	bit = exp_id % 32;
	spin_lock_irqsave(&asd->raw_buffer_bitmap_lock, flags);
	(*bitmap) |= (1 << bit);
	asd->raw_buffer_locked_count++;
	spin_unlock_irqrestore(&asd->raw_buffer_bitmap_lock, flags);

	dev_dbg(asd->isp->dev, "%s: exp_id %d,  raw_buffer_locked_count %d\n",
		__func__, exp_id, asd->raw_buffer_locked_count);

	/* Check if the raw buffer after next is still locked!!! */
	exp_id += 2;
	if (exp_id > ATOMISP_MAX_EXP_ID)
		exp_id -= ATOMISP_MAX_EXP_ID;
	bitmap = asd->raw_buffer_bitmap + exp_id / 32;
	bit = exp_id % 32;
	if ((*bitmap) & (1 << bit)) {
		int ret;

		/* WORKAROUND unlock the raw buffer compulsively */
		ret = atomisp_css_exp_id_unlock(asd, exp_id);
		if (ret) {
			dev_err(asd->isp->dev,
				"%s exp_id is wrapping back to %d but force unlock failed,, err %d.\n",
				__func__, exp_id, ret);
			return ret;
		}

		spin_lock_irqsave(&asd->raw_buffer_bitmap_lock, flags);
		(*bitmap) &= ~(1 << bit);
		asd->raw_buffer_locked_count--;
		spin_unlock_irqrestore(&asd->raw_buffer_bitmap_lock, flags);
		dev_warn(asd->isp->dev,
			 "%s exp_id is wrapping back to %d but it is still locked so force unlock it, raw_buffer_locked_count %d\n",
			 __func__, exp_id, asd->raw_buffer_locked_count);
	}
	return 0;
}

static int __is_raw_buffer_locked(struct atomisp_sub_device *asd, int exp_id)
{
	int *bitmap, bit;
	unsigned long flags;
	int ret;

	if (__checking_exp_id(asd, exp_id))
		return -EINVAL;

	bitmap = asd->raw_buffer_bitmap + exp_id / 32;
	bit = exp_id % 32;
	spin_lock_irqsave(&asd->raw_buffer_bitmap_lock, flags);
	ret = ((*bitmap) & (1 << bit));
	spin_unlock_irqrestore(&asd->raw_buffer_bitmap_lock, flags);
	return !ret;
}

static int __clear_raw_buffer_bitmap(struct atomisp_sub_device *asd, int exp_id)
{
	int *bitmap, bit;
	unsigned long flags;

	if (__is_raw_buffer_locked(asd, exp_id))
		return -EINVAL;

	bitmap = asd->raw_buffer_bitmap + exp_id / 32;
	bit = exp_id % 32;
	spin_lock_irqsave(&asd->raw_buffer_bitmap_lock, flags);
	(*bitmap) &= ~(1 << bit);
	asd->raw_buffer_locked_count--;
	spin_unlock_irqrestore(&asd->raw_buffer_bitmap_lock, flags);

	dev_dbg(asd->isp->dev, "%s: exp_id %d,  raw_buffer_locked_count %d\n",
		__func__, exp_id, asd->raw_buffer_locked_count);
	return 0;
}

int atomisp_exp_id_capture(struct atomisp_sub_device *asd, int *exp_id)
{
	struct atomisp_device *isp = asd->isp;
	int value = *exp_id;
	int ret;

	ret = __is_raw_buffer_locked(asd, value);
	if (ret) {
		dev_err(isp->dev, "%s exp_id %d invalid %d.\n", __func__, value, ret);
		return -EINVAL;
	}

	dev_dbg(isp->dev, "%s exp_id %d\n", __func__, value);
	ret = atomisp_css_exp_id_capture(asd, value);
	if (ret) {
		dev_err(isp->dev, "%s exp_id %d failed.\n", __func__, value);
		return -EIO;
	}
	return 0;
}

int atomisp_exp_id_unlock(struct atomisp_sub_device *asd, int *exp_id)
{
	struct atomisp_device *isp = asd->isp;
	int value = *exp_id;
	int ret;

	ret = __clear_raw_buffer_bitmap(asd, value);
	if (ret) {
		dev_err(isp->dev, "%s exp_id %d invalid %d.\n", __func__, value, ret);
		return -EINVAL;
	}

	dev_dbg(isp->dev, "%s exp_id %d\n", __func__, value);
	ret = atomisp_css_exp_id_unlock(asd, value);
	if (ret)
		dev_err(isp->dev, "%s exp_id %d failed, err %d.\n",
			__func__, value, ret);

	return ret;
}

int atomisp_enable_dz_capt_pipe(struct atomisp_sub_device *asd,
				unsigned int *enable)
{
	bool value;

	if (!enable)
		return -EINVAL;

	value = *enable > 0 ? true : false;

	atomisp_en_dz_capt_pipe(asd, value);

	return 0;
}

int atomisp_inject_a_fake_event(struct atomisp_sub_device *asd, int *event)
{
	if (!event || asd->streaming != ATOMISP_DEVICE_STREAMING_ENABLED)
		return -EINVAL;

	dev_dbg(asd->isp->dev, "%s: trying to inject a fake event 0x%x\n",
		__func__, *event);

	switch (*event) {
	case V4L2_EVENT_FRAME_SYNC:
		atomisp_sof_event(asd);
		break;
	case V4L2_EVENT_FRAME_END:
		atomisp_eof_event(asd, 0);
		break;
	case V4L2_EVENT_ATOMISP_3A_STATS_READY:
		atomisp_3a_stats_ready_event(asd, 0);
		break;
	case V4L2_EVENT_ATOMISP_METADATA_READY:
		atomisp_metadata_ready_event(asd, 0);
		break;
	default:
		return -EINVAL;
	}

	return 0;
}

static int atomisp_get_pipe_id(struct atomisp_video_pipe *pipe)
{
	struct atomisp_sub_device *asd = pipe->asd;

	if (ATOMISP_USE_YUVPP(asd))
		return IA_CSS_PIPE_ID_YUVPP;
	else if (asd->vfpp->val == ATOMISP_VFPP_DISABLE_SCALER)
		return IA_CSS_PIPE_ID_VIDEO;
	else if (asd->vfpp->val == ATOMISP_VFPP_DISABLE_LOWLAT)
		return IA_CSS_PIPE_ID_CAPTURE;
	else if (pipe == &asd->video_out_video_capture)
		return IA_CSS_PIPE_ID_VIDEO;
	else if (pipe == &asd->video_out_vf)
		return IA_CSS_PIPE_ID_CAPTURE;
	else if (pipe == &asd->video_out_preview) {
		if (asd->run_mode->val == ATOMISP_RUN_MODE_VIDEO)
			return IA_CSS_PIPE_ID_VIDEO;
		else
			return IA_CSS_PIPE_ID_PREVIEW;
	} else if (pipe == &asd->video_out_capture) {
		if (asd->copy_mode)
			return IA_CSS_PIPE_ID_COPY;
		else
			return IA_CSS_PIPE_ID_CAPTURE;
	}

	/* fail through */
	dev_warn(asd->isp->dev, "%s failed to find proper pipe\n",
		 __func__);
	return IA_CSS_PIPE_ID_CAPTURE;
}

int atomisp_get_invalid_frame_num(struct video_device *vdev,
				  int *invalid_frame_num)
{
	struct atomisp_video_pipe *pipe = atomisp_to_video_pipe(vdev);
	struct atomisp_sub_device *asd = pipe->asd;
	enum ia_css_pipe_id pipe_id;
	struct ia_css_pipe_info p_info;
	int ret;

	if (asd->isp->inputs[asd->input_curr].camera_caps->
	    sensor[asd->sensor_curr].stream_num > 1) {
		/* External ISP */
		*invalid_frame_num = 0;
		return 0;
	}

	pipe_id = atomisp_get_pipe_id(pipe);
	if (!asd->stream_env[ATOMISP_INPUT_STREAM_GENERAL].pipes[pipe_id]) {
		dev_warn(asd->isp->dev,
			 "%s pipe %d has not been created yet, do SET_FMT first!\n",
			 __func__, pipe_id);
		return -EINVAL;
	}

	ret = ia_css_pipe_get_info(
		  asd->stream_env[ATOMISP_INPUT_STREAM_GENERAL]
		  .pipes[pipe_id], &p_info);
	if (!ret) {
		*invalid_frame_num = p_info.num_invalid_frames;
		return 0;
	} else {
		dev_warn(asd->isp->dev, "%s get pipe infor failed %d\n",
			 __func__, ret);
		return -EINVAL;
	}
}<|MERGE_RESOLUTION|>--- conflicted
+++ resolved
@@ -670,7 +670,6 @@
 void dump_sp_dmem(struct atomisp_device *isp, unsigned int addr,
 		  unsigned int size)
 {
-	u32 __iomem *io_virt_addr;
 	unsigned int data = 0;
 	unsigned int size32 = DIV_ROUND_UP(size, sizeof(u32));
 
@@ -683,22 +682,12 @@
 		return;
 	}
 	addr += SP_DMEM_BASE;
-<<<<<<< HEAD
-	io_virt_addr = atomisp_io_base + (addr & 0x003FFFFF);
-	do {
-		data = *io_virt_addr;
-		dev_dbg(isp->dev, "%s, \t [0x%x]:0x%x\n", __func__, addr, data);
-		io_virt_addr += sizeof(u32);
-		size32 -= 1;
-	} while (size32 > 0);
-=======
 	addr &= 0x003FFFFF;
 	do {
 		data = readl(isp->base + addr);
 		dev_dbg(isp->dev, "%s, \t [0x%x]:0x%x\n", __func__, addr, data);
 		addr += sizeof(u32);
 	} while (--size32);
->>>>>>> 547bbf7d
 }
 
 static struct videobuf_buffer *atomisp_css_frame_to_vbuf(
@@ -1303,10 +1292,7 @@
 
 static void __atomisp_css_recover(struct atomisp_device *isp, bool isp_timeout)
 {
-<<<<<<< HEAD
-=======
 	struct pci_dev *pdev = to_pci_dev(isp->dev);
->>>>>>> 547bbf7d
 	enum ia_css_pipe_id css_pipe_id;
 	bool stream_restart[MAX_STREAM_NUM] = {0};
 	bool depth_mode = false;
