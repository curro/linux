// SPDX-License-Identifier: GPL-2.0
/*
 * Cadence USBSS DRD Driver - gadget side.
 *
 * Copyright (C) 2018-2019 Cadence Design Systems.
 * Copyright (C) 2017-2018 NXP
 *
 * Authors: Pawel Jez <pjez@cadence.com>,
 *          Pawel Laszczak <pawell@cadence.com>
 *          Peter Chen <peter.chen@nxp.com>
 */

/*
 * Work around 1:
 * At some situations, the controller may get stale data address in TRB
 * at below sequences:
 * 1. Controller read TRB includes data address
 * 2. Software updates TRBs includes data address and Cycle bit
 * 3. Controller read TRB which includes Cycle bit
 * 4. DMA run with stale data address
 *
 * To fix this problem, driver needs to make the first TRB in TD as invalid.
 * After preparing all TRBs driver needs to check the position of DMA and
 * if the DMA point to the first just added TRB and doorbell is 1,
 * then driver must defer making this TRB as valid. This TRB will be make
 * as valid during adding next TRB only if DMA is stopped or at TRBERR
 * interrupt.
 *
 * Issue has been fixed in DEV_VER_V3 version of controller.
 *
 * Work around 2:
 * Controller for OUT endpoints has shared on-chip buffers for all incoming
 * packets, including ep0out. It's FIFO buffer, so packets must be handle by DMA
 * in correct order. If the first packet in the buffer will not be handled,
 * then the following packets directed for other endpoints and  functions
 * will be blocked.
 * Additionally the packets directed to one endpoint can block entire on-chip
 * buffers. In this case transfer to other endpoints also will blocked.
 *
 * To resolve this issue after raising the descriptor missing interrupt
 * driver prepares internal usb_request object and use it to arm DMA transfer.
 *
 * The problematic situation was observed in case when endpoint has been enabled
 * but no usb_request were queued. Driver try detects such endpoints and will
 * use this workaround only for these endpoint.
 *
 * Driver use limited number of buffer. This number can be set by macro
 * CDNS3_WA2_NUM_BUFFERS.
 *
 * Such blocking situation was observed on ACM gadget. For this function
 * host send OUT data packet but ACM function is not prepared for this packet.
 * It's cause that buffer placed in on chip memory block transfer to other
 * endpoints.
 *
 * Issue has been fixed in DEV_VER_V2 version of controller.
 *
 */

#include <linux/dma-mapping.h>
#include <linux/usb/gadget.h>
#include <linux/module.h>
#include <linux/iopoll.h>

#include "core.h"
#include "gadget-export.h"
#include "gadget.h"
#include "trace.h"
#include "drd.h"

static int __cdns3_gadget_ep_queue(struct usb_ep *ep,
				   struct usb_request *request,
				   gfp_t gfp_flags);

static int cdns3_ep_run_transfer(struct cdns3_endpoint *priv_ep,
				 struct usb_request *request);

static int cdns3_ep_run_stream_transfer(struct cdns3_endpoint *priv_ep,
					struct usb_request *request);

/**
 * cdns3_clear_register_bit - clear bit in given register.
 * @ptr: address of device controller register to be read and changed
 * @mask: bits requested to clar
 */
void cdns3_clear_register_bit(void __iomem *ptr, u32 mask)
{
	mask = readl(ptr) & ~mask;
	writel(mask, ptr);
}

/**
 * cdns3_set_register_bit - set bit in given register.
 * @ptr: address of device controller register to be read and changed
 * @mask: bits requested to set
 */
void cdns3_set_register_bit(void __iomem *ptr, u32 mask)
{
	mask = readl(ptr) | mask;
	writel(mask, ptr);
}

/**
 * cdns3_ep_addr_to_index - Macro converts endpoint address to
 * index of endpoint object in cdns3_device.eps[] container
 * @ep_addr: endpoint address for which endpoint object is required
 *
 */
u8 cdns3_ep_addr_to_index(u8 ep_addr)
{
	return (((ep_addr & 0x7F)) + ((ep_addr & USB_DIR_IN) ? 16 : 0));
}

static int cdns3_get_dma_pos(struct cdns3_device *priv_dev,
			     struct cdns3_endpoint *priv_ep)
{
	int dma_index;

	dma_index = readl(&priv_dev->regs->ep_traddr) - priv_ep->trb_pool_dma;

	return dma_index / TRB_SIZE;
}

/**
 * cdns3_next_request - returns next request from list
 * @list: list containing requests
 *
 * Returns request or NULL if no requests in list
 */
struct usb_request *cdns3_next_request(struct list_head *list)
{
	return list_first_entry_or_null(list, struct usb_request, list);
}

/**
 * cdns3_next_align_buf - returns next buffer from list
 * @list: list containing buffers
 *
 * Returns buffer or NULL if no buffers in list
 */
struct cdns3_aligned_buf *cdns3_next_align_buf(struct list_head *list)
{
	return list_first_entry_or_null(list, struct cdns3_aligned_buf, list);
}

/**
 * cdns3_next_priv_request - returns next request from list
 * @list: list containing requests
 *
 * Returns request or NULL if no requests in list
 */
struct cdns3_request *cdns3_next_priv_request(struct list_head *list)
{
	return list_first_entry_or_null(list, struct cdns3_request, list);
}

/**
 * select_ep - selects endpoint
 * @priv_dev:  extended gadget object
 * @ep: endpoint address
 */
void cdns3_select_ep(struct cdns3_device *priv_dev, u32 ep)
{
	if (priv_dev->selected_ep == ep)
		return;

	priv_dev->selected_ep = ep;
	writel(ep, &priv_dev->regs->ep_sel);
}

/**
 * cdns3_get_tdl - gets current tdl for selected endpoint.
 * @priv_dev:  extended gadget object
 *
 * Before calling this function the appropriate endpoint must
 * be selected by means of cdns3_select_ep function.
 */
static int cdns3_get_tdl(struct cdns3_device *priv_dev)
{
	if (priv_dev->dev_ver < DEV_VER_V3)
		return EP_CMD_TDL_GET(readl(&priv_dev->regs->ep_cmd));
	else
		return readl(&priv_dev->regs->ep_tdl);
}

dma_addr_t cdns3_trb_virt_to_dma(struct cdns3_endpoint *priv_ep,
				 struct cdns3_trb *trb)
{
	u32 offset = (char *)trb - (char *)priv_ep->trb_pool;

	return priv_ep->trb_pool_dma + offset;
}

int cdns3_ring_size(struct cdns3_endpoint *priv_ep)
{
	switch (priv_ep->type) {
	case USB_ENDPOINT_XFER_ISOC:
		return TRB_ISO_RING_SIZE;
	case USB_ENDPOINT_XFER_CONTROL:
		return TRB_CTRL_RING_SIZE;
	default:
		if (priv_ep->use_streams)
			return TRB_STREAM_RING_SIZE;
		else
			return TRB_RING_SIZE;
	}
}

static void cdns3_free_trb_pool(struct cdns3_endpoint *priv_ep)
{
	struct cdns3_device *priv_dev = priv_ep->cdns3_dev;

	if (priv_ep->trb_pool) {
		dma_free_coherent(priv_dev->sysdev,
				  cdns3_ring_size(priv_ep),
				  priv_ep->trb_pool, priv_ep->trb_pool_dma);
		priv_ep->trb_pool = NULL;
	}
}

/**
 * cdns3_allocate_trb_pool - Allocates TRB's pool for selected endpoint
 * @priv_ep:  endpoint object
 *
 * Function will return 0 on success or -ENOMEM on allocation error
 */
int cdns3_allocate_trb_pool(struct cdns3_endpoint *priv_ep)
{
	struct cdns3_device *priv_dev = priv_ep->cdns3_dev;
	int ring_size = cdns3_ring_size(priv_ep);
	int num_trbs = ring_size / TRB_SIZE;
	struct cdns3_trb *link_trb;

	if (priv_ep->trb_pool && priv_ep->alloc_ring_size < ring_size)
		cdns3_free_trb_pool(priv_ep);

	if (!priv_ep->trb_pool) {
		priv_ep->trb_pool = dma_alloc_coherent(priv_dev->sysdev,
						       ring_size,
						       &priv_ep->trb_pool_dma,
						       GFP_DMA32 | GFP_ATOMIC);
		if (!priv_ep->trb_pool)
			return -ENOMEM;

		priv_ep->alloc_ring_size = ring_size;
		memset(priv_ep->trb_pool, 0, ring_size);
	}

	priv_ep->num_trbs = num_trbs;

	if (!priv_ep->num)
		return 0;

	/* Initialize the last TRB as Link TRB */
	link_trb = (priv_ep->trb_pool + (priv_ep->num_trbs - 1));

	if (priv_ep->use_streams) {
		/*
		 * For stream capable endpoints driver use single correct TRB.
		 * The last trb has zeroed cycle bit
		 */
		link_trb->control = 0;
	} else {
		link_trb->buffer = TRB_BUFFER(priv_ep->trb_pool_dma);
		link_trb->control = TRB_CYCLE | TRB_TYPE(TRB_LINK) | TRB_TOGGLE;
	}
	return 0;
}

/**
 * cdns3_ep_stall_flush - Stalls and flushes selected endpoint
 * @priv_ep: endpoint object
 *
 * Endpoint must be selected before call to this function
 */
static void cdns3_ep_stall_flush(struct cdns3_endpoint *priv_ep)
{
	struct cdns3_device *priv_dev = priv_ep->cdns3_dev;
	int val;

	trace_cdns3_halt(priv_ep, 1, 1);

	writel(EP_CMD_DFLUSH | EP_CMD_ERDY | EP_CMD_SSTALL,
	       &priv_dev->regs->ep_cmd);

	/* wait for DFLUSH cleared */
	readl_poll_timeout_atomic(&priv_dev->regs->ep_cmd, val,
				  !(val & EP_CMD_DFLUSH), 1, 1000);
	priv_ep->flags |= EP_STALLED;
	priv_ep->flags &= ~EP_STALL_PENDING;
}

/**
 * cdns3_hw_reset_eps_config - reset endpoints configuration kept by controller.
 * @priv_dev: extended gadget object
 */
void cdns3_hw_reset_eps_config(struct cdns3_device *priv_dev)
{
	writel(USB_CONF_CFGRST, &priv_dev->regs->usb_conf);

	cdns3_allow_enable_l1(priv_dev, 0);
	priv_dev->hw_configured_flag = 0;
	priv_dev->onchip_used_size = 0;
	priv_dev->out_mem_is_allocated = 0;
	priv_dev->wait_for_setup = 0;
	priv_dev->using_streams = 0;
}

/**
 * cdns3_ep_inc_trb - increment a trb index.
 * @index: Pointer to the TRB index to increment.
 * @cs: Cycle state
 * @trb_in_seg: number of TRBs in segment
 *
 * The index should never point to the link TRB. After incrementing,
 * if it is point to the link TRB, wrap around to the beginning and revert
 * cycle state bit The
 * link TRB is always at the last TRB entry.
 */
static void cdns3_ep_inc_trb(int *index, u8 *cs, int trb_in_seg)
{
	(*index)++;
	if (*index == (trb_in_seg - 1)) {
		*index = 0;
		*cs ^=  1;
	}
}

/**
 * cdns3_ep_inc_enq - increment endpoint's enqueue pointer
 * @priv_ep: The endpoint whose enqueue pointer we're incrementing
 */
static void cdns3_ep_inc_enq(struct cdns3_endpoint *priv_ep)
{
	priv_ep->free_trbs--;
	cdns3_ep_inc_trb(&priv_ep->enqueue, &priv_ep->pcs, priv_ep->num_trbs);
}

/**
 * cdns3_ep_inc_deq - increment endpoint's dequeue pointer
 * @priv_ep: The endpoint whose dequeue pointer we're incrementing
 */
static void cdns3_ep_inc_deq(struct cdns3_endpoint *priv_ep)
{
	priv_ep->free_trbs++;
	cdns3_ep_inc_trb(&priv_ep->dequeue, &priv_ep->ccs, priv_ep->num_trbs);
}

void cdns3_move_deq_to_next_trb(struct cdns3_request *priv_req)
{
	struct cdns3_endpoint *priv_ep = priv_req->priv_ep;
	int current_trb = priv_req->start_trb;

	while (current_trb != priv_req->end_trb) {
		cdns3_ep_inc_deq(priv_ep);
		current_trb = priv_ep->dequeue;
	}

	cdns3_ep_inc_deq(priv_ep);
}

/**
 * cdns3_allow_enable_l1 - enable/disable permits to transition to L1.
 * @priv_dev: Extended gadget object
 * @enable: Enable/disable permit to transition to L1.
 *
 * If bit USB_CONF_L1EN is set and device receive Extended Token packet,
 * then controller answer with ACK handshake.
 * If bit USB_CONF_L1DS is set and device receive Extended Token packet,
 * then controller answer with NYET handshake.
 */
void cdns3_allow_enable_l1(struct cdns3_device *priv_dev, int enable)
{
	if (enable)
		writel(USB_CONF_L1EN, &priv_dev->regs->usb_conf);
	else
		writel(USB_CONF_L1DS, &priv_dev->regs->usb_conf);
}

enum usb_device_speed cdns3_get_speed(struct cdns3_device *priv_dev)
{
	u32 reg;

	reg = readl(&priv_dev->regs->usb_sts);

	if (DEV_SUPERSPEED(reg))
		return USB_SPEED_SUPER;
	else if (DEV_HIGHSPEED(reg))
		return USB_SPEED_HIGH;
	else if (DEV_FULLSPEED(reg))
		return USB_SPEED_FULL;
	else if (DEV_LOWSPEED(reg))
		return USB_SPEED_LOW;
	return USB_SPEED_UNKNOWN;
}

/**
 * cdns3_start_all_request - add to ring all request not started
 * @priv_dev: Extended gadget object
 * @priv_ep: The endpoint for whom request will be started.
 *
 * Returns return ENOMEM if transfer ring i not enough TRBs to start
 *         all requests.
 */
static int cdns3_start_all_request(struct cdns3_device *priv_dev,
				   struct cdns3_endpoint *priv_ep)
{
	struct usb_request *request;
	int ret = 0;
	u8 pending_empty = list_empty(&priv_ep->pending_req_list);

	/*
	 * If the last pending transfer is INTERNAL
	 * OR streams are enabled for this endpoint
	 * do NOT start new transfer till the last one is pending
	 */
	if (!pending_empty) {
		struct cdns3_request *priv_req;

		request = cdns3_next_request(&priv_ep->pending_req_list);
		priv_req = to_cdns3_request(request);
		if ((priv_req->flags & REQUEST_INTERNAL) ||
		    (priv_ep->flags & EP_TDLCHK_EN) ||
			priv_ep->use_streams) {
			trace_printk("Blocking external request\n");
			return ret;
		}
	}

	while (!list_empty(&priv_ep->deferred_req_list)) {
		request = cdns3_next_request(&priv_ep->deferred_req_list);

		if (!priv_ep->use_streams) {
			ret = cdns3_ep_run_transfer(priv_ep, request);
		} else {
			priv_ep->stream_sg_idx = 0;
			ret = cdns3_ep_run_stream_transfer(priv_ep, request);
		}
		if (ret)
			return ret;

		list_del(&request->list);
		list_add_tail(&request->list,
			      &priv_ep->pending_req_list);
		if (request->stream_id != 0 || (priv_ep->flags & EP_TDLCHK_EN))
			break;
	}

	priv_ep->flags &= ~EP_RING_FULL;
	return ret;
}

/*
 * WA2: Set flag for all not ISOC OUT endpoints. If this flag is set
 * driver try to detect whether endpoint need additional internal
 * buffer for unblocking on-chip FIFO buffer. This flag will be cleared
 * if before first DESCMISS interrupt the DMA will be armed.
 */
#define cdns3_wa2_enable_detection(priv_dev, priv_ep, reg) do { \
	if (!priv_ep->dir && priv_ep->type != USB_ENDPOINT_XFER_ISOC) { \
		priv_ep->flags |= EP_QUIRK_EXTRA_BUF_DET; \
		(reg) |= EP_STS_EN_DESCMISEN; \
	} } while (0)

/**
 * cdns3_wa2_descmiss_copy_data copy data from internal requests to
 * request queued by class driver.
 * @priv_ep: extended endpoint object
 * @request: request object
 */
static void cdns3_wa2_descmiss_copy_data(struct cdns3_endpoint *priv_ep,
					 struct usb_request *request)
{
	struct usb_request *descmiss_req;
	struct cdns3_request *descmiss_priv_req;

	while (!list_empty(&priv_ep->wa2_descmiss_req_list)) {
		int chunk_end;
		int length;

		descmiss_priv_req =
			cdns3_next_priv_request(&priv_ep->wa2_descmiss_req_list);
		descmiss_req = &descmiss_priv_req->request;

		/* driver can't touch pending request */
		if (descmiss_priv_req->flags & REQUEST_PENDING)
			break;

		chunk_end = descmiss_priv_req->flags & REQUEST_INTERNAL_CH;
		length = request->actual + descmiss_req->actual;

		request->status = descmiss_req->status;

		if (length <= request->length) {
			memcpy(&((u8 *)request->buf)[request->actual],
			       descmiss_req->buf,
			       descmiss_req->actual);
			request->actual = length;
		} else {
			/* It should never occures */
			request->status = -ENOMEM;
		}

		list_del_init(&descmiss_priv_req->list);

		kfree(descmiss_req->buf);
		cdns3_gadget_ep_free_request(&priv_ep->endpoint, descmiss_req);
		--priv_ep->wa2_counter;

		if (!chunk_end)
			break;
	}
}

struct usb_request *cdns3_wa2_gadget_giveback(struct cdns3_device *priv_dev,
					      struct cdns3_endpoint *priv_ep,
					      struct cdns3_request *priv_req)
{
	if (priv_ep->flags & EP_QUIRK_EXTRA_BUF_EN &&
	    priv_req->flags & REQUEST_INTERNAL) {
		struct usb_request *req;

		req = cdns3_next_request(&priv_ep->deferred_req_list);

		priv_ep->descmis_req = NULL;

		if (!req)
			return NULL;

		/* unmap the gadget request before copying data */
		usb_gadget_unmap_request_by_dev(priv_dev->sysdev, req,
						priv_ep->dir);

		cdns3_wa2_descmiss_copy_data(priv_ep, req);
		if (!(priv_ep->flags & EP_QUIRK_END_TRANSFER) &&
		    req->length != req->actual) {
			/* wait for next part of transfer */
			/* re-map the gadget request buffer*/
			usb_gadget_map_request_by_dev(priv_dev->sysdev, req,
				usb_endpoint_dir_in(priv_ep->endpoint.desc));
			return NULL;
		}

		if (req->status == -EINPROGRESS)
			req->status = 0;

		list_del_init(&req->list);
		cdns3_start_all_request(priv_dev, priv_ep);
		return req;
	}

	return &priv_req->request;
}

int cdns3_wa2_gadget_ep_queue(struct cdns3_device *priv_dev,
			      struct cdns3_endpoint *priv_ep,
			      struct cdns3_request *priv_req)
{
	int deferred = 0;

	/*
	 * If transfer was queued before DESCMISS appear than we
	 * can disable handling of DESCMISS interrupt. Driver assumes that it
	 * can disable special treatment for this endpoint.
	 */
	if (priv_ep->flags & EP_QUIRK_EXTRA_BUF_DET) {
		u32 reg;

		cdns3_select_ep(priv_dev, priv_ep->num | priv_ep->dir);
		priv_ep->flags &= ~EP_QUIRK_EXTRA_BUF_DET;
		reg = readl(&priv_dev->regs->ep_sts_en);
		reg &= ~EP_STS_EN_DESCMISEN;
		trace_cdns3_wa2(priv_ep, "workaround disabled\n");
		writel(reg, &priv_dev->regs->ep_sts_en);
	}

	if (priv_ep->flags & EP_QUIRK_EXTRA_BUF_EN) {
		u8 pending_empty = list_empty(&priv_ep->pending_req_list);
		u8 descmiss_empty = list_empty(&priv_ep->wa2_descmiss_req_list);

		/*
		 *  DESCMISS transfer has been finished, so data will be
		 *  directly copied from internal allocated usb_request
		 *  objects.
		 */
		if (pending_empty && !descmiss_empty &&
		    !(priv_req->flags & REQUEST_INTERNAL)) {
			cdns3_wa2_descmiss_copy_data(priv_ep,
						     &priv_req->request);

			trace_cdns3_wa2(priv_ep, "get internal stored data");

			list_add_tail(&priv_req->request.list,
				      &priv_ep->pending_req_list);
			cdns3_gadget_giveback(priv_ep, priv_req,
					      priv_req->request.status);

			/*
			 * Intentionally driver returns positive value as
			 * correct value. It informs that transfer has
			 * been finished.
			 */
			return EINPROGRESS;
		}

		/*
		 * Driver will wait for completion DESCMISS transfer,
		 * before starts new, not DESCMISS transfer.
		 */
		if (!pending_empty && !descmiss_empty) {
			trace_cdns3_wa2(priv_ep, "wait for pending transfer\n");
			deferred = 1;
		}

		if (priv_req->flags & REQUEST_INTERNAL)
			list_add_tail(&priv_req->list,
				      &priv_ep->wa2_descmiss_req_list);
	}

	return deferred;
}

static void cdns3_wa2_remove_old_request(struct cdns3_endpoint *priv_ep)
{
	struct cdns3_request *priv_req;

	while (!list_empty(&priv_ep->wa2_descmiss_req_list)) {
		u8 chain;

		priv_req = cdns3_next_priv_request(&priv_ep->wa2_descmiss_req_list);
		chain = !!(priv_req->flags & REQUEST_INTERNAL_CH);

		trace_cdns3_wa2(priv_ep, "removes eldest request");

		kfree(priv_req->request.buf);
		cdns3_gadget_ep_free_request(&priv_ep->endpoint,
					     &priv_req->request);
		list_del_init(&priv_req->list);
		--priv_ep->wa2_counter;

		if (!chain)
			break;
	}
}

/**
 * cdns3_wa2_descmissing_packet - handles descriptor missing event.
 * @priv_dev: extended gadget object
 *
 * This function is used only for WA2. For more information see Work around 2
 * description.
 */
static void cdns3_wa2_descmissing_packet(struct cdns3_endpoint *priv_ep)
{
	struct cdns3_request *priv_req;
	struct usb_request *request;
	u8 pending_empty = list_empty(&priv_ep->pending_req_list);

	/* check for pending transfer */
	if (!pending_empty) {
		trace_cdns3_wa2(priv_ep, "Ignoring Descriptor missing IRQ\n");
		return;
	}

	if (priv_ep->flags & EP_QUIRK_EXTRA_BUF_DET) {
		priv_ep->flags &= ~EP_QUIRK_EXTRA_BUF_DET;
		priv_ep->flags |= EP_QUIRK_EXTRA_BUF_EN;
	}

	trace_cdns3_wa2(priv_ep, "Description Missing detected\n");

	if (priv_ep->wa2_counter >= CDNS3_WA2_NUM_BUFFERS) {
		trace_cdns3_wa2(priv_ep, "WA2 overflow\n");
		cdns3_wa2_remove_old_request(priv_ep);
	}

	request = cdns3_gadget_ep_alloc_request(&priv_ep->endpoint,
						GFP_ATOMIC);
	if (!request)
		goto err;

	priv_req = to_cdns3_request(request);
	priv_req->flags |= REQUEST_INTERNAL;

	/* if this field is still assigned it indicate that transfer related
	 * with this request has not been finished yet. Driver in this
	 * case simply allocate next request and assign flag REQUEST_INTERNAL_CH
	 * flag to previous one. It will indicate that current request is
	 * part of the previous one.
	 */
	if (priv_ep->descmis_req)
		priv_ep->descmis_req->flags |= REQUEST_INTERNAL_CH;

	priv_req->request.buf = kzalloc(CDNS3_DESCMIS_BUF_SIZE,
					GFP_ATOMIC);
	priv_ep->wa2_counter++;

	if (!priv_req->request.buf) {
		cdns3_gadget_ep_free_request(&priv_ep->endpoint, request);
		goto err;
	}

	priv_req->request.length = CDNS3_DESCMIS_BUF_SIZE;
	priv_ep->descmis_req = priv_req;

	__cdns3_gadget_ep_queue(&priv_ep->endpoint,
				&priv_ep->descmis_req->request,
				GFP_ATOMIC);

	return;

err:
	dev_err(priv_ep->cdns3_dev->dev,
		"Failed: No sufficient memory for DESCMIS\n");
}

static void cdns3_wa2_reset_tdl(struct cdns3_device *priv_dev)
{
	u16 tdl = EP_CMD_TDL_GET(readl(&priv_dev->regs->ep_cmd));

	if (tdl) {
		u16 reset_val = EP_CMD_TDL_MAX + 1 - tdl;

		writel(EP_CMD_TDL_SET(reset_val) | EP_CMD_STDL,
		       &priv_dev->regs->ep_cmd);
	}
}

static void cdns3_wa2_check_outq_status(struct cdns3_device *priv_dev)
{
	u32 ep_sts_reg;

	/* select EP0-out */
	cdns3_select_ep(priv_dev, 0);

	ep_sts_reg = readl(&priv_dev->regs->ep_sts);

	if (EP_STS_OUTQ_VAL(ep_sts_reg)) {
		u32 outq_ep_num = EP_STS_OUTQ_NO(ep_sts_reg);
		struct cdns3_endpoint *outq_ep = priv_dev->eps[outq_ep_num];

		if ((outq_ep->flags & EP_ENABLED) && !(outq_ep->use_streams) &&
		    outq_ep->type != USB_ENDPOINT_XFER_ISOC && outq_ep_num) {
			u8 pending_empty = list_empty(&outq_ep->pending_req_list);

			if ((outq_ep->flags & EP_QUIRK_EXTRA_BUF_DET) ||
			    (outq_ep->flags & EP_QUIRK_EXTRA_BUF_EN) ||
			    !pending_empty) {
			} else {
				u32 ep_sts_en_reg;
				u32 ep_cmd_reg;

				cdns3_select_ep(priv_dev, outq_ep->num |
						outq_ep->dir);
				ep_sts_en_reg = readl(&priv_dev->regs->ep_sts_en);
				ep_cmd_reg = readl(&priv_dev->regs->ep_cmd);

				outq_ep->flags |= EP_TDLCHK_EN;
				cdns3_set_register_bit(&priv_dev->regs->ep_cfg,
						       EP_CFG_TDL_CHK);

				cdns3_wa2_enable_detection(priv_dev, outq_ep,
							   ep_sts_en_reg);
				writel(ep_sts_en_reg,
				       &priv_dev->regs->ep_sts_en);
				/* reset tdl value to zero */
				cdns3_wa2_reset_tdl(priv_dev);
				/*
				 * Memory barrier - Reset tdl before ringing the
				 * doorbell.
				 */
				wmb();
				if (EP_CMD_DRDY & ep_cmd_reg) {
					trace_cdns3_wa2(outq_ep, "Enabling WA2 skipping doorbell\n");

				} else {
					trace_cdns3_wa2(outq_ep, "Enabling WA2 ringing doorbell\n");
					/*
					 * ring doorbell to generate DESCMIS irq
					 */
					writel(EP_CMD_DRDY,
					       &priv_dev->regs->ep_cmd);
				}
			}
		}
	}
}

/**
 * cdns3_gadget_giveback - call struct usb_request's ->complete callback
 * @priv_ep: The endpoint to whom the request belongs to
 * @priv_req: The request we're giving back
 * @status: completion code for the request
 *
 * Must be called with controller's lock held and interrupts disabled. This
 * function will unmap @req and call its ->complete() callback to notify upper
 * layers that it has completed.
 */
void cdns3_gadget_giveback(struct cdns3_endpoint *priv_ep,
			   struct cdns3_request *priv_req,
			   int status)
{
	struct cdns3_device *priv_dev = priv_ep->cdns3_dev;
	struct usb_request *request = &priv_req->request;

	list_del_init(&request->list);

	if (request->status == -EINPROGRESS)
		request->status = status;

	usb_gadget_unmap_request_by_dev(priv_dev->sysdev, request,
					priv_ep->dir);

	if ((priv_req->flags & REQUEST_UNALIGNED) &&
	    priv_ep->dir == USB_DIR_OUT && !request->status)
		memcpy(request->buf, priv_req->aligned_buf->buf,
		       request->length);

	priv_req->flags &= ~(REQUEST_PENDING | REQUEST_UNALIGNED);
	trace_cdns3_gadget_giveback(priv_req);

	if (priv_dev->dev_ver < DEV_VER_V2) {
		request = cdns3_wa2_gadget_giveback(priv_dev, priv_ep,
						    priv_req);
		if (!request)
			return;
	}

	if (request->complete) {
		spin_unlock(&priv_dev->lock);
		usb_gadget_giveback_request(&priv_ep->endpoint,
					    request);
		spin_lock(&priv_dev->lock);
	}

	if (request->buf == priv_dev->zlp_buf)
		cdns3_gadget_ep_free_request(&priv_ep->endpoint, request);
}

void cdns3_wa1_restore_cycle_bit(struct cdns3_endpoint *priv_ep)
{
	/* Work around for stale data address in TRB*/
	if (priv_ep->wa1_set) {
		trace_cdns3_wa1(priv_ep, "restore cycle bit");

		priv_ep->wa1_set = 0;
		priv_ep->wa1_trb_index = 0xFFFF;
		if (priv_ep->wa1_cycle_bit) {
			priv_ep->wa1_trb->control =
				priv_ep->wa1_trb->control | 0x1;
		} else {
			priv_ep->wa1_trb->control =
				priv_ep->wa1_trb->control & ~0x1;
		}
	}
}

static void cdns3_free_aligned_request_buf(struct work_struct *work)
{
	struct cdns3_device *priv_dev = container_of(work, struct cdns3_device,
					aligned_buf_wq);
	struct cdns3_aligned_buf *buf, *tmp;
	unsigned long flags;

	spin_lock_irqsave(&priv_dev->lock, flags);

	list_for_each_entry_safe(buf, tmp, &priv_dev->aligned_buf_list, list) {
		if (!buf->in_use) {
			list_del(&buf->list);

			/*
			 * Re-enable interrupts to free DMA capable memory.
			 * Driver can't free this memory with disabled
			 * interrupts.
			 */
			spin_unlock_irqrestore(&priv_dev->lock, flags);
			dma_free_coherent(priv_dev->sysdev, buf->size,
					  buf->buf, buf->dma);
			kfree(buf);
			spin_lock_irqsave(&priv_dev->lock, flags);
		}
	}

	spin_unlock_irqrestore(&priv_dev->lock, flags);
}

static int cdns3_prepare_aligned_request_buf(struct cdns3_request *priv_req)
{
	struct cdns3_endpoint *priv_ep = priv_req->priv_ep;
	struct cdns3_device *priv_dev = priv_ep->cdns3_dev;
	struct cdns3_aligned_buf *buf;

	/* check if buffer is aligned to 8. */
	if (!((uintptr_t)priv_req->request.buf & 0x7))
		return 0;

	buf = priv_req->aligned_buf;

	if (!buf || priv_req->request.length > buf->size) {
		buf = kzalloc(sizeof(*buf), GFP_ATOMIC);
		if (!buf)
			return -ENOMEM;

		buf->size = priv_req->request.length;

		buf->buf = dma_alloc_coherent(priv_dev->sysdev,
					      buf->size,
					      &buf->dma,
					      GFP_ATOMIC);
		if (!buf->buf) {
			kfree(buf);
			return -ENOMEM;
		}

		if (priv_req->aligned_buf) {
			trace_cdns3_free_aligned_request(priv_req);
			priv_req->aligned_buf->in_use = 0;
			queue_work(system_freezable_wq,
				   &priv_dev->aligned_buf_wq);
		}

		buf->in_use = 1;
		priv_req->aligned_buf = buf;

		list_add_tail(&buf->list,
			      &priv_dev->aligned_buf_list);
	}

	if (priv_ep->dir == USB_DIR_IN) {
		memcpy(buf->buf, priv_req->request.buf,
		       priv_req->request.length);
	}

	priv_req->flags |= REQUEST_UNALIGNED;
	trace_cdns3_prepare_aligned_request(priv_req);

	return 0;
}

static int cdns3_wa1_update_guard(struct cdns3_endpoint *priv_ep,
				  struct cdns3_trb *trb)
{
	struct cdns3_device *priv_dev = priv_ep->cdns3_dev;

	if (!priv_ep->wa1_set) {
		u32 doorbell;

		doorbell = !!(readl(&priv_dev->regs->ep_cmd) & EP_CMD_DRDY);

		if (doorbell) {
			priv_ep->wa1_cycle_bit = priv_ep->pcs ? TRB_CYCLE : 0;
			priv_ep->wa1_set = 1;
			priv_ep->wa1_trb = trb;
			priv_ep->wa1_trb_index = priv_ep->enqueue;
			trace_cdns3_wa1(priv_ep, "set guard");
			return 0;
		}
	}
	return 1;
}

static void cdns3_wa1_tray_restore_cycle_bit(struct cdns3_device *priv_dev,
					     struct cdns3_endpoint *priv_ep)
{
	int dma_index;
	u32 doorbell;

	doorbell = !!(readl(&priv_dev->regs->ep_cmd) & EP_CMD_DRDY);
	dma_index = cdns3_get_dma_pos(priv_dev, priv_ep);

	if (!doorbell || dma_index != priv_ep->wa1_trb_index)
		cdns3_wa1_restore_cycle_bit(priv_ep);
}

static int cdns3_ep_run_stream_transfer(struct cdns3_endpoint *priv_ep,
					struct usb_request *request)
{
	struct cdns3_device *priv_dev = priv_ep->cdns3_dev;
	struct cdns3_request *priv_req;
	struct cdns3_trb *trb;
	dma_addr_t trb_dma;
	int address;
	u32 control;
	u32 length;
	u32 tdl;
	unsigned int sg_idx = priv_ep->stream_sg_idx;

	priv_req = to_cdns3_request(request);
	address = priv_ep->endpoint.desc->bEndpointAddress;

	priv_ep->flags |= EP_PENDING_REQUEST;

	/* must allocate buffer aligned to 8 */
	if (priv_req->flags & REQUEST_UNALIGNED)
		trb_dma = priv_req->aligned_buf->dma;
	else
		trb_dma = request->dma;

	/*  For stream capable endpoints driver use only single TD. */
	trb = priv_ep->trb_pool + priv_ep->enqueue;
	priv_req->start_trb = priv_ep->enqueue;
	priv_req->end_trb = priv_req->start_trb;
	priv_req->trb = trb;

	cdns3_select_ep(priv_ep->cdns3_dev, address);

	control = TRB_TYPE(TRB_NORMAL) | TRB_CYCLE |
		  TRB_STREAM_ID(priv_req->request.stream_id) | TRB_ISP;

	if (!request->num_sgs) {
		trb->buffer = TRB_BUFFER(trb_dma);
		length = request->length;
	} else {
		trb->buffer = TRB_BUFFER(request->sg[sg_idx].dma_address);
		length = request->sg[sg_idx].length;
	}

	tdl = DIV_ROUND_UP(length, priv_ep->endpoint.maxpacket);

	trb->length = TRB_BURST_LEN(16 /*priv_ep->trb_burst_size*/) |
				  TRB_LEN(length);

	/*
	 * For DEV_VER_V2 controller version we have enabled
	 * USB_CONF2_EN_TDL_TRB in DMULT configuration.
	 * This enables TDL calculation based on TRB, hence setting TDL in TRB.
	 */
	if (priv_dev->dev_ver >= DEV_VER_V2) {
		if (priv_dev->gadget.speed == USB_SPEED_SUPER)
			trb->length |= TRB_TDL_SS_SIZE(tdl);
	}
	priv_req->flags |= REQUEST_PENDING;

	trb->control = control;

	trace_cdns3_prepare_trb(priv_ep, priv_req->trb);

	/*
	 * Memory barrier - Cycle Bit must be set before trb->length  and
	 * trb->buffer fields.
	 */
	wmb();

	/* always first element */
	writel(EP_TRADDR_TRADDR(priv_ep->trb_pool_dma),
	       &priv_dev->regs->ep_traddr);

	if (!(priv_ep->flags & EP_STALLED)) {
		trace_cdns3_ring(priv_ep);
		/*clearing TRBERR and EP_STS_DESCMIS before seting DRDY*/
		writel(EP_STS_TRBERR | EP_STS_DESCMIS, &priv_dev->regs->ep_sts);

		priv_ep->prime_flag = false;

		/*
		 * Controller version DEV_VER_V2 tdl calculation
		 * is based on TRB
		 */

		if (priv_dev->dev_ver < DEV_VER_V2)
			writel(EP_CMD_TDL_SET(tdl) | EP_CMD_STDL,
			       &priv_dev->regs->ep_cmd);
		else if (priv_dev->dev_ver > DEV_VER_V2)
			writel(tdl, &priv_dev->regs->ep_tdl);

		priv_ep->last_stream_id = priv_req->request.stream_id;
		writel(EP_CMD_DRDY, &priv_dev->regs->ep_cmd);
		writel(EP_CMD_ERDY_SID(priv_req->request.stream_id) |
		       EP_CMD_ERDY, &priv_dev->regs->ep_cmd);

		trace_cdns3_doorbell_epx(priv_ep->name,
					 readl(&priv_dev->regs->ep_traddr));
	}

	/* WORKAROUND for transition to L0 */
	__cdns3_gadget_wakeup(priv_dev);

	return 0;
}

/**
 * cdns3_ep_run_transfer - start transfer on no-default endpoint hardware
 * @priv_ep: endpoint object
 *
 * Returns zero on success or negative value on failure
 */
static int cdns3_ep_run_transfer(struct cdns3_endpoint *priv_ep,
				 struct usb_request *request)
{
	struct cdns3_device *priv_dev = priv_ep->cdns3_dev;
	struct cdns3_request *priv_req;
	struct cdns3_trb *trb;
	dma_addr_t trb_dma;
	u32 togle_pcs = 1;
	int sg_iter = 0;
	int num_trb;
	int address;
	u32 control;
	int pcs;
	u16 total_tdl = 0;

	if (priv_ep->type == USB_ENDPOINT_XFER_ISOC)
		num_trb = priv_ep->interval;
	else
		num_trb = request->num_sgs ? request->num_sgs : 1;

	if (num_trb > priv_ep->free_trbs) {
		priv_ep->flags |= EP_RING_FULL;
		return -ENOBUFS;
	}

	priv_req = to_cdns3_request(request);
	address = priv_ep->endpoint.desc->bEndpointAddress;

	priv_ep->flags |= EP_PENDING_REQUEST;

	/* must allocate buffer aligned to 8 */
	if (priv_req->flags & REQUEST_UNALIGNED)
		trb_dma = priv_req->aligned_buf->dma;
	else
		trb_dma = request->dma;

	trb = priv_ep->trb_pool + priv_ep->enqueue;
	priv_req->start_trb = priv_ep->enqueue;
	priv_req->trb = trb;

	cdns3_select_ep(priv_ep->cdns3_dev, address);

	/* prepare ring */
	if ((priv_ep->enqueue + num_trb)  >= (priv_ep->num_trbs - 1)) {
		struct cdns3_trb *link_trb;
		int doorbell, dma_index;
		u32 ch_bit = 0;

		doorbell = !!(readl(&priv_dev->regs->ep_cmd) & EP_CMD_DRDY);
		dma_index = cdns3_get_dma_pos(priv_dev, priv_ep);

		/* Driver can't update LINK TRB if it is current processed. */
		if (doorbell && dma_index == priv_ep->num_trbs - 1) {
			priv_ep->flags |= EP_DEFERRED_DRDY;
			return -ENOBUFS;
		}

		/*updating C bt in  Link TRB before starting DMA*/
		link_trb = priv_ep->trb_pool + (priv_ep->num_trbs - 1);
		/*
		 * For TRs size equal 2 enabling TRB_CHAIN for epXin causes
		 * that DMA stuck at the LINK TRB.
		 * On the other hand, removing TRB_CHAIN for longer TRs for
		 * epXout cause that DMA stuck after handling LINK TRB.
		 * To eliminate this strange behavioral driver set TRB_CHAIN
		 * bit only for TR size > 2.
		 */
		if (priv_ep->type == USB_ENDPOINT_XFER_ISOC ||
		    TRBS_PER_SEGMENT > 2)
			ch_bit = TRB_CHAIN;

		link_trb->control = ((priv_ep->pcs) ? TRB_CYCLE : 0) |
				    TRB_TYPE(TRB_LINK) | TRB_TOGGLE | ch_bit;
	}

	if (priv_dev->dev_ver <= DEV_VER_V2)
		togle_pcs = cdns3_wa1_update_guard(priv_ep, trb);

	/* set incorrect Cycle Bit for first trb*/
	control = priv_ep->pcs ? 0 : TRB_CYCLE;

	do {
		u32 length;
		u16 td_size = 0;

		/* fill TRB */
		control |= TRB_TYPE(TRB_NORMAL);
		trb->buffer = TRB_BUFFER(request->num_sgs == 0
				? trb_dma : request->sg[sg_iter].dma_address);

		if (likely(!request->num_sgs))
			length = request->length;
		else
			length = request->sg[sg_iter].length;

		if (likely(priv_dev->dev_ver >= DEV_VER_V2))
			td_size = DIV_ROUND_UP(length,
					       priv_ep->endpoint.maxpacket);
		else if (priv_ep->flags & EP_TDLCHK_EN)
			total_tdl += DIV_ROUND_UP(length,
					       priv_ep->endpoint.maxpacket);

		trb->length = TRB_BURST_LEN(priv_ep->trb_burst_size) |
					TRB_LEN(length);
		if (priv_dev->gadget.speed == USB_SPEED_SUPER)
			trb->length |= TRB_TDL_SS_SIZE(td_size);
		else
			control |= TRB_TDL_HS_SIZE(td_size);

		pcs = priv_ep->pcs ? TRB_CYCLE : 0;

		/*
		 * first trb should be prepared as last to avoid processing
		 *  transfer to early
		 */
		if (sg_iter != 0)
			control |= pcs;

		if (priv_ep->type == USB_ENDPOINT_XFER_ISOC  && !priv_ep->dir) {
			control |= TRB_IOC | TRB_ISP;
		} else {
			/* for last element in TD or in SG list */
			if (sg_iter == (num_trb - 1) && sg_iter != 0)
				control |= pcs | TRB_IOC | TRB_ISP;
		}

		if (sg_iter)
			trb->control = control;
		else
			priv_req->trb->control = control;

		control = 0;
		++sg_iter;
		priv_req->end_trb = priv_ep->enqueue;
		cdns3_ep_inc_enq(priv_ep);
		trb = priv_ep->trb_pool + priv_ep->enqueue;
	} while (sg_iter < num_trb);

	trb = priv_req->trb;

	priv_req->flags |= REQUEST_PENDING;

	if (sg_iter == 1)
		trb->control |= TRB_IOC | TRB_ISP;

	if (priv_dev->dev_ver < DEV_VER_V2 &&
	    (priv_ep->flags & EP_TDLCHK_EN)) {
		u16 tdl = total_tdl;
		u16 old_tdl = EP_CMD_TDL_GET(readl(&priv_dev->regs->ep_cmd));

		if (tdl > EP_CMD_TDL_MAX) {
			tdl = EP_CMD_TDL_MAX;
			priv_ep->pending_tdl = total_tdl - EP_CMD_TDL_MAX;
		}

		if (old_tdl < tdl) {
			tdl -= old_tdl;
			writel(EP_CMD_TDL_SET(tdl) | EP_CMD_STDL,
			       &priv_dev->regs->ep_cmd);
		}
	}

	/*
	 * Memory barrier - cycle bit must be set before other filds in trb.
	 */
	wmb();

	/* give the TD to the consumer*/
	if (togle_pcs)
		trb->control =  trb->control ^ 1;

	if (priv_dev->dev_ver <= DEV_VER_V2)
		cdns3_wa1_tray_restore_cycle_bit(priv_dev, priv_ep);

	trace_cdns3_prepare_trb(priv_ep, priv_req->trb);

	/*
	 * Memory barrier - Cycle Bit must be set before trb->length  and
	 * trb->buffer fields.
	 */
	wmb();

	/*
	 * For DMULT mode we can set address to transfer ring only once after
	 * enabling endpoint.
	 */
	if (priv_ep->flags & EP_UPDATE_EP_TRBADDR) {
		/*
		 * Until SW is not ready to handle the OUT transfer the ISO OUT
		 * Endpoint should be disabled (EP_CFG.ENABLE = 0).
		 * EP_CFG_ENABLE must be set before updating ep_traddr.
		 */
		if (priv_ep->type == USB_ENDPOINT_XFER_ISOC  && !priv_ep->dir &&
		    !(priv_ep->flags & EP_QUIRK_ISO_OUT_EN)) {
			priv_ep->flags |= EP_QUIRK_ISO_OUT_EN;
			cdns3_set_register_bit(&priv_dev->regs->ep_cfg,
					       EP_CFG_ENABLE);
		}

		writel(EP_TRADDR_TRADDR(priv_ep->trb_pool_dma +
					priv_req->start_trb * TRB_SIZE),
					&priv_dev->regs->ep_traddr);

		priv_ep->flags &= ~EP_UPDATE_EP_TRBADDR;
	}

	if (!priv_ep->wa1_set && !(priv_ep->flags & EP_STALLED)) {
		trace_cdns3_ring(priv_ep);
		/*clearing TRBERR and EP_STS_DESCMIS before seting DRDY*/
		writel(EP_STS_TRBERR | EP_STS_DESCMIS, &priv_dev->regs->ep_sts);
		writel(EP_CMD_DRDY, &priv_dev->regs->ep_cmd);
		trace_cdns3_doorbell_epx(priv_ep->name,
					 readl(&priv_dev->regs->ep_traddr));
	}

	/* WORKAROUND for transition to L0 */
	__cdns3_gadget_wakeup(priv_dev);

	return 0;
}

void cdns3_set_hw_configuration(struct cdns3_device *priv_dev)
{
	struct cdns3_endpoint *priv_ep;
	struct usb_ep *ep;
	int val;

	if (priv_dev->hw_configured_flag)
		return;

	writel(USB_CONF_CFGSET, &priv_dev->regs->usb_conf);
	writel(EP_CMD_ERDY | EP_CMD_REQ_CMPL, &priv_dev->regs->ep_cmd);

	cdns3_set_register_bit(&priv_dev->regs->usb_conf,
			       USB_CONF_U1EN | USB_CONF_U2EN);

	/* wait until configuration set */
	readl_poll_timeout_atomic(&priv_dev->regs->usb_sts, val,
				  val & USB_STS_CFGSTS_MASK, 1, 100);

	priv_dev->hw_configured_flag = 1;

	list_for_each_entry(ep, &priv_dev->gadget.ep_list, ep_list) {
		if (ep->enabled) {
			priv_ep = ep_to_cdns3_ep(ep);
			cdns3_start_all_request(priv_dev, priv_ep);
		}
	}
}

/**
 * cdns3_request_handled - check whether request has been handled by DMA
 *
 * @priv_ep: extended endpoint object.
 * @priv_req: request object for checking
 *
 * Endpoint must be selected before invoking this function.
 *
 * Returns false if request has not been handled by DMA, else returns true.
 *
 * SR - start ring
 * ER -  end ring
 * DQ = priv_ep->dequeue - dequeue position
 * EQ = priv_ep->enqueue -  enqueue position
 * ST = priv_req->start_trb - index of first TRB in transfer ring
 * ET = priv_req->end_trb - index of last TRB in transfer ring
 * CI = current_index - index of processed TRB by DMA.
 *
 * As first step, function checks if cycle bit for priv_req->start_trb is
 * correct.
 *
 * some rules:
 * 1. priv_ep->dequeue never exceed current_index.
 * 2  priv_ep->enqueue never exceed priv_ep->dequeue
 * 3. exception: priv_ep->enqueue == priv_ep->dequeue
 *    and priv_ep->free_trbs is zero.
 *    This case indicate that TR is full.
 *
 * Then We can split recognition into two parts:
 * Case 1 - priv_ep->dequeue < current_index
 *      SR ... EQ ... DQ ... CI ... ER
 *      SR ... DQ ... CI ... EQ ... ER
 *
 *      Request has been handled by DMA if ST and ET is between DQ and CI.
 *
 * Case 2 - priv_ep->dequeue > current_index
 * This situation take place when CI go through the LINK TRB at the end of
 * transfer ring.
 *      SR ... CI ... EQ ... DQ ... ER
 *
 *      Request has been handled by DMA if ET is less then CI or
 *      ET is greater or equal DQ.
 */
static bool cdns3_request_handled(struct cdns3_endpoint *priv_ep,
				  struct cdns3_request *priv_req)
{
	struct cdns3_device *priv_dev = priv_ep->cdns3_dev;
	struct cdns3_trb *trb;
	int current_index = 0;
	int handled = 0;
	int doorbell;

	current_index = cdns3_get_dma_pos(priv_dev, priv_ep);
	doorbell = !!(readl(&priv_dev->regs->ep_cmd) & EP_CMD_DRDY);

	trb = &priv_ep->trb_pool[priv_req->start_trb];

	if ((trb->control  & TRB_CYCLE) != priv_ep->ccs)
		goto finish;

	if (doorbell == 1 && current_index == priv_ep->dequeue)
		goto finish;

	/* The corner case for TRBS_PER_SEGMENT equal 2). */
	if (TRBS_PER_SEGMENT == 2 && priv_ep->type != USB_ENDPOINT_XFER_ISOC) {
		handled = 1;
		goto finish;
	}

	if (priv_ep->enqueue == priv_ep->dequeue &&
	    priv_ep->free_trbs == 0) {
		handled = 1;
	} else if (priv_ep->dequeue < current_index) {
		if ((current_index == (priv_ep->num_trbs - 1)) &&
		    !priv_ep->dequeue)
			goto finish;

		if (priv_req->end_trb >= priv_ep->dequeue &&
		    priv_req->end_trb < current_index)
			handled = 1;
	} else if (priv_ep->dequeue  > current_index) {
		if (priv_req->end_trb  < current_index ||
		    priv_req->end_trb >= priv_ep->dequeue)
			handled = 1;
	}

finish:
	trace_cdns3_request_handled(priv_req, current_index, handled);

	return handled;
}

static void cdns3_transfer_completed(struct cdns3_device *priv_dev,
				     struct cdns3_endpoint *priv_ep)
{
	struct cdns3_request *priv_req;
	struct usb_request *request;
	struct cdns3_trb *trb;

	while (!list_empty(&priv_ep->pending_req_list)) {
		request = cdns3_next_request(&priv_ep->pending_req_list);
		priv_req = to_cdns3_request(request);

		trb = priv_ep->trb_pool + priv_ep->dequeue;

		/* Request was dequeued and TRB was changed to TRB_LINK. */
		if (TRB_FIELD_TO_TYPE(trb->control) == TRB_LINK) {
			trace_cdns3_complete_trb(priv_ep, trb);
			cdns3_move_deq_to_next_trb(priv_req);
		}

		if (!request->stream_id) {
			/* Re-select endpoint. It could be changed by other CPU
			 * during handling usb_gadget_giveback_request.
			 */
			cdns3_select_ep(priv_dev, priv_ep->endpoint.address);

			if (!cdns3_request_handled(priv_ep, priv_req))
				goto prepare_next_td;

			trb = priv_ep->trb_pool + priv_ep->dequeue;
			trace_cdns3_complete_trb(priv_ep, trb);

			if (trb != priv_req->trb)
				dev_warn(priv_dev->dev,
					 "request_trb=0x%p, queue_trb=0x%p\n",
					 priv_req->trb, trb);

			request->actual = TRB_LEN(le32_to_cpu(trb->length));
			cdns3_move_deq_to_next_trb(priv_req);
			cdns3_gadget_giveback(priv_ep, priv_req, 0);

			if (priv_ep->type != USB_ENDPOINT_XFER_ISOC &&
			    TRBS_PER_SEGMENT == 2)
				break;
		} else {
			/* Re-select endpoint. It could be changed by other CPU
			 * during handling usb_gadget_giveback_request.
			 */
			cdns3_select_ep(priv_dev, priv_ep->endpoint.address);
<<<<<<< HEAD

			trb = priv_ep->trb_pool;
			trace_cdns3_complete_trb(priv_ep, trb);

			if (trb != priv_req->trb)
				dev_warn(priv_dev->dev,
					 "request_trb=0x%p, queue_trb=0x%p\n",
					 priv_req->trb, trb);

=======

			trb = priv_ep->trb_pool;
			trace_cdns3_complete_trb(priv_ep, trb);

			if (trb != priv_req->trb)
				dev_warn(priv_dev->dev,
					 "request_trb=0x%p, queue_trb=0x%p\n",
					 priv_req->trb, trb);

>>>>>>> 778fbf41
			request->actual += TRB_LEN(le32_to_cpu(trb->length));

			if (!request->num_sgs ||
			    (request->num_sgs == (priv_ep->stream_sg_idx + 1))) {
				priv_ep->stream_sg_idx = 0;
				cdns3_gadget_giveback(priv_ep, priv_req, 0);
			} else {
				priv_ep->stream_sg_idx++;
				cdns3_ep_run_stream_transfer(priv_ep, request);
			}
			break;
		}
	}
	priv_ep->flags &= ~EP_PENDING_REQUEST;

prepare_next_td:
	if (!(priv_ep->flags & EP_STALLED) &&
	    !(priv_ep->flags & EP_STALL_PENDING))
		cdns3_start_all_request(priv_dev, priv_ep);
}

void cdns3_rearm_transfer(struct cdns3_endpoint *priv_ep, u8 rearm)
{
	struct cdns3_device *priv_dev = priv_ep->cdns3_dev;

	cdns3_wa1_restore_cycle_bit(priv_ep);

	if (rearm) {
		trace_cdns3_ring(priv_ep);

		/* Cycle Bit must be updated before arming DMA. */
		wmb();
		writel(EP_CMD_DRDY, &priv_dev->regs->ep_cmd);

		__cdns3_gadget_wakeup(priv_dev);

		trace_cdns3_doorbell_epx(priv_ep->name,
					 readl(&priv_dev->regs->ep_traddr));
	}
}

static void cdns3_reprogram_tdl(struct cdns3_endpoint *priv_ep)
{
	u16 tdl = priv_ep->pending_tdl;
	struct cdns3_device *priv_dev = priv_ep->cdns3_dev;

	if (tdl > EP_CMD_TDL_MAX) {
		tdl = EP_CMD_TDL_MAX;
		priv_ep->pending_tdl -= EP_CMD_TDL_MAX;
	} else {
		priv_ep->pending_tdl = 0;
	}

	writel(EP_CMD_TDL_SET(tdl) | EP_CMD_STDL, &priv_dev->regs->ep_cmd);
}

/**
 * cdns3_check_ep_interrupt_proceed - Processes interrupt related to endpoint
 * @priv_ep: endpoint object
 *
 * Returns 0
 */
static int cdns3_check_ep_interrupt_proceed(struct cdns3_endpoint *priv_ep)
{
	struct cdns3_device *priv_dev = priv_ep->cdns3_dev;
	u32 ep_sts_reg;
	struct usb_request *deferred_request;
	struct usb_request *pending_request;
	u32 tdl = 0;

	cdns3_select_ep(priv_dev, priv_ep->endpoint.address);

	trace_cdns3_epx_irq(priv_dev, priv_ep);

	ep_sts_reg = readl(&priv_dev->regs->ep_sts);
	writel(ep_sts_reg, &priv_dev->regs->ep_sts);

	if ((ep_sts_reg & EP_STS_PRIME) && priv_ep->use_streams) {
		bool dbusy = !!(ep_sts_reg & EP_STS_DBUSY);

		tdl = cdns3_get_tdl(priv_dev);

		/*
		 * Continue the previous transfer:
		 * There is some racing between ERDY and PRIME. The device send
		 * ERDY and almost in the same time Host send PRIME. It cause
		 * that host ignore the ERDY packet and driver has to send it
		 * again.
		 */
		if (tdl && (dbusy | !EP_STS_BUFFEMPTY(ep_sts_reg) |
		    EP_STS_HOSTPP(ep_sts_reg))) {
			writel(EP_CMD_ERDY |
			       EP_CMD_ERDY_SID(priv_ep->last_stream_id),
			       &priv_dev->regs->ep_cmd);
			ep_sts_reg &= ~(EP_STS_MD_EXIT | EP_STS_IOC);
		} else {
			priv_ep->prime_flag = true;

			pending_request = cdns3_next_request(&priv_ep->pending_req_list);
			deferred_request = cdns3_next_request(&priv_ep->deferred_req_list);

			if (deferred_request && !pending_request) {
				cdns3_start_all_request(priv_dev, priv_ep);
			}
		}
	}

	if (ep_sts_reg & EP_STS_TRBERR) {
		if (priv_ep->flags & EP_STALL_PENDING &&
		    !(ep_sts_reg & EP_STS_DESCMIS &&
		    priv_dev->dev_ver < DEV_VER_V2)) {
			cdns3_ep_stall_flush(priv_ep);
		}

		/*
		 * For isochronous transfer driver completes request on
		 * IOC or on TRBERR. IOC appears only when device receive
		 * OUT data packet. If host disable stream or lost some packet
		 * then the only way to finish all queued transfer is to do it
		 * on TRBERR event.
		 */
		if (priv_ep->type == USB_ENDPOINT_XFER_ISOC &&
		    !priv_ep->wa1_set) {
			if (!priv_ep->dir) {
				u32 ep_cfg = readl(&priv_dev->regs->ep_cfg);

				ep_cfg &= ~EP_CFG_ENABLE;
				writel(ep_cfg, &priv_dev->regs->ep_cfg);
				priv_ep->flags &= ~EP_QUIRK_ISO_OUT_EN;
			}
			cdns3_transfer_completed(priv_dev, priv_ep);
		} else if (!(priv_ep->flags & EP_STALLED) &&
			  !(priv_ep->flags & EP_STALL_PENDING)) {
			if (priv_ep->flags & EP_DEFERRED_DRDY) {
				priv_ep->flags &= ~EP_DEFERRED_DRDY;
				cdns3_start_all_request(priv_dev, priv_ep);
			} else {
				cdns3_rearm_transfer(priv_ep,
						     priv_ep->wa1_set);
			}
		}
	}

	if ((ep_sts_reg & EP_STS_IOC) || (ep_sts_reg & EP_STS_ISP) ||
	    (ep_sts_reg & EP_STS_IOT)) {
		if (priv_ep->flags & EP_QUIRK_EXTRA_BUF_EN) {
			if (ep_sts_reg & EP_STS_ISP)
				priv_ep->flags |= EP_QUIRK_END_TRANSFER;
			else
				priv_ep->flags &= ~EP_QUIRK_END_TRANSFER;
		}

		if (!priv_ep->use_streams) {
			if ((ep_sts_reg & EP_STS_IOC) ||
			    (ep_sts_reg & EP_STS_ISP)) {
				cdns3_transfer_completed(priv_dev, priv_ep);
			} else if ((priv_ep->flags & EP_TDLCHK_EN) &
				   priv_ep->pending_tdl) {
				/* handle IOT with pending tdl */
				cdns3_reprogram_tdl(priv_ep);
			}
		} else if (priv_ep->dir == USB_DIR_OUT) {
			priv_ep->ep_sts_pending |= ep_sts_reg;
		} else if (ep_sts_reg & EP_STS_IOT) {
			cdns3_transfer_completed(priv_dev, priv_ep);
		}
	}

	/*
	 * MD_EXIT interrupt sets when stream capable endpoint exits
	 * from MOVE DATA state of Bulk IN/OUT stream protocol state machine
	 */
	if (priv_ep->dir == USB_DIR_OUT && (ep_sts_reg & EP_STS_MD_EXIT) &&
	    (priv_ep->ep_sts_pending & EP_STS_IOT) && priv_ep->use_streams) {
		priv_ep->ep_sts_pending = 0;
		cdns3_transfer_completed(priv_dev, priv_ep);
	}

	/*
	 * WA2: this condition should only be meet when
	 * priv_ep->flags & EP_QUIRK_EXTRA_BUF_DET or
	 * priv_ep->flags & EP_QUIRK_EXTRA_BUF_EN.
	 * In other cases this interrupt will be disabled.
	 */
	if (ep_sts_reg & EP_STS_DESCMIS && priv_dev->dev_ver < DEV_VER_V2 &&
	    !(priv_ep->flags & EP_STALLED))
		cdns3_wa2_descmissing_packet(priv_ep);

	return 0;
}

static void cdns3_disconnect_gadget(struct cdns3_device *priv_dev)
{
	if (priv_dev->gadget_driver && priv_dev->gadget_driver->disconnect) {
		spin_unlock(&priv_dev->lock);
		priv_dev->gadget_driver->disconnect(&priv_dev->gadget);
		spin_lock(&priv_dev->lock);
	}
}

/**
 * cdns3_check_usb_interrupt_proceed - Processes interrupt related to device
 * @priv_dev: extended gadget object
 * @usb_ists: bitmap representation of device's reported interrupts
 * (usb_ists register value)
 */
static void cdns3_check_usb_interrupt_proceed(struct cdns3_device *priv_dev,
					      u32 usb_ists)
{
	int speed = 0;

	trace_cdns3_usb_irq(priv_dev, usb_ists);
	if (usb_ists & USB_ISTS_L1ENTI) {
		/*
		 * WORKAROUND: CDNS3 controller has issue with hardware resuming
		 * from L1. To fix it, if any DMA transfer is pending driver
		 * must starts driving resume signal immediately.
		 */
		if (readl(&priv_dev->regs->drbl))
			__cdns3_gadget_wakeup(priv_dev);
	}

	/* Connection detected */
	if (usb_ists & (USB_ISTS_CON2I | USB_ISTS_CONI)) {
		speed = cdns3_get_speed(priv_dev);
		priv_dev->gadget.speed = speed;
		usb_gadget_set_state(&priv_dev->gadget, USB_STATE_POWERED);
		cdns3_ep0_config(priv_dev);
	}

	/* Disconnection detected */
	if (usb_ists & (USB_ISTS_DIS2I | USB_ISTS_DISI)) {
		cdns3_disconnect_gadget(priv_dev);
		priv_dev->gadget.speed = USB_SPEED_UNKNOWN;
		usb_gadget_set_state(&priv_dev->gadget, USB_STATE_NOTATTACHED);
		cdns3_hw_reset_eps_config(priv_dev);
	}

	if (usb_ists & (USB_ISTS_L2ENTI | USB_ISTS_U3ENTI)) {
		if (priv_dev->gadget_driver &&
		    priv_dev->gadget_driver->suspend) {
			spin_unlock(&priv_dev->lock);
			priv_dev->gadget_driver->suspend(&priv_dev->gadget);
			spin_lock(&priv_dev->lock);
		}
	}

	if (usb_ists & (USB_ISTS_L2EXTI | USB_ISTS_U3EXTI)) {
		if (priv_dev->gadget_driver &&
		    priv_dev->gadget_driver->resume) {
			spin_unlock(&priv_dev->lock);
			priv_dev->gadget_driver->resume(&priv_dev->gadget);
			spin_lock(&priv_dev->lock);
		}
	}

	/* reset*/
	if (usb_ists & (USB_ISTS_UWRESI | USB_ISTS_UHRESI | USB_ISTS_U2RESI)) {
		if (priv_dev->gadget_driver) {
			spin_unlock(&priv_dev->lock);
			usb_gadget_udc_reset(&priv_dev->gadget,
					     priv_dev->gadget_driver);
			spin_lock(&priv_dev->lock);

			/*read again to check the actual speed*/
			speed = cdns3_get_speed(priv_dev);
			priv_dev->gadget.speed = speed;
			cdns3_hw_reset_eps_config(priv_dev);
			cdns3_ep0_config(priv_dev);
		}
	}
}

/**
 * cdns3_device_irq_handler- interrupt handler for device part of controller
 *
 * @irq: irq number for cdns3 core device
 * @data: structure of cdns3
 *
 * Returns IRQ_HANDLED or IRQ_NONE
 */
static irqreturn_t cdns3_device_irq_handler(int irq, void *data)
{
	struct cdns3_device *priv_dev = data;
	irqreturn_t ret = IRQ_NONE;
	u32 reg;

	/* check USB device interrupt */
	reg = readl(&priv_dev->regs->usb_ists);
	if (reg) {
		/* After masking interrupts the new interrupts won't be
		 * reported in usb_ists/ep_ists. In order to not lose some
		 * of them driver disables only detected interrupts.
		 * They will be enabled ASAP after clearing source of
		 * interrupt. This an unusual behavior only applies to
		 * usb_ists register.
		 */
		reg = ~reg & readl(&priv_dev->regs->usb_ien);
		/* mask deferred interrupt. */
		writel(reg, &priv_dev->regs->usb_ien);
		ret = IRQ_WAKE_THREAD;
	}

	/* check endpoint interrupt */
	reg = readl(&priv_dev->regs->ep_ists);
	if (reg) {
		writel(0, &priv_dev->regs->ep_ien);
		ret = IRQ_WAKE_THREAD;
	}

	return ret;
}

/**
 * cdns3_device_thread_irq_handler- interrupt handler for device part
 * of controller
 *
 * @irq: irq number for cdns3 core device
 * @data: structure of cdns3
 *
 * Returns IRQ_HANDLED or IRQ_NONE
 */
static irqreturn_t cdns3_device_thread_irq_handler(int irq, void *data)
{
	struct cdns3_device *priv_dev = data;
	irqreturn_t ret = IRQ_NONE;
	unsigned long flags;
	int bit;
	u32 reg;

	spin_lock_irqsave(&priv_dev->lock, flags);

	reg = readl(&priv_dev->regs->usb_ists);
	if (reg) {
		writel(reg, &priv_dev->regs->usb_ists);
		writel(USB_IEN_INIT, &priv_dev->regs->usb_ien);
		cdns3_check_usb_interrupt_proceed(priv_dev, reg);
		ret = IRQ_HANDLED;
	}

	reg = readl(&priv_dev->regs->ep_ists);

	/* handle default endpoint OUT */
	if (reg & EP_ISTS_EP_OUT0) {
		cdns3_check_ep0_interrupt_proceed(priv_dev, USB_DIR_OUT);
		ret = IRQ_HANDLED;
	}

	/* handle default endpoint IN */
	if (reg & EP_ISTS_EP_IN0) {
		cdns3_check_ep0_interrupt_proceed(priv_dev, USB_DIR_IN);
		ret = IRQ_HANDLED;
	}

	/* check if interrupt from non default endpoint, if no exit */
	reg &= ~(EP_ISTS_EP_OUT0 | EP_ISTS_EP_IN0);
	if (!reg)
		goto irqend;

	for_each_set_bit(bit, (unsigned long *)&reg,
			 sizeof(u32) * BITS_PER_BYTE) {
		cdns3_check_ep_interrupt_proceed(priv_dev->eps[bit]);
		ret = IRQ_HANDLED;
	}

	if (priv_dev->dev_ver < DEV_VER_V2 && priv_dev->using_streams)
		cdns3_wa2_check_outq_status(priv_dev);

irqend:
	writel(~0, &priv_dev->regs->ep_ien);
	spin_unlock_irqrestore(&priv_dev->lock, flags);

	return ret;
}

/**
 * cdns3_ep_onchip_buffer_reserve - Try to reserve onchip buf for EP
 *
 * The real reservation will occur during write to EP_CFG register,
 * this function is used to check if the 'size' reservation is allowed.
 *
 * @priv_dev: extended gadget object
 * @size: the size (KB) for EP would like to allocate
 * @is_in: endpoint direction
 *
 * Return 0 if the required size can met or negative value on failure
 */
static int cdns3_ep_onchip_buffer_reserve(struct cdns3_device *priv_dev,
					  int size, int is_in)
{
	int remained;

	/* 2KB are reserved for EP0*/
	remained = priv_dev->onchip_buffers - priv_dev->onchip_used_size - 2;

	if (is_in) {
		if (remained < size)
			return -EPERM;

		priv_dev->onchip_used_size += size;
	} else {
		int required;

		/**
		 *  ALL OUT EPs are shared the same chunk onchip memory, so
		 * driver checks if it already has assigned enough buffers
		 */
		if (priv_dev->out_mem_is_allocated >= size)
			return 0;

		required = size - priv_dev->out_mem_is_allocated;

		if (required > remained)
			return -EPERM;

		priv_dev->out_mem_is_allocated += required;
		priv_dev->onchip_used_size += required;
	}

	return 0;
}

void cdns3_stream_ep_reconfig(struct cdns3_device *priv_dev,
			      struct cdns3_endpoint *priv_ep)
{
	if (!priv_ep->use_streams || priv_dev->gadget.speed < USB_SPEED_SUPER)
		return;

	if (priv_dev->dev_ver >= DEV_VER_V3) {
		u32 mask = BIT(priv_ep->num + (priv_ep->dir ? 16 : 0));

		/*
		 * Stream capable endpoints are handled by using ep_tdl
		 * register. Other endpoints use TDL from TRB feature.
		 */
		cdns3_clear_register_bit(&priv_dev->regs->tdl_from_trb, mask);
	}

	/*  Enable Stream Bit TDL chk and SID chk */
	cdns3_set_register_bit(&priv_dev->regs->ep_cfg, EP_CFG_STREAM_EN |
			       EP_CFG_TDL_CHK | EP_CFG_SID_CHK);
}

void cdns3_configure_dmult(struct cdns3_device *priv_dev,
			   struct cdns3_endpoint *priv_ep)
{
	struct cdns3_usb_regs __iomem *regs = priv_dev->regs;

	/* For dev_ver > DEV_VER_V2 DMULT is configured per endpoint */
	if (priv_dev->dev_ver <= DEV_VER_V2)
		writel(USB_CONF_DMULT, &regs->usb_conf);

	if (priv_dev->dev_ver == DEV_VER_V2)
		writel(USB_CONF2_EN_TDL_TRB, &regs->usb_conf2);

	if (priv_dev->dev_ver >= DEV_VER_V3 && priv_ep) {
		u32 mask;

		if (priv_ep->dir)
			mask = BIT(priv_ep->num + 16);
		else
			mask = BIT(priv_ep->num);

		if (priv_ep->type != USB_ENDPOINT_XFER_ISOC) {
			cdns3_set_register_bit(&regs->tdl_from_trb, mask);
			cdns3_set_register_bit(&regs->tdl_beh, mask);
			cdns3_set_register_bit(&regs->tdl_beh2, mask);
			cdns3_set_register_bit(&regs->dma_adv_td, mask);
		}

		if (priv_ep->type == USB_ENDPOINT_XFER_ISOC && !priv_ep->dir)
			cdns3_set_register_bit(&regs->tdl_from_trb, mask);

		cdns3_set_register_bit(&regs->dtrans, mask);
	}
}

/**
 * cdns3_ep_config Configure hardware endpoint
 * @priv_ep: extended endpoint object
 */
void cdns3_ep_config(struct cdns3_endpoint *priv_ep)
{
	bool is_iso_ep = (priv_ep->type == USB_ENDPOINT_XFER_ISOC);
	struct cdns3_device *priv_dev = priv_ep->cdns3_dev;
	u32 bEndpointAddress = priv_ep->num | priv_ep->dir;
	u32 max_packet_size = 0;
	u8 maxburst = 0;
	u32 ep_cfg = 0;
	u8 buffering;
	u8 mult = 0;
	int ret;

	buffering = CDNS3_EP_BUF_SIZE - 1;

	cdns3_configure_dmult(priv_dev, priv_ep);

	switch (priv_ep->type) {
	case USB_ENDPOINT_XFER_INT:
		ep_cfg = EP_CFG_EPTYPE(USB_ENDPOINT_XFER_INT);

		if ((priv_dev->dev_ver == DEV_VER_V2 && !priv_ep->dir) ||
		    priv_dev->dev_ver > DEV_VER_V2)
			ep_cfg |= EP_CFG_TDL_CHK;
		break;
	case USB_ENDPOINT_XFER_BULK:
		ep_cfg = EP_CFG_EPTYPE(USB_ENDPOINT_XFER_BULK);

		if ((priv_dev->dev_ver == DEV_VER_V2  && !priv_ep->dir) ||
		    priv_dev->dev_ver > DEV_VER_V2)
			ep_cfg |= EP_CFG_TDL_CHK;
		break;
	default:
		ep_cfg = EP_CFG_EPTYPE(USB_ENDPOINT_XFER_ISOC);
		mult = CDNS3_EP_ISO_HS_MULT - 1;
		buffering = mult + 1;
	}

	switch (priv_dev->gadget.speed) {
	case USB_SPEED_FULL:
		max_packet_size = is_iso_ep ? 1023 : 64;
		break;
	case USB_SPEED_HIGH:
		max_packet_size = is_iso_ep ? 1024 : 512;
		break;
	case USB_SPEED_SUPER:
		/* It's limitation that driver assumes in driver. */
		mult = 0;
		max_packet_size = 1024;
		if (priv_ep->type == USB_ENDPOINT_XFER_ISOC) {
			maxburst = CDNS3_EP_ISO_SS_BURST - 1;
			buffering = (mult + 1) *
				    (maxburst + 1);

			if (priv_ep->interval > 1)
				buffering++;
		} else {
			maxburst = CDNS3_EP_BUF_SIZE - 1;
		}
		break;
	default:
		/* all other speed are not supported */
		return;
	}

	if (max_packet_size == 1024)
		priv_ep->trb_burst_size = 128;
	else if (max_packet_size >= 512)
		priv_ep->trb_burst_size = 64;
	else
		priv_ep->trb_burst_size = 16;

	ret = cdns3_ep_onchip_buffer_reserve(priv_dev, buffering + 1,
					     !!priv_ep->dir);
	if (ret) {
		dev_err(priv_dev->dev, "onchip mem is full, ep is invalid\n");
		return;
	}

	ep_cfg |= EP_CFG_MAXPKTSIZE(max_packet_size) |
		  EP_CFG_MULT(mult) |
		  EP_CFG_BUFFERING(buffering) |
		  EP_CFG_MAXBURST(maxburst);

	cdns3_select_ep(priv_dev, bEndpointAddress);
	writel(ep_cfg, &priv_dev->regs->ep_cfg);

	dev_dbg(priv_dev->dev, "Configure %s: with val %08x\n",
		priv_ep->name, ep_cfg);
}

/* Find correct direction for HW endpoint according to description */
static int cdns3_ep_dir_is_correct(struct usb_endpoint_descriptor *desc,
				   struct cdns3_endpoint *priv_ep)
{
	return (priv_ep->endpoint.caps.dir_in && usb_endpoint_dir_in(desc)) ||
	       (priv_ep->endpoint.caps.dir_out && usb_endpoint_dir_out(desc));
}

static struct
cdns3_endpoint *cdns3_find_available_ep(struct cdns3_device *priv_dev,
					struct usb_endpoint_descriptor *desc)
{
	struct usb_ep *ep;
	struct cdns3_endpoint *priv_ep;

	list_for_each_entry(ep, &priv_dev->gadget.ep_list, ep_list) {
		unsigned long num;
		int ret;
		/* ep name pattern likes epXin or epXout */
		char c[2] = {ep->name[2], '\0'};

		ret = kstrtoul(c, 10, &num);
		if (ret)
			return ERR_PTR(ret);

		priv_ep = ep_to_cdns3_ep(ep);
		if (cdns3_ep_dir_is_correct(desc, priv_ep)) {
			if (!(priv_ep->flags & EP_CLAIMED)) {
				priv_ep->num  = num;
				return priv_ep;
			}
		}
	}

	return ERR_PTR(-ENOENT);
}

/*
 *  Cadence IP has one limitation that all endpoints must be configured
 * (Type & MaxPacketSize) before setting configuration through hardware
 * register, it means we can't change endpoints configuration after
 * set_configuration.
 *
 * This function set EP_CLAIMED flag which is added when the gadget driver
 * uses usb_ep_autoconfig to configure specific endpoint;
 * When the udc driver receives set_configurion request,
 * it goes through all claimed endpoints, and configure all endpoints
 * accordingly.
 *
 * At usb_ep_ops.enable/disable, we only enable and disable endpoint through
 * ep_cfg register which can be changed after set_configuration, and do
 * some software operation accordingly.
 */
static struct
usb_ep *cdns3_gadget_match_ep(struct usb_gadget *gadget,
			      struct usb_endpoint_descriptor *desc,
			      struct usb_ss_ep_comp_descriptor *comp_desc)
{
	struct cdns3_device *priv_dev = gadget_to_cdns3_device(gadget);
	struct cdns3_endpoint *priv_ep;
	unsigned long flags;

	priv_ep = cdns3_find_available_ep(priv_dev, desc);
	if (IS_ERR(priv_ep)) {
		dev_err(priv_dev->dev, "no available ep\n");
		return NULL;
	}

	dev_dbg(priv_dev->dev, "match endpoint: %s\n", priv_ep->name);

	spin_lock_irqsave(&priv_dev->lock, flags);
	priv_ep->endpoint.desc = desc;
	priv_ep->dir  = usb_endpoint_dir_in(desc) ? USB_DIR_IN : USB_DIR_OUT;
	priv_ep->type = usb_endpoint_type(desc);
	priv_ep->flags |= EP_CLAIMED;
	priv_ep->interval = desc->bInterval ? BIT(desc->bInterval - 1) : 0;

	spin_unlock_irqrestore(&priv_dev->lock, flags);
	return &priv_ep->endpoint;
}

/**
 * cdns3_gadget_ep_alloc_request Allocates request
 * @ep: endpoint object associated with request
 * @gfp_flags: gfp flags
 *
 * Returns allocated request address, NULL on allocation error
 */
struct usb_request *cdns3_gadget_ep_alloc_request(struct usb_ep *ep,
						  gfp_t gfp_flags)
{
	struct cdns3_endpoint *priv_ep = ep_to_cdns3_ep(ep);
	struct cdns3_request *priv_req;

	priv_req = kzalloc(sizeof(*priv_req), gfp_flags);
	if (!priv_req)
		return NULL;

	priv_req->priv_ep = priv_ep;

	trace_cdns3_alloc_request(priv_req);
	return &priv_req->request;
}

/**
 * cdns3_gadget_ep_free_request Free memory occupied by request
 * @ep: endpoint object associated with request
 * @request: request to free memory
 */
void cdns3_gadget_ep_free_request(struct usb_ep *ep,
				  struct usb_request *request)
{
	struct cdns3_request *priv_req = to_cdns3_request(request);

	if (priv_req->aligned_buf)
		priv_req->aligned_buf->in_use = 0;

	trace_cdns3_free_request(priv_req);
	kfree(priv_req);
}

/**
 * cdns3_gadget_ep_enable Enable endpoint
 * @ep: endpoint object
 * @desc: endpoint descriptor
 *
 * Returns 0 on success, error code elsewhere
 */
static int cdns3_gadget_ep_enable(struct usb_ep *ep,
				  const struct usb_endpoint_descriptor *desc)
{
	struct cdns3_endpoint *priv_ep;
	struct cdns3_device *priv_dev;
	const struct usb_ss_ep_comp_descriptor *comp_desc;
	u32 reg = EP_STS_EN_TRBERREN;
	u32 bEndpointAddress;
	unsigned long flags;
	int enable = 1;
	int ret;
	int val;

	priv_ep = ep_to_cdns3_ep(ep);
	priv_dev = priv_ep->cdns3_dev;
	comp_desc = priv_ep->endpoint.comp_desc;

	if (!ep || !desc || desc->bDescriptorType != USB_DT_ENDPOINT) {
		dev_dbg(priv_dev->dev, "usbss: invalid parameters\n");
		return -EINVAL;
	}

	if (!desc->wMaxPacketSize) {
		dev_err(priv_dev->dev, "usbss: missing wMaxPacketSize\n");
		return -EINVAL;
	}

	if (dev_WARN_ONCE(priv_dev->dev, priv_ep->flags & EP_ENABLED,
			  "%s is already enabled\n", priv_ep->name))
		return 0;

	spin_lock_irqsave(&priv_dev->lock, flags);

	priv_ep->endpoint.desc = desc;
	priv_ep->type = usb_endpoint_type(desc);
	priv_ep->interval = desc->bInterval ? BIT(desc->bInterval - 1) : 0;

	if (priv_ep->interval > ISO_MAX_INTERVAL &&
	    priv_ep->type == USB_ENDPOINT_XFER_ISOC) {
		dev_err(priv_dev->dev, "Driver is limited to %d period\n",
			ISO_MAX_INTERVAL);

		ret =  -EINVAL;
		goto exit;
	}

	bEndpointAddress = priv_ep->num | priv_ep->dir;
	cdns3_select_ep(priv_dev, bEndpointAddress);

	if (usb_ss_max_streams(comp_desc) && usb_endpoint_xfer_bulk(desc)) {
		/*
		 * Enable stream support (SS mode) related interrupts
		 * in EP_STS_EN Register
		 */
		if (priv_dev->gadget.speed >= USB_SPEED_SUPER) {
			reg |= EP_STS_EN_IOTEN | EP_STS_EN_PRIMEEEN |
				EP_STS_EN_SIDERREN | EP_STS_EN_MD_EXITEN |
				EP_STS_EN_STREAMREN;
			priv_ep->use_streams = true;
			cdns3_stream_ep_reconfig(priv_dev, priv_ep);
			priv_dev->using_streams |= true;
		}
	}

	ret = cdns3_allocate_trb_pool(priv_ep);

	if (ret)
		goto exit;

	bEndpointAddress = priv_ep->num | priv_ep->dir;
	cdns3_select_ep(priv_dev, bEndpointAddress);

	trace_cdns3_gadget_ep_enable(priv_ep);

	writel(EP_CMD_EPRST, &priv_dev->regs->ep_cmd);

	ret = readl_poll_timeout_atomic(&priv_dev->regs->ep_cmd, val,
					!(val & (EP_CMD_CSTALL | EP_CMD_EPRST)),
					1, 1000);

	if (unlikely(ret)) {
		cdns3_free_trb_pool(priv_ep);
		ret =  -EINVAL;
		goto exit;
	}

	/* enable interrupt for selected endpoint */
	cdns3_set_register_bit(&priv_dev->regs->ep_ien,
			       BIT(cdns3_ep_addr_to_index(bEndpointAddress)));

	if (priv_dev->dev_ver < DEV_VER_V2)
		cdns3_wa2_enable_detection(priv_dev, priv_ep, reg);

	writel(reg, &priv_dev->regs->ep_sts_en);

	/*
	 * For some versions of controller at some point during ISO OUT traffic
	 * DMA reads Transfer Ring for the EP which has never got doorbell.
	 * This issue was detected only on simulation, but to avoid this issue
	 * driver add protection against it. To fix it driver enable ISO OUT
	 * endpoint before setting DRBL. This special treatment of ISO OUT
	 * endpoints are recommended by controller specification.
	 */
	if (priv_ep->type == USB_ENDPOINT_XFER_ISOC  && !priv_ep->dir)
		enable = 0;

	if (enable)
		cdns3_set_register_bit(&priv_dev->regs->ep_cfg, EP_CFG_ENABLE);

	ep->desc = desc;
	priv_ep->flags &= ~(EP_PENDING_REQUEST | EP_STALLED | EP_STALL_PENDING |
			    EP_QUIRK_ISO_OUT_EN | EP_QUIRK_EXTRA_BUF_EN);
	priv_ep->flags |= EP_ENABLED | EP_UPDATE_EP_TRBADDR;
	priv_ep->wa1_set = 0;
	priv_ep->enqueue = 0;
	priv_ep->dequeue = 0;
	reg = readl(&priv_dev->regs->ep_sts);
	priv_ep->pcs = !!EP_STS_CCS(reg);
	priv_ep->ccs = !!EP_STS_CCS(reg);
	/* one TRB is reserved for link TRB used in DMULT mode*/
	priv_ep->free_trbs = priv_ep->num_trbs - 1;
exit:
	spin_unlock_irqrestore(&priv_dev->lock, flags);

	return ret;
}

/**
 * cdns3_gadget_ep_disable Disable endpoint
 * @ep: endpoint object
 *
 * Returns 0 on success, error code elsewhere
 */
static int cdns3_gadget_ep_disable(struct usb_ep *ep)
{
	struct cdns3_endpoint *priv_ep;
	struct cdns3_request *priv_req;
	struct cdns3_device *priv_dev;
	struct usb_request *request;
	unsigned long flags;
	int ret = 0;
	u32 ep_cfg;
	int val;

	if (!ep) {
		pr_err("usbss: invalid parameters\n");
		return -EINVAL;
	}

	priv_ep = ep_to_cdns3_ep(ep);
	priv_dev = priv_ep->cdns3_dev;

	if (dev_WARN_ONCE(priv_dev->dev, !(priv_ep->flags & EP_ENABLED),
			  "%s is already disabled\n", priv_ep->name))
		return 0;

	spin_lock_irqsave(&priv_dev->lock, flags);

	trace_cdns3_gadget_ep_disable(priv_ep);

	cdns3_select_ep(priv_dev, ep->desc->bEndpointAddress);

	ep_cfg = readl(&priv_dev->regs->ep_cfg);
	ep_cfg &= ~EP_CFG_ENABLE;
	writel(ep_cfg, &priv_dev->regs->ep_cfg);

	/**
	 * Driver needs some time before resetting endpoint.
	 * It need waits for clearing DBUSY bit or for timeout expired.
	 * 10us is enough time for controller to stop transfer.
	 */
	readl_poll_timeout_atomic(&priv_dev->regs->ep_sts, val,
				  !(val & EP_STS_DBUSY), 1, 10);
	writel(EP_CMD_EPRST, &priv_dev->regs->ep_cmd);

	readl_poll_timeout_atomic(&priv_dev->regs->ep_cmd, val,
				  !(val & (EP_CMD_CSTALL | EP_CMD_EPRST)),
				  1, 1000);
	if (unlikely(ret))
		dev_err(priv_dev->dev, "Timeout: %s resetting failed.\n",
			priv_ep->name);

	while (!list_empty(&priv_ep->pending_req_list)) {
		request = cdns3_next_request(&priv_ep->pending_req_list);

		cdns3_gadget_giveback(priv_ep, to_cdns3_request(request),
				      -ESHUTDOWN);
	}

	while (!list_empty(&priv_ep->wa2_descmiss_req_list)) {
		priv_req = cdns3_next_priv_request(&priv_ep->wa2_descmiss_req_list);

		kfree(priv_req->request.buf);
		cdns3_gadget_ep_free_request(&priv_ep->endpoint,
					     &priv_req->request);
		list_del_init(&priv_req->list);
		--priv_ep->wa2_counter;
	}

	while (!list_empty(&priv_ep->deferred_req_list)) {
		request = cdns3_next_request(&priv_ep->deferred_req_list);

		cdns3_gadget_giveback(priv_ep, to_cdns3_request(request),
				      -ESHUTDOWN);
	}

	priv_ep->descmis_req = NULL;

	ep->desc = NULL;
	priv_ep->flags &= ~EP_ENABLED;
	priv_ep->use_streams = false;

	spin_unlock_irqrestore(&priv_dev->lock, flags);

	return ret;
}

/**
 * cdns3_gadget_ep_queue Transfer data on endpoint
 * @ep: endpoint object
 * @request: request object
 * @gfp_flags: gfp flags
 *
 * Returns 0 on success, error code elsewhere
 */
static int __cdns3_gadget_ep_queue(struct usb_ep *ep,
				   struct usb_request *request,
				   gfp_t gfp_flags)
{
	struct cdns3_endpoint *priv_ep = ep_to_cdns3_ep(ep);
	struct cdns3_device *priv_dev = priv_ep->cdns3_dev;
	struct cdns3_request *priv_req;
	int ret = 0;

	request->actual = 0;
	request->status = -EINPROGRESS;
	priv_req = to_cdns3_request(request);
	trace_cdns3_ep_queue(priv_req);

	if (priv_dev->dev_ver < DEV_VER_V2) {
		ret = cdns3_wa2_gadget_ep_queue(priv_dev, priv_ep,
						priv_req);

		if (ret == EINPROGRESS)
			return 0;
	}

	ret = cdns3_prepare_aligned_request_buf(priv_req);
	if (ret < 0)
		return ret;

	ret = usb_gadget_map_request_by_dev(priv_dev->sysdev, request,
					    usb_endpoint_dir_in(ep->desc));
	if (ret)
		return ret;

	list_add_tail(&request->list, &priv_ep->deferred_req_list);

	/*
	 * For stream capable endpoint if prime irq flag is set then only start
	 * request.
	 * If hardware endpoint configuration has not been set yet then
	 * just queue request in deferred list. Transfer will be started in
	 * cdns3_set_hw_configuration.
	 */
	if (!request->stream_id) {
		if (priv_dev->hw_configured_flag &&
		    !(priv_ep->flags & EP_STALLED) &&
		    !(priv_ep->flags & EP_STALL_PENDING))
			cdns3_start_all_request(priv_dev, priv_ep);
	} else {
		if (priv_dev->hw_configured_flag && priv_ep->prime_flag)
			cdns3_start_all_request(priv_dev, priv_ep);
	}

	return 0;
}

static int cdns3_gadget_ep_queue(struct usb_ep *ep, struct usb_request *request,
				 gfp_t gfp_flags)
{
	struct usb_request *zlp_request;
	struct cdns3_endpoint *priv_ep;
	struct cdns3_device *priv_dev;
	unsigned long flags;
	int ret;

	if (!request || !ep)
		return -EINVAL;

	priv_ep = ep_to_cdns3_ep(ep);
	priv_dev = priv_ep->cdns3_dev;

	spin_lock_irqsave(&priv_dev->lock, flags);

	ret = __cdns3_gadget_ep_queue(ep, request, gfp_flags);

	if (ret == 0 && request->zero && request->length &&
	    (request->length % ep->maxpacket == 0)) {
		struct cdns3_request *priv_req;

		zlp_request = cdns3_gadget_ep_alloc_request(ep, GFP_ATOMIC);
		zlp_request->buf = priv_dev->zlp_buf;
		zlp_request->length = 0;

		priv_req = to_cdns3_request(zlp_request);
		priv_req->flags |= REQUEST_ZLP;

		dev_dbg(priv_dev->dev, "Queuing ZLP for endpoint: %s\n",
			priv_ep->name);
		ret = __cdns3_gadget_ep_queue(ep, zlp_request, gfp_flags);
	}

	spin_unlock_irqrestore(&priv_dev->lock, flags);
	return ret;
}

/**
 * cdns3_gadget_ep_dequeue Remove request from transfer queue
 * @ep: endpoint object associated with request
 * @request: request object
 *
 * Returns 0 on success, error code elsewhere
 */
int cdns3_gadget_ep_dequeue(struct usb_ep *ep,
			    struct usb_request *request)
{
	struct cdns3_endpoint *priv_ep = ep_to_cdns3_ep(ep);
	struct cdns3_device *priv_dev = priv_ep->cdns3_dev;
	struct usb_request *req, *req_temp;
	struct cdns3_request *priv_req;
	struct cdns3_trb *link_trb;
	u8 req_on_hw_ring = 0;
	unsigned long flags;
	int ret = 0;

	if (!ep || !request || !ep->desc)
		return -EINVAL;

	spin_lock_irqsave(&priv_dev->lock, flags);

	priv_req = to_cdns3_request(request);

	trace_cdns3_ep_dequeue(priv_req);

	cdns3_select_ep(priv_dev, ep->desc->bEndpointAddress);

	list_for_each_entry_safe(req, req_temp, &priv_ep->pending_req_list,
				 list) {
		if (request == req) {
			req_on_hw_ring = 1;
			goto found;
		}
	}

	list_for_each_entry_safe(req, req_temp, &priv_ep->deferred_req_list,
				 list) {
		if (request == req)
			goto found;
	}

	goto not_found;

found:
	link_trb = priv_req->trb;

	/* Update ring only if removed request is on pending_req_list list */
	if (req_on_hw_ring) {
		link_trb->buffer = TRB_BUFFER(priv_ep->trb_pool_dma +
			((priv_req->end_trb + 1) * TRB_SIZE));
		link_trb->control = (link_trb->control & TRB_CYCLE) |
				    TRB_TYPE(TRB_LINK) | TRB_CHAIN;

		if (priv_ep->wa1_trb == priv_req->trb)
			cdns3_wa1_restore_cycle_bit(priv_ep);
	}

	cdns3_gadget_giveback(priv_ep, priv_req, -ECONNRESET);

not_found:
	spin_unlock_irqrestore(&priv_dev->lock, flags);
	return ret;
}

/**
 * __cdns3_gadget_ep_set_halt Sets stall on selected endpoint
 * Should be called after acquiring spin_lock and selecting ep
 * @ep: endpoint object to set stall on.
 */
void __cdns3_gadget_ep_set_halt(struct cdns3_endpoint *priv_ep)
{
	struct cdns3_device *priv_dev = priv_ep->cdns3_dev;

	trace_cdns3_halt(priv_ep, 1, 0);

	if (!(priv_ep->flags & EP_STALLED)) {
		u32 ep_sts_reg = readl(&priv_dev->regs->ep_sts);

		if (!(ep_sts_reg & EP_STS_DBUSY))
			cdns3_ep_stall_flush(priv_ep);
		else
			priv_ep->flags |= EP_STALL_PENDING;
	}
}

/**
 * __cdns3_gadget_ep_clear_halt Clears stall on selected endpoint
 * Should be called after acquiring spin_lock and selecting ep
 * @ep: endpoint object to clear stall on
 */
int __cdns3_gadget_ep_clear_halt(struct cdns3_endpoint *priv_ep)
{
	struct cdns3_device *priv_dev = priv_ep->cdns3_dev;
	struct usb_request *request;
	struct cdns3_request *priv_req;
	struct cdns3_trb *trb = NULL;
	int ret;
	int val;

	trace_cdns3_halt(priv_ep, 0, 0);

	request = cdns3_next_request(&priv_ep->pending_req_list);
	if (request) {
		priv_req = to_cdns3_request(request);
		trb = priv_req->trb;
		if (trb)
			trb->control = trb->control ^ TRB_CYCLE;
	}

	writel(EP_CMD_CSTALL | EP_CMD_EPRST, &priv_dev->regs->ep_cmd);

	/* wait for EPRST cleared */
	ret = readl_poll_timeout_atomic(&priv_dev->regs->ep_cmd, val,
					!(val & EP_CMD_EPRST), 1, 100);
	if (ret)
		return -EINVAL;

	priv_ep->flags &= ~(EP_STALLED | EP_STALL_PENDING);

	if (request) {
		if (trb)
			trb->control = trb->control ^ TRB_CYCLE;
		cdns3_rearm_transfer(priv_ep, 1);
	}

	cdns3_start_all_request(priv_dev, priv_ep);
	return ret;
}

/**
 * cdns3_gadget_ep_set_halt Sets/clears stall on selected endpoint
 * @ep: endpoint object to set/clear stall on
 * @value: 1 for set stall, 0 for clear stall
 *
 * Returns 0 on success, error code elsewhere
 */
int cdns3_gadget_ep_set_halt(struct usb_ep *ep, int value)
{
	struct cdns3_endpoint *priv_ep = ep_to_cdns3_ep(ep);
	struct cdns3_device *priv_dev = priv_ep->cdns3_dev;
	unsigned long flags;
	int ret = 0;

	if (!(priv_ep->flags & EP_ENABLED))
		return -EPERM;

	spin_lock_irqsave(&priv_dev->lock, flags);

	cdns3_select_ep(priv_dev, ep->desc->bEndpointAddress);

	if (!value) {
		priv_ep->flags &= ~EP_WEDGE;
		ret = __cdns3_gadget_ep_clear_halt(priv_ep);
	} else {
		__cdns3_gadget_ep_set_halt(priv_ep);
	}

	spin_unlock_irqrestore(&priv_dev->lock, flags);

	return ret;
}

extern const struct usb_ep_ops cdns3_gadget_ep0_ops;

static const struct usb_ep_ops cdns3_gadget_ep_ops = {
	.enable = cdns3_gadget_ep_enable,
	.disable = cdns3_gadget_ep_disable,
	.alloc_request = cdns3_gadget_ep_alloc_request,
	.free_request = cdns3_gadget_ep_free_request,
	.queue = cdns3_gadget_ep_queue,
	.dequeue = cdns3_gadget_ep_dequeue,
	.set_halt = cdns3_gadget_ep_set_halt,
	.set_wedge = cdns3_gadget_ep_set_wedge,
};

/**
 * cdns3_gadget_get_frame Returns number of actual ITP frame
 * @gadget: gadget object
 *
 * Returns number of actual ITP frame
 */
static int cdns3_gadget_get_frame(struct usb_gadget *gadget)
{
	struct cdns3_device *priv_dev = gadget_to_cdns3_device(gadget);

	return readl(&priv_dev->regs->usb_itpn);
}

int __cdns3_gadget_wakeup(struct cdns3_device *priv_dev)
{
	enum usb_device_speed speed;

	speed = cdns3_get_speed(priv_dev);

	if (speed >= USB_SPEED_SUPER)
		return 0;

	/* Start driving resume signaling to indicate remote wakeup. */
	writel(USB_CONF_LGO_L0, &priv_dev->regs->usb_conf);

	return 0;
}

static int cdns3_gadget_wakeup(struct usb_gadget *gadget)
{
	struct cdns3_device *priv_dev = gadget_to_cdns3_device(gadget);
	unsigned long flags;
	int ret = 0;

	spin_lock_irqsave(&priv_dev->lock, flags);
	ret = __cdns3_gadget_wakeup(priv_dev);
	spin_unlock_irqrestore(&priv_dev->lock, flags);
	return ret;
}

static int cdns3_gadget_set_selfpowered(struct usb_gadget *gadget,
					int is_selfpowered)
{
	struct cdns3_device *priv_dev = gadget_to_cdns3_device(gadget);
	unsigned long flags;

	spin_lock_irqsave(&priv_dev->lock, flags);
	priv_dev->is_selfpowered = !!is_selfpowered;
	spin_unlock_irqrestore(&priv_dev->lock, flags);
	return 0;
}

static int cdns3_gadget_pullup(struct usb_gadget *gadget, int is_on)
{
	struct cdns3_device *priv_dev = gadget_to_cdns3_device(gadget);

	if (is_on)
		writel(USB_CONF_DEVEN, &priv_dev->regs->usb_conf);
	else
		writel(USB_CONF_DEVDS, &priv_dev->regs->usb_conf);

	return 0;
}

static void cdns3_gadget_config(struct cdns3_device *priv_dev)
{
	struct cdns3_usb_regs __iomem *regs = priv_dev->regs;
	u32 reg;

	cdns3_ep0_config(priv_dev);

	/* enable interrupts for endpoint 0 (in and out) */
	writel(EP_IEN_EP_OUT0 | EP_IEN_EP_IN0, &regs->ep_ien);

	/*
	 * Driver needs to modify LFPS minimal U1 Exit time for DEV_VER_TI_V1
	 * revision of controller.
	 */
	if (priv_dev->dev_ver == DEV_VER_TI_V1) {
		reg = readl(&regs->dbg_link1);

		reg &= ~DBG_LINK1_LFPS_MIN_GEN_U1_EXIT_MASK;
		reg |= DBG_LINK1_LFPS_MIN_GEN_U1_EXIT(0x55) |
		       DBG_LINK1_LFPS_MIN_GEN_U1_EXIT_SET;
		writel(reg, &regs->dbg_link1);
	}

	/*
	 * By default some platforms has set protected access to memory.
	 * This cause problem with cache, so driver restore non-secure
	 * access to memory.
	 */
	reg = readl(&regs->dma_axi_ctrl);
	reg |= DMA_AXI_CTRL_MARPROT(DMA_AXI_CTRL_NON_SECURE) |
	       DMA_AXI_CTRL_MAWPROT(DMA_AXI_CTRL_NON_SECURE);
	writel(reg, &regs->dma_axi_ctrl);

	/* enable generic interrupt*/
	writel(USB_IEN_INIT, &regs->usb_ien);
	writel(USB_CONF_CLK2OFFDS | USB_CONF_L1DS, &regs->usb_conf);

	cdns3_configure_dmult(priv_dev, NULL);
}

/**
 * cdns3_gadget_udc_start Gadget start
 * @gadget: gadget object
 * @driver: driver which operates on this gadget
 *
 * Returns 0 on success, error code elsewhere
 */
static int cdns3_gadget_udc_start(struct usb_gadget *gadget,
				  struct usb_gadget_driver *driver)
{
	struct cdns3_device *priv_dev = gadget_to_cdns3_device(gadget);
	unsigned long flags;
	enum usb_device_speed max_speed = driver->max_speed;

	spin_lock_irqsave(&priv_dev->lock, flags);
	priv_dev->gadget_driver = driver;

	/* limit speed if necessary */
	max_speed = min(driver->max_speed, gadget->max_speed);

	switch (max_speed) {
	case USB_SPEED_FULL:
		writel(USB_CONF_SFORCE_FS, &priv_dev->regs->usb_conf);
		writel(USB_CONF_USB3DIS, &priv_dev->regs->usb_conf);
		break;
	case USB_SPEED_HIGH:
		writel(USB_CONF_USB3DIS, &priv_dev->regs->usb_conf);
		break;
	case USB_SPEED_SUPER:
		break;
	default:
		dev_err(priv_dev->dev,
			"invalid maximum_speed parameter %d\n",
			max_speed);
		/* fall through */
	case USB_SPEED_UNKNOWN:
		/* default to superspeed */
		max_speed = USB_SPEED_SUPER;
		break;
	}

	cdns3_gadget_config(priv_dev);
	spin_unlock_irqrestore(&priv_dev->lock, flags);
	return 0;
}

/**
 * cdns3_gadget_udc_stop Stops gadget
 * @gadget: gadget object
 *
 * Returns 0
 */
static int cdns3_gadget_udc_stop(struct usb_gadget *gadget)
{
	struct cdns3_device *priv_dev = gadget_to_cdns3_device(gadget);
	struct cdns3_endpoint *priv_ep;
	u32 bEndpointAddress;
	struct usb_ep *ep;
	int val;

	priv_dev->gadget_driver = NULL;

	priv_dev->onchip_used_size = 0;
	priv_dev->out_mem_is_allocated = 0;
	priv_dev->gadget.speed = USB_SPEED_UNKNOWN;

	list_for_each_entry(ep, &priv_dev->gadget.ep_list, ep_list) {
		priv_ep = ep_to_cdns3_ep(ep);
		bEndpointAddress = priv_ep->num | priv_ep->dir;
		cdns3_select_ep(priv_dev, bEndpointAddress);
		writel(EP_CMD_EPRST, &priv_dev->regs->ep_cmd);
		readl_poll_timeout_atomic(&priv_dev->regs->ep_cmd, val,
					  !(val & EP_CMD_EPRST), 1, 100);

		priv_ep->flags &= ~EP_CLAIMED;
	}

	/* disable interrupt for device */
	writel(0, &priv_dev->regs->usb_ien);
	writel(USB_CONF_DEVDS, &priv_dev->regs->usb_conf);

	return 0;
}

static const struct usb_gadget_ops cdns3_gadget_ops = {
	.get_frame = cdns3_gadget_get_frame,
	.wakeup = cdns3_gadget_wakeup,
	.set_selfpowered = cdns3_gadget_set_selfpowered,
	.pullup = cdns3_gadget_pullup,
	.udc_start = cdns3_gadget_udc_start,
	.udc_stop = cdns3_gadget_udc_stop,
	.match_ep = cdns3_gadget_match_ep,
};

static void cdns3_free_all_eps(struct cdns3_device *priv_dev)
{
	int i;

	/* ep0 OUT point to ep0 IN. */
	priv_dev->eps[16] = NULL;

	for (i = 0; i < CDNS3_ENDPOINTS_MAX_COUNT; i++)
		if (priv_dev->eps[i]) {
			cdns3_free_trb_pool(priv_dev->eps[i]);
			devm_kfree(priv_dev->dev, priv_dev->eps[i]);
		}
}

/**
 * cdns3_init_eps Initializes software endpoints of gadget
 * @cdns3: extended gadget object
 *
 * Returns 0 on success, error code elsewhere
 */
static int cdns3_init_eps(struct cdns3_device *priv_dev)
{
	u32 ep_enabled_reg, iso_ep_reg;
	struct cdns3_endpoint *priv_ep;
	int ep_dir, ep_number;
	u32 ep_mask;
	int ret = 0;
	int i;

	/* Read it from USB_CAP3 to USB_CAP5 */
	ep_enabled_reg = readl(&priv_dev->regs->usb_cap3);
	iso_ep_reg = readl(&priv_dev->regs->usb_cap4);

	dev_dbg(priv_dev->dev, "Initializing non-zero endpoints\n");

	for (i = 0; i < CDNS3_ENDPOINTS_MAX_COUNT; i++) {
		ep_dir = i >> 4;	/* i div 16 */
		ep_number = i & 0xF;	/* i % 16 */
		ep_mask = BIT(i);

		if (!(ep_enabled_reg & ep_mask))
			continue;

		if (ep_dir && !ep_number) {
			priv_dev->eps[i] = priv_dev->eps[0];
			continue;
		}

		priv_ep = devm_kzalloc(priv_dev->dev, sizeof(*priv_ep),
				       GFP_KERNEL);
		if (!priv_ep)
			goto err;

		/* set parent of endpoint object */
		priv_ep->cdns3_dev = priv_dev;
		priv_dev->eps[i] = priv_ep;
		priv_ep->num = ep_number;
		priv_ep->dir = ep_dir ? USB_DIR_IN : USB_DIR_OUT;

		if (!ep_number) {
			ret = cdns3_init_ep0(priv_dev, priv_ep);
			if (ret) {
				dev_err(priv_dev->dev, "Failed to init ep0\n");
				goto err;
			}
		} else {
			snprintf(priv_ep->name, sizeof(priv_ep->name), "ep%d%s",
				 ep_number, !!ep_dir ? "in" : "out");
			priv_ep->endpoint.name = priv_ep->name;

			usb_ep_set_maxpacket_limit(&priv_ep->endpoint,
						   CDNS3_EP_MAX_PACKET_LIMIT);
			priv_ep->endpoint.max_streams = CDNS3_EP_MAX_STREAMS;
			priv_ep->endpoint.ops = &cdns3_gadget_ep_ops;
			if (ep_dir)
				priv_ep->endpoint.caps.dir_in = 1;
			else
				priv_ep->endpoint.caps.dir_out = 1;

			if (iso_ep_reg & ep_mask)
				priv_ep->endpoint.caps.type_iso = 1;

			priv_ep->endpoint.caps.type_bulk = 1;
			priv_ep->endpoint.caps.type_int = 1;

			list_add_tail(&priv_ep->endpoint.ep_list,
				      &priv_dev->gadget.ep_list);
		}

		priv_ep->flags = 0;

		dev_info(priv_dev->dev, "Initialized  %s support: %s %s\n",
			 priv_ep->name,
			 priv_ep->endpoint.caps.type_bulk ? "BULK, INT" : "",
			 priv_ep->endpoint.caps.type_iso ? "ISO" : "");

		INIT_LIST_HEAD(&priv_ep->pending_req_list);
		INIT_LIST_HEAD(&priv_ep->deferred_req_list);
		INIT_LIST_HEAD(&priv_ep->wa2_descmiss_req_list);
	}

	return 0;
err:
	cdns3_free_all_eps(priv_dev);
	return -ENOMEM;
}

void cdns3_gadget_exit(struct cdns3 *cdns)
{
	struct cdns3_device *priv_dev;

	priv_dev = cdns->gadget_dev;

	devm_free_irq(cdns->dev, cdns->dev_irq, priv_dev);

	pm_runtime_mark_last_busy(cdns->dev);
	pm_runtime_put_autosuspend(cdns->dev);

	usb_del_gadget_udc(&priv_dev->gadget);

	cdns3_free_all_eps(priv_dev);

	while (!list_empty(&priv_dev->aligned_buf_list)) {
		struct cdns3_aligned_buf *buf;

		buf = cdns3_next_align_buf(&priv_dev->aligned_buf_list);
		dma_free_coherent(priv_dev->sysdev, buf->size,
				  buf->buf,
				  buf->dma);

		list_del(&buf->list);
		kfree(buf);
	}

	dma_free_coherent(priv_dev->sysdev, 8, priv_dev->setup_buf,
			  priv_dev->setup_dma);

	kfree(priv_dev->zlp_buf);
	kfree(priv_dev);
	cdns->gadget_dev = NULL;
	cdns3_drd_switch_gadget(cdns, 0);
}

static int cdns3_gadget_start(struct cdns3 *cdns)
{
	struct cdns3_device *priv_dev;
	u32 max_speed;
	int ret;

	priv_dev = kzalloc(sizeof(*priv_dev), GFP_KERNEL);
	if (!priv_dev)
		return -ENOMEM;

	cdns->gadget_dev = priv_dev;
	priv_dev->sysdev = cdns->dev;
	priv_dev->dev = cdns->dev;
	priv_dev->regs = cdns->dev_regs;

	device_property_read_u16(priv_dev->dev, "cdns,on-chip-buff-size",
				 &priv_dev->onchip_buffers);

	if (priv_dev->onchip_buffers <=  0) {
		u32 reg = readl(&priv_dev->regs->usb_cap2);

		priv_dev->onchip_buffers = USB_CAP2_ACTUAL_MEM_SIZE(reg);
	}

	if (!priv_dev->onchip_buffers)
		priv_dev->onchip_buffers = 256;

	max_speed = usb_get_maximum_speed(cdns->dev);

	/* Check the maximum_speed parameter */
	switch (max_speed) {
	case USB_SPEED_FULL:
	case USB_SPEED_HIGH:
	case USB_SPEED_SUPER:
		break;
	default:
		dev_err(cdns->dev, "invalid maximum_speed parameter %d\n",
			max_speed);
		/* fall through */
	case USB_SPEED_UNKNOWN:
		/* default to superspeed */
		max_speed = USB_SPEED_SUPER;
		break;
	}

	/* fill gadget fields */
	priv_dev->gadget.max_speed = max_speed;
	priv_dev->gadget.speed = USB_SPEED_UNKNOWN;
	priv_dev->gadget.ops = &cdns3_gadget_ops;
	priv_dev->gadget.name = "usb-ss-gadget";
	priv_dev->gadget.sg_supported = 1;
	priv_dev->gadget.quirk_avoids_skb_reserve = 1;

	spin_lock_init(&priv_dev->lock);
	INIT_WORK(&priv_dev->pending_status_wq,
		  cdns3_pending_setup_status_handler);

	INIT_WORK(&priv_dev->aligned_buf_wq,
		  cdns3_free_aligned_request_buf);

	/* initialize endpoint container */
	INIT_LIST_HEAD(&priv_dev->gadget.ep_list);
	INIT_LIST_HEAD(&priv_dev->aligned_buf_list);

	ret = cdns3_init_eps(priv_dev);
	if (ret) {
		dev_err(priv_dev->dev, "Failed to create endpoints\n");
		goto err1;
	}

	/* allocate memory for setup packet buffer */
	priv_dev->setup_buf = dma_alloc_coherent(priv_dev->sysdev, 8,
						 &priv_dev->setup_dma, GFP_DMA);
	if (!priv_dev->setup_buf) {
		ret = -ENOMEM;
		goto err2;
	}

	priv_dev->dev_ver = readl(&priv_dev->regs->usb_cap6);

	dev_dbg(priv_dev->dev, "Device Controller version: %08x\n",
		readl(&priv_dev->regs->usb_cap6));
	dev_dbg(priv_dev->dev, "USB Capabilities:: %08x\n",
		readl(&priv_dev->regs->usb_cap1));
	dev_dbg(priv_dev->dev, "On-Chip memory configuration: %08x\n",
		readl(&priv_dev->regs->usb_cap2));

	priv_dev->dev_ver = GET_DEV_BASE_VERSION(priv_dev->dev_ver);

	priv_dev->zlp_buf = kzalloc(CDNS3_EP_ZLP_BUF_SIZE, GFP_KERNEL);
	if (!priv_dev->zlp_buf) {
		ret = -ENOMEM;
		goto err3;
	}

	/* add USB gadget device */
	ret = usb_add_gadget_udc(priv_dev->dev, &priv_dev->gadget);
	if (ret < 0) {
		dev_err(priv_dev->dev,
			"Failed to register USB device controller\n");
		goto err4;
	}

	return 0;
err4:
	kfree(priv_dev->zlp_buf);
err3:
	dma_free_coherent(priv_dev->sysdev, 8, priv_dev->setup_buf,
			  priv_dev->setup_dma);
err2:
	cdns3_free_all_eps(priv_dev);
err1:
	cdns->gadget_dev = NULL;
	return ret;
}

static int __cdns3_gadget_init(struct cdns3 *cdns)
{
	int ret = 0;

	/* Ensure 32-bit DMA Mask in case we switched back from Host mode */
	ret = dma_set_mask_and_coherent(cdns->dev, DMA_BIT_MASK(32));
	if (ret) {
		dev_err(cdns->dev, "Failed to set dma mask: %d\n", ret);
		return ret;
	}

	cdns3_drd_switch_gadget(cdns, 1);
	pm_runtime_get_sync(cdns->dev);

	ret = cdns3_gadget_start(cdns);
	if (ret)
		return ret;

	/*
	 * Because interrupt line can be shared with other components in
	 * driver it can't use IRQF_ONESHOT flag here.
	 */
	ret = devm_request_threaded_irq(cdns->dev, cdns->dev_irq,
					cdns3_device_irq_handler,
					cdns3_device_thread_irq_handler,
					IRQF_SHARED, dev_name(cdns->dev),
					cdns->gadget_dev);

	if (ret)
		goto err0;

	return 0;
err0:
	cdns3_gadget_exit(cdns);
	return ret;
}

static int cdns3_gadget_suspend(struct cdns3 *cdns, bool do_wakeup)
{
	struct cdns3_device *priv_dev = cdns->gadget_dev;

	cdns3_disconnect_gadget(priv_dev);

	priv_dev->gadget.speed = USB_SPEED_UNKNOWN;
	usb_gadget_set_state(&priv_dev->gadget, USB_STATE_NOTATTACHED);
	cdns3_hw_reset_eps_config(priv_dev);

	/* disable interrupt for device */
	writel(0, &priv_dev->regs->usb_ien);

	return 0;
}

static int cdns3_gadget_resume(struct cdns3 *cdns, bool hibernated)
{
	struct cdns3_device *priv_dev = cdns->gadget_dev;

	if (!priv_dev->gadget_driver)
		return 0;

	cdns3_gadget_config(priv_dev);

	return 0;
}

/**
 * cdns3_gadget_init - initialize device structure
 *
 * cdns: cdns3 instance
 *
 * This function initializes the gadget.
 */
int cdns3_gadget_init(struct cdns3 *cdns)
{
	struct cdns3_role_driver *rdrv;

	rdrv = devm_kzalloc(cdns->dev, sizeof(*rdrv), GFP_KERNEL);
	if (!rdrv)
		return -ENOMEM;

	rdrv->start	= __cdns3_gadget_init;
	rdrv->stop	= cdns3_gadget_exit;
	rdrv->suspend	= cdns3_gadget_suspend;
	rdrv->resume	= cdns3_gadget_resume;
	rdrv->state	= CDNS3_ROLE_STATE_INACTIVE;
	rdrv->name	= "gadget";
	cdns->roles[USB_ROLE_DEVICE] = rdrv;

	return 0;
}<|MERGE_RESOLUTION|>--- conflicted
+++ resolved
@@ -1473,7 +1473,6 @@
 			 * during handling usb_gadget_giveback_request.
 			 */
 			cdns3_select_ep(priv_dev, priv_ep->endpoint.address);
-<<<<<<< HEAD
 
 			trb = priv_ep->trb_pool;
 			trace_cdns3_complete_trb(priv_ep, trb);
@@ -1483,17 +1482,6 @@
 					 "request_trb=0x%p, queue_trb=0x%p\n",
 					 priv_req->trb, trb);
 
-=======
-
-			trb = priv_ep->trb_pool;
-			trace_cdns3_complete_trb(priv_ep, trb);
-
-			if (trb != priv_req->trb)
-				dev_warn(priv_dev->dev,
-					 "request_trb=0x%p, queue_trb=0x%p\n",
-					 priv_req->trb, trb);
-
->>>>>>> 778fbf41
 			request->actual += TRB_LEN(le32_to_cpu(trb->length));
 
 			if (!request->num_sgs ||
