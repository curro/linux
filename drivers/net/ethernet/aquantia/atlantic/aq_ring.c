// SPDX-License-Identifier: GPL-2.0-only
/*
 * aQuantia Corporation Network Driver
 * Copyright (C) 2014-2017 aQuantia Corporation. All rights reserved
 */

/* File aq_ring.c: Definition of functions for Rx/Tx rings. */

#include "aq_ring.h"
#include "aq_nic.h"
#include "aq_hw.h"
#include "aq_hw_utils.h"

#include <linux/netdevice.h>
#include <linux/etherdevice.h>

static inline void aq_free_rxpage(struct aq_rxpage *rxpage, struct device *dev)
{
	unsigned int len = PAGE_SIZE << rxpage->order;

	dma_unmap_page(dev, rxpage->daddr, len, DMA_FROM_DEVICE);

	/* Drop the ref for being in the ring. */
	__free_pages(rxpage->page, rxpage->order);
	rxpage->page = NULL;
}

static int aq_get_rxpage(struct aq_rxpage *rxpage, unsigned int order,
			 struct device *dev)
{
	struct page *page;
	dma_addr_t daddr;
	int ret = -ENOMEM;

	page = dev_alloc_pages(order);
	if (unlikely(!page))
		goto err_exit;

	daddr = dma_map_page(dev, page, 0, PAGE_SIZE << order,
			     DMA_FROM_DEVICE);

	if (unlikely(dma_mapping_error(dev, daddr)))
		goto free_page;

	rxpage->page = page;
	rxpage->daddr = daddr;
	rxpage->order = order;
	rxpage->pg_off = 0;

	return 0;

free_page:
	__free_pages(page, order);

err_exit:
	return ret;
}

static int aq_get_rxpages(struct aq_ring_s *self, struct aq_ring_buff_s *rxbuf,
			  int order)
{
	int ret;

	if (rxbuf->rxdata.page) {
		/* One means ring is the only user and can reuse */
		if (page_ref_count(rxbuf->rxdata.page) > 1) {
			/* Try reuse buffer */
			rxbuf->rxdata.pg_off += AQ_CFG_RX_FRAME_MAX;
			if (rxbuf->rxdata.pg_off + AQ_CFG_RX_FRAME_MAX <=
				(PAGE_SIZE << order)) {
				self->stats.rx.pg_flips++;
			} else {
				/* Buffer exhausted. We have other users and
				 * should release this page and realloc
				 */
				aq_free_rxpage(&rxbuf->rxdata,
					       aq_nic_get_dev(self->aq_nic));
				self->stats.rx.pg_losts++;
			}
		} else {
			rxbuf->rxdata.pg_off = 0;
			self->stats.rx.pg_reuses++;
		}
	}

	if (!rxbuf->rxdata.page) {
		ret = aq_get_rxpage(&rxbuf->rxdata, order,
				    aq_nic_get_dev(self->aq_nic));
		return ret;
	}

	return 0;
}

static struct aq_ring_s *aq_ring_alloc(struct aq_ring_s *self,
				       struct aq_nic_s *aq_nic)
{
	int err = 0;

	self->buff_ring =
		kcalloc(self->size, sizeof(struct aq_ring_buff_s), GFP_KERNEL);

	if (!self->buff_ring) {
		err = -ENOMEM;
		goto err_exit;
	}
	self->dx_ring = dma_alloc_coherent(aq_nic_get_dev(aq_nic),
					   self->size * self->dx_size,
					   &self->dx_ring_pa, GFP_KERNEL);
	if (!self->dx_ring) {
		err = -ENOMEM;
		goto err_exit;
	}

err_exit:
	if (err < 0) {
		aq_ring_free(self);
		self = NULL;
	}
	return self;
}

struct aq_ring_s *aq_ring_tx_alloc(struct aq_ring_s *self,
				   struct aq_nic_s *aq_nic,
				   unsigned int idx,
				   struct aq_nic_cfg_s *aq_nic_cfg)
{
	int err = 0;

	self->aq_nic = aq_nic;
	self->idx = idx;
	self->size = aq_nic_cfg->txds;
	self->dx_size = aq_nic_cfg->aq_hw_caps->txd_size;

	self = aq_ring_alloc(self, aq_nic);
	if (!self) {
		err = -ENOMEM;
		goto err_exit;
	}

err_exit:
	if (err < 0) {
		aq_ring_free(self);
		self = NULL;
	}
	return self;
}

struct aq_ring_s *aq_ring_rx_alloc(struct aq_ring_s *self,
				   struct aq_nic_s *aq_nic,
				   unsigned int idx,
				   struct aq_nic_cfg_s *aq_nic_cfg)
{
	int err = 0;

	self->aq_nic = aq_nic;
	self->idx = idx;
	self->size = aq_nic_cfg->rxds;
	self->dx_size = aq_nic_cfg->aq_hw_caps->rxd_size;
	self->page_order = fls(AQ_CFG_RX_FRAME_MAX / PAGE_SIZE +
			       (AQ_CFG_RX_FRAME_MAX % PAGE_SIZE ? 1 : 0)) - 1;

	if (aq_nic_cfg->rxpageorder > self->page_order)
		self->page_order = aq_nic_cfg->rxpageorder;

	self = aq_ring_alloc(self, aq_nic);
	if (!self) {
		err = -ENOMEM;
		goto err_exit;
	}

err_exit:
	if (err < 0) {
		aq_ring_free(self);
		self = NULL;
	}
	return self;
}

int aq_ring_init(struct aq_ring_s *self)
{
	self->hw_head = 0;
	self->sw_head = 0;
	self->sw_tail = 0;
	return 0;
}

static inline bool aq_ring_dx_in_range(unsigned int h, unsigned int i,
				       unsigned int t)
{
	return (h < t) ? ((h < i) && (i < t)) : ((h < i) || (i < t));
}

void aq_ring_update_queue_state(struct aq_ring_s *ring)
{
	if (aq_ring_avail_dx(ring) <= AQ_CFG_SKB_FRAGS_MAX)
		aq_ring_queue_stop(ring);
	else if (aq_ring_avail_dx(ring) > AQ_CFG_RESTART_DESC_THRES)
		aq_ring_queue_wake(ring);
}

void aq_ring_queue_wake(struct aq_ring_s *ring)
{
	struct net_device *ndev = aq_nic_get_ndev(ring->aq_nic);

	if (__netif_subqueue_stopped(ndev, ring->idx)) {
		netif_wake_subqueue(ndev, ring->idx);
		ring->stats.tx.queue_restarts++;
	}
}

void aq_ring_queue_stop(struct aq_ring_s *ring)
{
	struct net_device *ndev = aq_nic_get_ndev(ring->aq_nic);

	if (!__netif_subqueue_stopped(ndev, ring->idx))
		netif_stop_subqueue(ndev, ring->idx);
}

bool aq_ring_tx_clean(struct aq_ring_s *self)
{
	struct device *dev = aq_nic_get_dev(self->aq_nic);
	unsigned int budget;

	for (budget = AQ_CFG_TX_CLEAN_BUDGET;
	     budget && self->sw_head != self->hw_head; budget--) {
		struct aq_ring_buff_s *buff = &self->buff_ring[self->sw_head];

		if (likely(buff->is_mapped)) {
			if (unlikely(buff->is_sop)) {
				if (!buff->is_eop &&
				    buff->eop_index != 0xffffU &&
				    (!aq_ring_dx_in_range(self->sw_head,
						buff->eop_index,
						self->hw_head)))
					break;

				dma_unmap_single(dev, buff->pa, buff->len,
						 DMA_TO_DEVICE);
			} else {
				dma_unmap_page(dev, buff->pa, buff->len,
					       DMA_TO_DEVICE);
			}
		}

		if (unlikely(buff->is_eop))
			dev_kfree_skb_any(buff->skb);

		buff->pa = 0U;
		buff->eop_index = 0xffffU;
		self->sw_head = aq_ring_next_dx(self, self->sw_head);
	}

	return !!budget;
}

static void aq_rx_checksum(struct aq_ring_s *self,
			   struct aq_ring_buff_s *buff,
			   struct sk_buff *skb)
{
	if (!(self->aq_nic->ndev->features & NETIF_F_RXCSUM))
		return;

	if (unlikely(buff->is_cso_err)) {
		++self->stats.rx.errors;
		skb->ip_summed = CHECKSUM_NONE;
		return;
	}
	if (buff->is_ip_cso) {
		__skb_incr_checksum_unnecessary(skb);
	} else {
		skb->ip_summed = CHECKSUM_NONE;
	}

	if (buff->is_udp_cso || buff->is_tcp_cso)
		__skb_incr_checksum_unnecessary(skb);
}

#define AQ_SKB_ALIGN SKB_DATA_ALIGN(sizeof(struct skb_shared_info))
int aq_ring_rx_clean(struct aq_ring_s *self,
		     struct napi_struct *napi,
		     int *work_done,
		     int budget)
{
	struct net_device *ndev = aq_nic_get_ndev(self->aq_nic);
	bool is_rsc_completed = true;
	int err = 0;

	for (; (self->sw_head != self->hw_head) && budget;
		self->sw_head = aq_ring_next_dx(self, self->sw_head),
		--budget, ++(*work_done)) {
		struct aq_ring_buff_s *buff = &self->buff_ring[self->sw_head];
		struct aq_ring_buff_s *buff_ = NULL;
		struct sk_buff *skb = NULL;
		unsigned int next_ = 0U;
		unsigned int i = 0U;
		u16 hdr_len;
<<<<<<< HEAD

		if (buff->is_error)
			continue;
=======
>>>>>>> 4b972a01

		if (buff->is_cleaned)
			continue;

		if (!buff->is_eop) {
			buff_ = buff;
			do {
				next_ = buff_->next,
				buff_ = &self->buff_ring[next_];
				is_rsc_completed =
					aq_ring_dx_in_range(self->sw_head,
							    next_,
							    self->hw_head);

				if (unlikely(!is_rsc_completed))
					break;

				buff->is_error |= buff_->is_error;

			} while (!buff_->is_eop);

			if (!is_rsc_completed) {
				err = 0;
				goto err_exit;
			}
			if (buff->is_error) {
				buff_ = buff;
				do {
					next_ = buff_->next,
					buff_ = &self->buff_ring[next_];

					buff_->is_cleaned = true;
				} while (!buff_->is_eop);

				++self->stats.rx.errors;
				continue;
			}
		}

		if (buff->is_error) {
			++self->stats.rx.errors;
			continue;
		}

		dma_sync_single_range_for_cpu(aq_nic_get_dev(self->aq_nic),
					      buff->rxdata.daddr,
					      buff->rxdata.pg_off,
					      buff->len, DMA_FROM_DEVICE);

		/* for single fragment packets use build_skb() */
		if (buff->is_eop &&
		    buff->len <= AQ_CFG_RX_FRAME_MAX - AQ_SKB_ALIGN) {
			skb = build_skb(aq_buf_vaddr(&buff->rxdata),
					AQ_CFG_RX_FRAME_MAX);
			if (unlikely(!skb)) {
				err = -ENOMEM;
				goto err_exit;
			}
			skb_put(skb, buff->len);
			page_ref_inc(buff->rxdata.page);
		} else {
			skb = napi_alloc_skb(napi, AQ_CFG_RX_HDR_SIZE);
			if (unlikely(!skb)) {
				err = -ENOMEM;
				goto err_exit;
			}

			hdr_len = buff->len;
			if (hdr_len > AQ_CFG_RX_HDR_SIZE)
				hdr_len = eth_get_headlen(skb->dev,
							  aq_buf_vaddr(&buff->rxdata),
							  AQ_CFG_RX_HDR_SIZE);

			memcpy(__skb_put(skb, hdr_len), aq_buf_vaddr(&buff->rxdata),
			       ALIGN(hdr_len, sizeof(long)));

			if (buff->len - hdr_len > 0) {
				skb_add_rx_frag(skb, 0, buff->rxdata.page,
						buff->rxdata.pg_off + hdr_len,
						buff->len - hdr_len,
						AQ_CFG_RX_FRAME_MAX);
				page_ref_inc(buff->rxdata.page);
			}

			if (!buff->is_eop) {
				buff_ = buff;
				i = 1U;
				do {
					next_ = buff_->next,
					buff_ = &self->buff_ring[next_];

					dma_sync_single_range_for_cpu(
							aq_nic_get_dev(self->aq_nic),
							buff_->rxdata.daddr,
							buff_->rxdata.pg_off,
							buff_->len,
							DMA_FROM_DEVICE);
					skb_add_rx_frag(skb, i++,
							buff_->rxdata.page,
							buff_->rxdata.pg_off,
							buff_->len,
							AQ_CFG_RX_FRAME_MAX);
					page_ref_inc(buff_->rxdata.page);
					buff_->is_cleaned = 1;
<<<<<<< HEAD
=======

					buff->is_ip_cso &= buff_->is_ip_cso;
					buff->is_udp_cso &= buff_->is_udp_cso;
					buff->is_tcp_cso &= buff_->is_tcp_cso;
					buff->is_cso_err |= buff_->is_cso_err;

>>>>>>> 4b972a01
				} while (!buff_->is_eop);
			}
		}

		skb->protocol = eth_type_trans(skb, ndev);

		aq_rx_checksum(self, buff, skb);

		skb_set_hash(skb, buff->rss_hash,
			     buff->is_hash_l4 ? PKT_HASH_TYPE_L4 :
			     PKT_HASH_TYPE_NONE);

		skb_record_rx_queue(skb, self->idx);

		++self->stats.rx.packets;
		self->stats.rx.bytes += skb->len;

		napi_gro_receive(napi, skb);
	}

err_exit:
	return err;
}

int aq_ring_rx_fill(struct aq_ring_s *self)
{
	unsigned int page_order = self->page_order;
	struct aq_ring_buff_s *buff = NULL;
	int err = 0;
	int i = 0;

	if (aq_ring_avail_dx(self) < min_t(unsigned int, AQ_CFG_RX_REFILL_THRES,
					   self->size / 2))
		return err;

	for (i = aq_ring_avail_dx(self); i--;
		self->sw_tail = aq_ring_next_dx(self, self->sw_tail)) {
		buff = &self->buff_ring[self->sw_tail];

		buff->flags = 0U;
		buff->len = AQ_CFG_RX_FRAME_MAX;

		err = aq_get_rxpages(self, buff, page_order);
		if (err)
			goto err_exit;

		buff->pa = aq_buf_daddr(&buff->rxdata);
		buff = NULL;
	}

err_exit:
	return err;
}

void aq_ring_rx_deinit(struct aq_ring_s *self)
{
	if (!self)
		goto err_exit;

	for (; self->sw_head != self->sw_tail;
		self->sw_head = aq_ring_next_dx(self, self->sw_head)) {
		struct aq_ring_buff_s *buff = &self->buff_ring[self->sw_head];

		aq_free_rxpage(&buff->rxdata, aq_nic_get_dev(self->aq_nic));
	}

err_exit:;
}

void aq_ring_free(struct aq_ring_s *self)
{
	if (!self)
		goto err_exit;

	kfree(self->buff_ring);

	if (self->dx_ring)
		dma_free_coherent(aq_nic_get_dev(self->aq_nic),
				  self->size * self->dx_size, self->dx_ring,
				  self->dx_ring_pa);

err_exit:;
}<|MERGE_RESOLUTION|>--- conflicted
+++ resolved
@@ -295,12 +295,6 @@
 		unsigned int next_ = 0U;
 		unsigned int i = 0U;
 		u16 hdr_len;
-<<<<<<< HEAD
-
-		if (buff->is_error)
-			continue;
-=======
->>>>>>> 4b972a01
 
 		if (buff->is_cleaned)
 			continue;
@@ -405,15 +399,12 @@
 							AQ_CFG_RX_FRAME_MAX);
 					page_ref_inc(buff_->rxdata.page);
 					buff_->is_cleaned = 1;
-<<<<<<< HEAD
-=======
 
 					buff->is_ip_cso &= buff_->is_ip_cso;
 					buff->is_udp_cso &= buff_->is_udp_cso;
 					buff->is_tcp_cso &= buff_->is_tcp_cso;
 					buff->is_cso_err |= buff_->is_cso_err;
 
->>>>>>> 4b972a01
 				} while (!buff_->is_eop);
 			}
 		}
