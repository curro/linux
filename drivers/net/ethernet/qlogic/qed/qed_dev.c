/* QLogic qed NIC Driver
 * Copyright (c) 2015-2017  QLogic Corporation
 *
 * This software is available to you under a choice of one of two
 * licenses.  You may choose to be licensed under the terms of the GNU
 * General Public License (GPL) Version 2, available from the file
 * COPYING in the main directory of this source tree, or the
 * OpenIB.org BSD license below:
 *
 *     Redistribution and use in source and binary forms, with or
 *     without modification, are permitted provided that the following
 *     conditions are met:
 *
 *      - Redistributions of source code must retain the above
 *        copyright notice, this list of conditions and the following
 *        disclaimer.
 *
 *      - Redistributions in binary form must reproduce the above
 *        copyright notice, this list of conditions and the following
 *        disclaimer in the documentation and /or other materials
 *        provided with the distribution.
 *
 * THE SOFTWARE IS PROVIDED "AS IS", WITHOUT WARRANTY OF ANY KIND,
 * EXPRESS OR IMPLIED, INCLUDING BUT NOT LIMITED TO THE WARRANTIES OF
 * MERCHANTABILITY, FITNESS FOR A PARTICULAR PURPOSE AND
 * NONINFRINGEMENT. IN NO EVENT SHALL THE AUTHORS OR COPYRIGHT HOLDERS
 * BE LIABLE FOR ANY CLAIM, DAMAGES OR OTHER LIABILITY, WHETHER IN AN
 * ACTION OF CONTRACT, TORT OR OTHERWISE, ARISING FROM, OUT OF OR IN
 * CONNECTION WITH THE SOFTWARE OR THE USE OR OTHER DEALINGS IN THE
 * SOFTWARE.
 */

#include <linux/types.h>
#include <asm/byteorder.h>
#include <linux/io.h>
#include <linux/delay.h>
#include <linux/dma-mapping.h>
#include <linux/errno.h>
#include <linux/kernel.h>
#include <linux/mutex.h>
#include <linux/pci.h>
#include <linux/slab.h>
#include <linux/string.h>
#include <linux/vmalloc.h>
#include <linux/etherdevice.h>
#include <linux/qed/qed_chain.h>
#include <linux/qed/qed_if.h>
#include "qed.h"
#include "qed_cxt.h"
#include "qed_dcbx.h"
#include "qed_dev_api.h"
#include "qed_fcoe.h"
#include "qed_hsi.h"
#include "qed_hw.h"
#include "qed_init_ops.h"
#include "qed_int.h"
#include "qed_iscsi.h"
#include "qed_ll2.h"
#include "qed_mcp.h"
#include "qed_ooo.h"
#include "qed_reg_addr.h"
#include "qed_sp.h"
#include "qed_sriov.h"
#include "qed_vf.h"
#include "qed_rdma.h"

static DEFINE_SPINLOCK(qm_lock);

/******************** Doorbell Recovery *******************/
/* The doorbell recovery mechanism consists of a list of entries which represent
 * doorbelling entities (l2 queues, roce sq/rq/cqs, the slowpath spq, etc). Each
 * entity needs to register with the mechanism and provide the parameters
 * describing it's doorbell, including a location where last used doorbell data
 * can be found. The doorbell execute function will traverse the list and
 * doorbell all of the registered entries.
 */
struct qed_db_recovery_entry {
	struct list_head list_entry;
	void __iomem *db_addr;
	void *db_data;
	enum qed_db_rec_width db_width;
	enum qed_db_rec_space db_space;
	u8 hwfn_idx;
};

/* Display a single doorbell recovery entry */
static void qed_db_recovery_dp_entry(struct qed_hwfn *p_hwfn,
				     struct qed_db_recovery_entry *db_entry,
				     char *action)
{
	DP_VERBOSE(p_hwfn,
		   QED_MSG_SPQ,
		   "(%s: db_entry %p, addr %p, data %p, width %s, %s space, hwfn %d)\n",
		   action,
		   db_entry,
		   db_entry->db_addr,
		   db_entry->db_data,
		   db_entry->db_width == DB_REC_WIDTH_32B ? "32b" : "64b",
		   db_entry->db_space == DB_REC_USER ? "user" : "kernel",
		   db_entry->hwfn_idx);
}

/* Doorbell address sanity (address within doorbell bar range) */
static bool qed_db_rec_sanity(struct qed_dev *cdev,
			      void __iomem *db_addr, void *db_data)
{
	/* Make sure doorbell address is within the doorbell bar */
	if (db_addr < cdev->doorbells ||
	    (u8 __iomem *)db_addr >
	    (u8 __iomem *)cdev->doorbells + cdev->db_size) {
		WARN(true,
		     "Illegal doorbell address: %p. Legal range for doorbell addresses is [%p..%p]\n",
		     db_addr,
		     cdev->doorbells,
		     (u8 __iomem *)cdev->doorbells + cdev->db_size);
		return false;
	}

	/* ake sure doorbell data pointer is not null */
	if (!db_data) {
		WARN(true, "Illegal doorbell data pointer: %p", db_data);
		return false;
	}

	return true;
}

/* Find hwfn according to the doorbell address */
static struct qed_hwfn *qed_db_rec_find_hwfn(struct qed_dev *cdev,
					     void __iomem *db_addr)
{
	struct qed_hwfn *p_hwfn;

	/* In CMT doorbell bar is split down the middle between engine 0 and enigne 1 */
	if (cdev->num_hwfns > 1)
		p_hwfn = db_addr < cdev->hwfns[1].doorbells ?
		    &cdev->hwfns[0] : &cdev->hwfns[1];
	else
		p_hwfn = QED_LEADING_HWFN(cdev);

	return p_hwfn;
}

/* Add a new entry to the doorbell recovery mechanism */
int qed_db_recovery_add(struct qed_dev *cdev,
			void __iomem *db_addr,
			void *db_data,
			enum qed_db_rec_width db_width,
			enum qed_db_rec_space db_space)
{
	struct qed_db_recovery_entry *db_entry;
	struct qed_hwfn *p_hwfn;

	/* Shortcircuit VFs, for now */
	if (IS_VF(cdev)) {
		DP_VERBOSE(cdev,
			   QED_MSG_IOV, "db recovery - skipping VF doorbell\n");
		return 0;
	}

	/* Sanitize doorbell address */
	if (!qed_db_rec_sanity(cdev, db_addr, db_data))
		return -EINVAL;

	/* Obtain hwfn from doorbell address */
	p_hwfn = qed_db_rec_find_hwfn(cdev, db_addr);

	/* Create entry */
	db_entry = kzalloc(sizeof(*db_entry), GFP_KERNEL);
	if (!db_entry) {
		DP_NOTICE(cdev, "Failed to allocate a db recovery entry\n");
		return -ENOMEM;
	}

	/* Populate entry */
	db_entry->db_addr = db_addr;
	db_entry->db_data = db_data;
	db_entry->db_width = db_width;
	db_entry->db_space = db_space;
	db_entry->hwfn_idx = p_hwfn->my_id;

	/* Display */
	qed_db_recovery_dp_entry(p_hwfn, db_entry, "Adding");

	/* Protect the list */
	spin_lock_bh(&p_hwfn->db_recovery_info.lock);
	list_add_tail(&db_entry->list_entry, &p_hwfn->db_recovery_info.list);
	spin_unlock_bh(&p_hwfn->db_recovery_info.lock);

	return 0;
}

/* Remove an entry from the doorbell recovery mechanism */
int qed_db_recovery_del(struct qed_dev *cdev,
			void __iomem *db_addr, void *db_data)
{
	struct qed_db_recovery_entry *db_entry = NULL;
	struct qed_hwfn *p_hwfn;
	int rc = -EINVAL;

	/* Shortcircuit VFs, for now */
	if (IS_VF(cdev)) {
		DP_VERBOSE(cdev,
			   QED_MSG_IOV, "db recovery - skipping VF doorbell\n");
		return 0;
	}

	/* Sanitize doorbell address */
	if (!qed_db_rec_sanity(cdev, db_addr, db_data))
		return -EINVAL;

	/* Obtain hwfn from doorbell address */
	p_hwfn = qed_db_rec_find_hwfn(cdev, db_addr);

	/* Protect the list */
	spin_lock_bh(&p_hwfn->db_recovery_info.lock);
	list_for_each_entry(db_entry,
			    &p_hwfn->db_recovery_info.list, list_entry) {
		/* search according to db_data addr since db_addr is not unique (roce) */
		if (db_entry->db_data == db_data) {
			qed_db_recovery_dp_entry(p_hwfn, db_entry, "Deleting");
			list_del(&db_entry->list_entry);
			rc = 0;
			break;
		}
	}

	spin_unlock_bh(&p_hwfn->db_recovery_info.lock);

	if (rc == -EINVAL)

		DP_NOTICE(p_hwfn,
			  "Failed to find element in list. Key (db_data addr) was %p. db_addr was %p\n",
			  db_data, db_addr);
	else
		kfree(db_entry);

	return rc;
}

/* Initialize the doorbell recovery mechanism */
static int qed_db_recovery_setup(struct qed_hwfn *p_hwfn)
{
	DP_VERBOSE(p_hwfn, QED_MSG_SPQ, "Setting up db recovery\n");

	/* Make sure db_size was set in cdev */
	if (!p_hwfn->cdev->db_size) {
		DP_ERR(p_hwfn->cdev, "db_size not set\n");
		return -EINVAL;
	}

	INIT_LIST_HEAD(&p_hwfn->db_recovery_info.list);
	spin_lock_init(&p_hwfn->db_recovery_info.lock);
	p_hwfn->db_recovery_info.db_recovery_counter = 0;

	return 0;
}

/* Destroy the doorbell recovery mechanism */
static void qed_db_recovery_teardown(struct qed_hwfn *p_hwfn)
{
	struct qed_db_recovery_entry *db_entry = NULL;

	DP_VERBOSE(p_hwfn, QED_MSG_SPQ, "Tearing down db recovery\n");
	if (!list_empty(&p_hwfn->db_recovery_info.list)) {
		DP_VERBOSE(p_hwfn,
			   QED_MSG_SPQ,
			   "Doorbell Recovery teardown found the doorbell recovery list was not empty (Expected in disorderly driver unload (e.g. recovery) otherwise this probably means some flow forgot to db_recovery_del). Prepare to purge doorbell recovery list...\n");
		while (!list_empty(&p_hwfn->db_recovery_info.list)) {
			db_entry =
			    list_first_entry(&p_hwfn->db_recovery_info.list,
					     struct qed_db_recovery_entry,
					     list_entry);
			qed_db_recovery_dp_entry(p_hwfn, db_entry, "Purging");
			list_del(&db_entry->list_entry);
			kfree(db_entry);
		}
	}
	p_hwfn->db_recovery_info.db_recovery_counter = 0;
}

/* Print the content of the doorbell recovery mechanism */
void qed_db_recovery_dp(struct qed_hwfn *p_hwfn)
{
	struct qed_db_recovery_entry *db_entry = NULL;

	DP_NOTICE(p_hwfn,
		  "Displaying doorbell recovery database. Counter was %d\n",
		  p_hwfn->db_recovery_info.db_recovery_counter);

	/* Protect the list */
	spin_lock_bh(&p_hwfn->db_recovery_info.lock);
	list_for_each_entry(db_entry,
			    &p_hwfn->db_recovery_info.list, list_entry) {
		qed_db_recovery_dp_entry(p_hwfn, db_entry, "Printing");
	}

	spin_unlock_bh(&p_hwfn->db_recovery_info.lock);
}

/* Ring the doorbell of a single doorbell recovery entry */
static void qed_db_recovery_ring(struct qed_hwfn *p_hwfn,
				 struct qed_db_recovery_entry *db_entry,
				 enum qed_db_rec_exec db_exec)
{
	if (db_exec != DB_REC_ONCE) {
		/* Print according to width */
		if (db_entry->db_width == DB_REC_WIDTH_32B) {
			DP_VERBOSE(p_hwfn, QED_MSG_SPQ,
				   "%s doorbell address %p data %x\n",
				   db_exec == DB_REC_DRY_RUN ?
				   "would have rung" : "ringing",
				   db_entry->db_addr,
				   *(u32 *)db_entry->db_data);
		} else {
			DP_VERBOSE(p_hwfn, QED_MSG_SPQ,
				   "%s doorbell address %p data %llx\n",
				   db_exec == DB_REC_DRY_RUN ?
				   "would have rung" : "ringing",
				   db_entry->db_addr,
				   *(u64 *)(db_entry->db_data));
		}
	}

	/* Sanity */
	if (!qed_db_rec_sanity(p_hwfn->cdev, db_entry->db_addr,
			       db_entry->db_data))
		return;

	/* Flush the write combined buffer. Since there are multiple doorbelling
	 * entities using the same address, if we don't flush, a transaction
	 * could be lost.
	 */
	wmb();

	/* Ring the doorbell */
	if (db_exec == DB_REC_REAL_DEAL || db_exec == DB_REC_ONCE) {
		if (db_entry->db_width == DB_REC_WIDTH_32B)
			DIRECT_REG_WR(db_entry->db_addr,
				      *(u32 *)(db_entry->db_data));
		else
			DIRECT_REG_WR64(db_entry->db_addr,
					*(u64 *)(db_entry->db_data));
	}

	/* Flush the write combined buffer. Next doorbell may come from a
	 * different entity to the same address...
	 */
	wmb();
}

/* Traverse the doorbell recovery entry list and ring all the doorbells */
void qed_db_recovery_execute(struct qed_hwfn *p_hwfn,
			     enum qed_db_rec_exec db_exec)
{
	struct qed_db_recovery_entry *db_entry = NULL;

	if (db_exec != DB_REC_ONCE) {
		DP_NOTICE(p_hwfn,
			  "Executing doorbell recovery. Counter was %d\n",
			  p_hwfn->db_recovery_info.db_recovery_counter);

		/* Track amount of times recovery was executed */
		p_hwfn->db_recovery_info.db_recovery_counter++;
	}

	/* Protect the list */
	spin_lock_bh(&p_hwfn->db_recovery_info.lock);
	list_for_each_entry(db_entry,
			    &p_hwfn->db_recovery_info.list, list_entry) {
		qed_db_recovery_ring(p_hwfn, db_entry, db_exec);
		if (db_exec == DB_REC_ONCE)
			break;
	}

	spin_unlock_bh(&p_hwfn->db_recovery_info.lock);
}

/******************** Doorbell Recovery end ****************/

#define QED_MIN_DPIS            (4)
#define QED_MIN_PWM_REGION      (QED_WID_SIZE * QED_MIN_DPIS)

static u32 qed_hw_bar_size(struct qed_hwfn *p_hwfn,
			   struct qed_ptt *p_ptt, enum BAR_ID bar_id)
{
	u32 bar_reg = (bar_id == BAR_ID_0 ?
		       PGLUE_B_REG_PF_BAR0_SIZE : PGLUE_B_REG_PF_BAR1_SIZE);
	u32 val;

	if (IS_VF(p_hwfn->cdev))
		return qed_vf_hw_bar_size(p_hwfn, bar_id);

	val = qed_rd(p_hwfn, p_ptt, bar_reg);
	if (val)
		return 1 << (val + 15);

	/* Old MFW initialized above registered only conditionally */
	if (p_hwfn->cdev->num_hwfns > 1) {
		DP_INFO(p_hwfn,
			"BAR size not configured. Assuming BAR size of 256kB for GRC and 512kB for DB\n");
			return BAR_ID_0 ? 256 * 1024 : 512 * 1024;
	} else {
		DP_INFO(p_hwfn,
			"BAR size not configured. Assuming BAR size of 512kB for GRC and 512kB for DB\n");
			return 512 * 1024;
	}
}

void qed_init_dp(struct qed_dev *cdev, u32 dp_module, u8 dp_level)
{
	u32 i;

	cdev->dp_level = dp_level;
	cdev->dp_module = dp_module;
	for (i = 0; i < MAX_HWFNS_PER_DEVICE; i++) {
		struct qed_hwfn *p_hwfn = &cdev->hwfns[i];

		p_hwfn->dp_level = dp_level;
		p_hwfn->dp_module = dp_module;
	}
}

void qed_init_struct(struct qed_dev *cdev)
{
	u8 i;

	for (i = 0; i < MAX_HWFNS_PER_DEVICE; i++) {
		struct qed_hwfn *p_hwfn = &cdev->hwfns[i];

		p_hwfn->cdev = cdev;
		p_hwfn->my_id = i;
		p_hwfn->b_active = false;

		mutex_init(&p_hwfn->dmae_info.mutex);
	}

	/* hwfn 0 is always active */
	cdev->hwfns[0].b_active = true;

	/* set the default cache alignment to 128 */
	cdev->cache_shift = 7;
}

static void qed_qm_info_free(struct qed_hwfn *p_hwfn)
{
	struct qed_qm_info *qm_info = &p_hwfn->qm_info;

	kfree(qm_info->qm_pq_params);
	qm_info->qm_pq_params = NULL;
	kfree(qm_info->qm_vport_params);
	qm_info->qm_vport_params = NULL;
	kfree(qm_info->qm_port_params);
	qm_info->qm_port_params = NULL;
	kfree(qm_info->wfq_data);
	qm_info->wfq_data = NULL;
}

static void qed_dbg_user_data_free(struct qed_hwfn *p_hwfn)
{
	kfree(p_hwfn->dbg_user_info);
	p_hwfn->dbg_user_info = NULL;
}

void qed_resc_free(struct qed_dev *cdev)
{
	int i;

	if (IS_VF(cdev)) {
		for_each_hwfn(cdev, i)
			qed_l2_free(&cdev->hwfns[i]);
		return;
	}

	kfree(cdev->fw_data);
	cdev->fw_data = NULL;

	kfree(cdev->reset_stats);
	cdev->reset_stats = NULL;

	for_each_hwfn(cdev, i) {
		struct qed_hwfn *p_hwfn = &cdev->hwfns[i];

		qed_cxt_mngr_free(p_hwfn);
		qed_qm_info_free(p_hwfn);
		qed_spq_free(p_hwfn);
		qed_eq_free(p_hwfn);
		qed_consq_free(p_hwfn);
		qed_int_free(p_hwfn);
#ifdef CONFIG_QED_LL2
		qed_ll2_free(p_hwfn);
#endif
		if (p_hwfn->hw_info.personality == QED_PCI_FCOE)
			qed_fcoe_free(p_hwfn);

		if (p_hwfn->hw_info.personality == QED_PCI_ISCSI) {
			qed_iscsi_free(p_hwfn);
			qed_ooo_free(p_hwfn);
		}

		if (QED_IS_RDMA_PERSONALITY(p_hwfn))
			qed_rdma_info_free(p_hwfn);

		qed_iov_free(p_hwfn);
		qed_l2_free(p_hwfn);
		qed_dmae_info_free(p_hwfn);
		qed_dcbx_info_free(p_hwfn);
		qed_dbg_user_data_free(p_hwfn);

		/* Destroy doorbell recovery mechanism */
		qed_db_recovery_teardown(p_hwfn);
	}
}

/******************** QM initialization *******************/
#define ACTIVE_TCS_BMAP 0x9f
#define ACTIVE_TCS_BMAP_4PORT_K2 0xf

/* determines the physical queue flags for a given PF. */
static u32 qed_get_pq_flags(struct qed_hwfn *p_hwfn)
{
	u32 flags;

	/* common flags */
	flags = PQ_FLAGS_LB;

	/* feature flags */
	if (IS_QED_SRIOV(p_hwfn->cdev))
		flags |= PQ_FLAGS_VFS;

	/* protocol flags */
	switch (p_hwfn->hw_info.personality) {
	case QED_PCI_ETH:
		flags |= PQ_FLAGS_MCOS;
		break;
	case QED_PCI_FCOE:
		flags |= PQ_FLAGS_OFLD;
		break;
	case QED_PCI_ISCSI:
		flags |= PQ_FLAGS_ACK | PQ_FLAGS_OOO | PQ_FLAGS_OFLD;
		break;
	case QED_PCI_ETH_ROCE:
		flags |= PQ_FLAGS_MCOS | PQ_FLAGS_OFLD | PQ_FLAGS_LLT;
		if (IS_QED_MULTI_TC_ROCE(p_hwfn))
			flags |= PQ_FLAGS_MTC;
		break;
	case QED_PCI_ETH_IWARP:
		flags |= PQ_FLAGS_MCOS | PQ_FLAGS_ACK | PQ_FLAGS_OOO |
		    PQ_FLAGS_OFLD;
		break;
	default:
		DP_ERR(p_hwfn,
		       "unknown personality %d\n", p_hwfn->hw_info.personality);
		return 0;
	}

	return flags;
}

/* Getters for resource amounts necessary for qm initialization */
static u8 qed_init_qm_get_num_tcs(struct qed_hwfn *p_hwfn)
{
	return p_hwfn->hw_info.num_hw_tc;
}

static u16 qed_init_qm_get_num_vfs(struct qed_hwfn *p_hwfn)
{
	return IS_QED_SRIOV(p_hwfn->cdev) ?
	       p_hwfn->cdev->p_iov_info->total_vfs : 0;
}

static u8 qed_init_qm_get_num_mtc_tcs(struct qed_hwfn *p_hwfn)
{
	u32 pq_flags = qed_get_pq_flags(p_hwfn);

	if (!(PQ_FLAGS_MTC & pq_flags))
		return 1;

	return qed_init_qm_get_num_tcs(p_hwfn);
}

#define NUM_DEFAULT_RLS 1

static u16 qed_init_qm_get_num_pf_rls(struct qed_hwfn *p_hwfn)
{
	u16 num_pf_rls, num_vfs = qed_init_qm_get_num_vfs(p_hwfn);

	/* num RLs can't exceed resource amount of rls or vports */
	num_pf_rls = (u16) min_t(u32, RESC_NUM(p_hwfn, QED_RL),
				 RESC_NUM(p_hwfn, QED_VPORT));

	/* Make sure after we reserve there's something left */
	if (num_pf_rls < num_vfs + NUM_DEFAULT_RLS)
		return 0;

	/* subtract rls necessary for VFs and one default one for the PF */
	num_pf_rls -= num_vfs + NUM_DEFAULT_RLS;

	return num_pf_rls;
}

static u16 qed_init_qm_get_num_vports(struct qed_hwfn *p_hwfn)
{
	u32 pq_flags = qed_get_pq_flags(p_hwfn);

	/* all pqs share the same vport, except for vfs and pf_rl pqs */
	return (!!(PQ_FLAGS_RLS & pq_flags)) *
	       qed_init_qm_get_num_pf_rls(p_hwfn) +
	       (!!(PQ_FLAGS_VFS & pq_flags)) *
	       qed_init_qm_get_num_vfs(p_hwfn) + 1;
}

/* calc amount of PQs according to the requested flags */
static u16 qed_init_qm_get_num_pqs(struct qed_hwfn *p_hwfn)
{
	u32 pq_flags = qed_get_pq_flags(p_hwfn);

	return (!!(PQ_FLAGS_RLS & pq_flags)) *
	       qed_init_qm_get_num_pf_rls(p_hwfn) +
	       (!!(PQ_FLAGS_MCOS & pq_flags)) *
	       qed_init_qm_get_num_tcs(p_hwfn) +
	       (!!(PQ_FLAGS_LB & pq_flags)) + (!!(PQ_FLAGS_OOO & pq_flags)) +
	       (!!(PQ_FLAGS_ACK & pq_flags)) +
	       (!!(PQ_FLAGS_OFLD & pq_flags)) *
	       qed_init_qm_get_num_mtc_tcs(p_hwfn) +
	       (!!(PQ_FLAGS_LLT & pq_flags)) *
	       qed_init_qm_get_num_mtc_tcs(p_hwfn) +
	       (!!(PQ_FLAGS_VFS & pq_flags)) * qed_init_qm_get_num_vfs(p_hwfn);
}

/* initialize the top level QM params */
static void qed_init_qm_params(struct qed_hwfn *p_hwfn)
{
	struct qed_qm_info *qm_info = &p_hwfn->qm_info;
	bool four_port;

	/* pq and vport bases for this PF */
	qm_info->start_pq = (u16) RESC_START(p_hwfn, QED_PQ);
	qm_info->start_vport = (u8) RESC_START(p_hwfn, QED_VPORT);

	/* rate limiting and weighted fair queueing are always enabled */
	qm_info->vport_rl_en = true;
	qm_info->vport_wfq_en = true;

	/* TC config is different for AH 4 port */
	four_port = p_hwfn->cdev->num_ports_in_engine == MAX_NUM_PORTS_K2;

	/* in AH 4 port we have fewer TCs per port */
	qm_info->max_phys_tcs_per_port = four_port ? NUM_PHYS_TCS_4PORT_K2 :
						     NUM_OF_PHYS_TCS;

	/* unless MFW indicated otherwise, ooo_tc == 3 for
	 * AH 4-port and 4 otherwise.
	 */
	if (!qm_info->ooo_tc)
		qm_info->ooo_tc = four_port ? DCBX_TCP_OOO_K2_4PORT_TC :
					      DCBX_TCP_OOO_TC;
}

/* initialize qm vport params */
static void qed_init_qm_vport_params(struct qed_hwfn *p_hwfn)
{
	struct qed_qm_info *qm_info = &p_hwfn->qm_info;
	u8 i;

	/* all vports participate in weighted fair queueing */
	for (i = 0; i < qed_init_qm_get_num_vports(p_hwfn); i++)
		qm_info->qm_vport_params[i].vport_wfq = 1;
}

/* initialize qm port params */
static void qed_init_qm_port_params(struct qed_hwfn *p_hwfn)
{
	/* Initialize qm port parameters */
	u8 i, active_phys_tcs, num_ports = p_hwfn->cdev->num_ports_in_engine;

	/* indicate how ooo and high pri traffic is dealt with */
	active_phys_tcs = num_ports == MAX_NUM_PORTS_K2 ?
			  ACTIVE_TCS_BMAP_4PORT_K2 :
			  ACTIVE_TCS_BMAP;

	for (i = 0; i < num_ports; i++) {
		struct init_qm_port_params *p_qm_port =
		    &p_hwfn->qm_info.qm_port_params[i];

		p_qm_port->active = 1;
		p_qm_port->active_phys_tcs = active_phys_tcs;
		p_qm_port->num_pbf_cmd_lines = PBF_MAX_CMD_LINES / num_ports;
		p_qm_port->num_btb_blocks = BTB_MAX_BLOCKS / num_ports;
	}
}

/* Reset the params which must be reset for qm init. QM init may be called as
 * a result of flows other than driver load (e.g. dcbx renegotiation). Other
 * params may be affected by the init but would simply recalculate to the same
 * values. The allocations made for QM init, ports, vports, pqs and vfqs are not
 * affected as these amounts stay the same.
 */
static void qed_init_qm_reset_params(struct qed_hwfn *p_hwfn)
{
	struct qed_qm_info *qm_info = &p_hwfn->qm_info;

	qm_info->num_pqs = 0;
	qm_info->num_vports = 0;
	qm_info->num_pf_rls = 0;
	qm_info->num_vf_pqs = 0;
	qm_info->first_vf_pq = 0;
	qm_info->first_mcos_pq = 0;
	qm_info->first_rl_pq = 0;
}

static void qed_init_qm_advance_vport(struct qed_hwfn *p_hwfn)
{
	struct qed_qm_info *qm_info = &p_hwfn->qm_info;

	qm_info->num_vports++;

	if (qm_info->num_vports > qed_init_qm_get_num_vports(p_hwfn))
		DP_ERR(p_hwfn,
		       "vport overflow! qm_info->num_vports %d, qm_init_get_num_vports() %d\n",
		       qm_info->num_vports, qed_init_qm_get_num_vports(p_hwfn));
}

/* initialize a single pq and manage qm_info resources accounting.
 * The pq_init_flags param determines whether the PQ is rate limited
 * (for VF or PF) and whether a new vport is allocated to the pq or not
 * (i.e. vport will be shared).
 */

/* flags for pq init */
#define PQ_INIT_SHARE_VPORT     (1 << 0)
#define PQ_INIT_PF_RL           (1 << 1)
#define PQ_INIT_VF_RL           (1 << 2)

/* defines for pq init */
#define PQ_INIT_DEFAULT_WRR_GROUP       1
#define PQ_INIT_DEFAULT_TC              0

void qed_hw_info_set_offload_tc(struct qed_hw_info *p_info, u8 tc)
{
	p_info->offload_tc = tc;
	p_info->offload_tc_set = true;
}

static bool qed_is_offload_tc_set(struct qed_hwfn *p_hwfn)
{
	return p_hwfn->hw_info.offload_tc_set;
}

static u32 qed_get_offload_tc(struct qed_hwfn *p_hwfn)
{
	if (qed_is_offload_tc_set(p_hwfn))
		return p_hwfn->hw_info.offload_tc;

	return PQ_INIT_DEFAULT_TC;
}

static void qed_init_qm_pq(struct qed_hwfn *p_hwfn,
			   struct qed_qm_info *qm_info,
			   u8 tc, u32 pq_init_flags)
{
	u16 pq_idx = qm_info->num_pqs, max_pq = qed_init_qm_get_num_pqs(p_hwfn);

	if (pq_idx > max_pq)
		DP_ERR(p_hwfn,
		       "pq overflow! pq %d, max pq %d\n", pq_idx, max_pq);

	/* init pq params */
	qm_info->qm_pq_params[pq_idx].port_id = p_hwfn->port_id;
	qm_info->qm_pq_params[pq_idx].vport_id = qm_info->start_vport +
	    qm_info->num_vports;
	qm_info->qm_pq_params[pq_idx].tc_id = tc;
	qm_info->qm_pq_params[pq_idx].wrr_group = PQ_INIT_DEFAULT_WRR_GROUP;
	qm_info->qm_pq_params[pq_idx].rl_valid =
	    (pq_init_flags & PQ_INIT_PF_RL || pq_init_flags & PQ_INIT_VF_RL);

	/* qm params accounting */
	qm_info->num_pqs++;
	if (!(pq_init_flags & PQ_INIT_SHARE_VPORT))
		qm_info->num_vports++;

	if (pq_init_flags & PQ_INIT_PF_RL)
		qm_info->num_pf_rls++;

	if (qm_info->num_vports > qed_init_qm_get_num_vports(p_hwfn))
		DP_ERR(p_hwfn,
		       "vport overflow! qm_info->num_vports %d, qm_init_get_num_vports() %d\n",
		       qm_info->num_vports, qed_init_qm_get_num_vports(p_hwfn));

	if (qm_info->num_pf_rls > qed_init_qm_get_num_pf_rls(p_hwfn))
		DP_ERR(p_hwfn,
		       "rl overflow! qm_info->num_pf_rls %d, qm_init_get_num_pf_rls() %d\n",
		       qm_info->num_pf_rls, qed_init_qm_get_num_pf_rls(p_hwfn));
}

/* get pq index according to PQ_FLAGS */
static u16 *qed_init_qm_get_idx_from_flags(struct qed_hwfn *p_hwfn,
					   u32 pq_flags)
{
	struct qed_qm_info *qm_info = &p_hwfn->qm_info;

	/* Can't have multiple flags set here */
	if (bitmap_weight((unsigned long *)&pq_flags,
			  sizeof(pq_flags) * BITS_PER_BYTE) > 1) {
		DP_ERR(p_hwfn, "requested multiple pq flags 0x%x\n", pq_flags);
<<<<<<< HEAD
		goto err;
	}

	if (!(qed_get_pq_flags(p_hwfn) & pq_flags)) {
		DP_ERR(p_hwfn, "pq flag 0x%x is not set\n", pq_flags);
		goto err;
	}
=======
		goto err;
	}

	if (!(qed_get_pq_flags(p_hwfn) & pq_flags)) {
		DP_ERR(p_hwfn, "pq flag 0x%x is not set\n", pq_flags);
		goto err;
	}
>>>>>>> cf26057a

	switch (pq_flags) {
	case PQ_FLAGS_RLS:
		return &qm_info->first_rl_pq;
	case PQ_FLAGS_MCOS:
		return &qm_info->first_mcos_pq;
	case PQ_FLAGS_LB:
		return &qm_info->pure_lb_pq;
	case PQ_FLAGS_OOO:
		return &qm_info->ooo_pq;
	case PQ_FLAGS_ACK:
		return &qm_info->pure_ack_pq;
	case PQ_FLAGS_OFLD:
		return &qm_info->first_ofld_pq;
	case PQ_FLAGS_LLT:
		return &qm_info->first_llt_pq;
	case PQ_FLAGS_VFS:
		return &qm_info->first_vf_pq;
	default:
		goto err;
	}

err:
	return &qm_info->start_pq;
}

/* save pq index in qm info */
static void qed_init_qm_set_idx(struct qed_hwfn *p_hwfn,
				u32 pq_flags, u16 pq_val)
{
	u16 *base_pq_idx = qed_init_qm_get_idx_from_flags(p_hwfn, pq_flags);

	*base_pq_idx = p_hwfn->qm_info.start_pq + pq_val;
}

/* get tx pq index, with the PQ TX base already set (ready for context init) */
u16 qed_get_cm_pq_idx(struct qed_hwfn *p_hwfn, u32 pq_flags)
{
	u16 *base_pq_idx = qed_init_qm_get_idx_from_flags(p_hwfn, pq_flags);

	return *base_pq_idx + CM_TX_PQ_BASE;
}

u16 qed_get_cm_pq_idx_mcos(struct qed_hwfn *p_hwfn, u8 tc)
{
	u8 max_tc = qed_init_qm_get_num_tcs(p_hwfn);

	if (max_tc == 0) {
		DP_ERR(p_hwfn, "pq with flag 0x%lx do not exist\n",
		       PQ_FLAGS_MCOS);
		return p_hwfn->qm_info.start_pq;
	}

	if (tc > max_tc)
		DP_ERR(p_hwfn, "tc %d must be smaller than %d\n", tc, max_tc);

	return qed_get_cm_pq_idx(p_hwfn, PQ_FLAGS_MCOS) + (tc % max_tc);
}

u16 qed_get_cm_pq_idx_vf(struct qed_hwfn *p_hwfn, u16 vf)
{
	u16 max_vf = qed_init_qm_get_num_vfs(p_hwfn);

	if (max_vf == 0) {
		DP_ERR(p_hwfn, "pq with flag 0x%lx do not exist\n",
		       PQ_FLAGS_VFS);
		return p_hwfn->qm_info.start_pq;
	}

	if (vf > max_vf)
		DP_ERR(p_hwfn, "vf %d must be smaller than %d\n", vf, max_vf);

	return qed_get_cm_pq_idx(p_hwfn, PQ_FLAGS_VFS) + (vf % max_vf);
}

u16 qed_get_cm_pq_idx_ofld_mtc(struct qed_hwfn *p_hwfn, u8 tc)
{
	u16 first_ofld_pq, pq_offset;

	first_ofld_pq = qed_get_cm_pq_idx(p_hwfn, PQ_FLAGS_OFLD);
	pq_offset = (tc < qed_init_qm_get_num_mtc_tcs(p_hwfn)) ?
		    tc : PQ_INIT_DEFAULT_TC;

	return first_ofld_pq + pq_offset;
}

u16 qed_get_cm_pq_idx_llt_mtc(struct qed_hwfn *p_hwfn, u8 tc)
{
	u16 first_llt_pq, pq_offset;

	first_llt_pq = qed_get_cm_pq_idx(p_hwfn, PQ_FLAGS_LLT);
	pq_offset = (tc < qed_init_qm_get_num_mtc_tcs(p_hwfn)) ?
		    tc : PQ_INIT_DEFAULT_TC;

	return first_llt_pq + pq_offset;
}

/* Functions for creating specific types of pqs */
static void qed_init_qm_lb_pq(struct qed_hwfn *p_hwfn)
{
	struct qed_qm_info *qm_info = &p_hwfn->qm_info;

	if (!(qed_get_pq_flags(p_hwfn) & PQ_FLAGS_LB))
		return;

	qed_init_qm_set_idx(p_hwfn, PQ_FLAGS_LB, qm_info->num_pqs);
	qed_init_qm_pq(p_hwfn, qm_info, PURE_LB_TC, PQ_INIT_SHARE_VPORT);
}

static void qed_init_qm_ooo_pq(struct qed_hwfn *p_hwfn)
{
	struct qed_qm_info *qm_info = &p_hwfn->qm_info;

	if (!(qed_get_pq_flags(p_hwfn) & PQ_FLAGS_OOO))
		return;

	qed_init_qm_set_idx(p_hwfn, PQ_FLAGS_OOO, qm_info->num_pqs);
	qed_init_qm_pq(p_hwfn, qm_info, qm_info->ooo_tc, PQ_INIT_SHARE_VPORT);
}

static void qed_init_qm_pure_ack_pq(struct qed_hwfn *p_hwfn)
{
	struct qed_qm_info *qm_info = &p_hwfn->qm_info;

	if (!(qed_get_pq_flags(p_hwfn) & PQ_FLAGS_ACK))
		return;

	qed_init_qm_set_idx(p_hwfn, PQ_FLAGS_ACK, qm_info->num_pqs);
	qed_init_qm_pq(p_hwfn, qm_info, qed_get_offload_tc(p_hwfn),
		       PQ_INIT_SHARE_VPORT);
}

static void qed_init_qm_mtc_pqs(struct qed_hwfn *p_hwfn)
{
	u8 num_tcs = qed_init_qm_get_num_mtc_tcs(p_hwfn);
	struct qed_qm_info *qm_info = &p_hwfn->qm_info;
	u8 tc;

	/* override pq's TC if offload TC is set */
	for (tc = 0; tc < num_tcs; tc++)
		qed_init_qm_pq(p_hwfn, qm_info,
			       qed_is_offload_tc_set(p_hwfn) ?
			       p_hwfn->hw_info.offload_tc : tc,
			       PQ_INIT_SHARE_VPORT);
}

static void qed_init_qm_offload_pq(struct qed_hwfn *p_hwfn)
{
	struct qed_qm_info *qm_info = &p_hwfn->qm_info;

	if (!(qed_get_pq_flags(p_hwfn) & PQ_FLAGS_OFLD))
		return;

	qed_init_qm_set_idx(p_hwfn, PQ_FLAGS_OFLD, qm_info->num_pqs);
	qed_init_qm_mtc_pqs(p_hwfn);
}

static void qed_init_qm_low_latency_pq(struct qed_hwfn *p_hwfn)
{
	struct qed_qm_info *qm_info = &p_hwfn->qm_info;

	if (!(qed_get_pq_flags(p_hwfn) & PQ_FLAGS_LLT))
		return;

	qed_init_qm_set_idx(p_hwfn, PQ_FLAGS_LLT, qm_info->num_pqs);
	qed_init_qm_mtc_pqs(p_hwfn);
}

static void qed_init_qm_mcos_pqs(struct qed_hwfn *p_hwfn)
{
	struct qed_qm_info *qm_info = &p_hwfn->qm_info;
	u8 tc_idx;

	if (!(qed_get_pq_flags(p_hwfn) & PQ_FLAGS_MCOS))
		return;

	qed_init_qm_set_idx(p_hwfn, PQ_FLAGS_MCOS, qm_info->num_pqs);
	for (tc_idx = 0; tc_idx < qed_init_qm_get_num_tcs(p_hwfn); tc_idx++)
		qed_init_qm_pq(p_hwfn, qm_info, tc_idx, PQ_INIT_SHARE_VPORT);
}

static void qed_init_qm_vf_pqs(struct qed_hwfn *p_hwfn)
{
	struct qed_qm_info *qm_info = &p_hwfn->qm_info;
	u16 vf_idx, num_vfs = qed_init_qm_get_num_vfs(p_hwfn);

	if (!(qed_get_pq_flags(p_hwfn) & PQ_FLAGS_VFS))
		return;

	qed_init_qm_set_idx(p_hwfn, PQ_FLAGS_VFS, qm_info->num_pqs);
	qm_info->num_vf_pqs = num_vfs;
	for (vf_idx = 0; vf_idx < num_vfs; vf_idx++)
		qed_init_qm_pq(p_hwfn,
			       qm_info, PQ_INIT_DEFAULT_TC, PQ_INIT_VF_RL);
}

static void qed_init_qm_rl_pqs(struct qed_hwfn *p_hwfn)
{
	u16 pf_rls_idx, num_pf_rls = qed_init_qm_get_num_pf_rls(p_hwfn);
	struct qed_qm_info *qm_info = &p_hwfn->qm_info;

	if (!(qed_get_pq_flags(p_hwfn) & PQ_FLAGS_RLS))
		return;

	qed_init_qm_set_idx(p_hwfn, PQ_FLAGS_RLS, qm_info->num_pqs);
	for (pf_rls_idx = 0; pf_rls_idx < num_pf_rls; pf_rls_idx++)
		qed_init_qm_pq(p_hwfn, qm_info, qed_get_offload_tc(p_hwfn),
			       PQ_INIT_PF_RL);
}

static void qed_init_qm_pq_params(struct qed_hwfn *p_hwfn)
{
	/* rate limited pqs, must come first (FW assumption) */
	qed_init_qm_rl_pqs(p_hwfn);

	/* pqs for multi cos */
	qed_init_qm_mcos_pqs(p_hwfn);

	/* pure loopback pq */
	qed_init_qm_lb_pq(p_hwfn);

	/* out of order pq */
	qed_init_qm_ooo_pq(p_hwfn);

	/* pure ack pq */
	qed_init_qm_pure_ack_pq(p_hwfn);

	/* pq for offloaded protocol */
	qed_init_qm_offload_pq(p_hwfn);

	/* low latency pq */
	qed_init_qm_low_latency_pq(p_hwfn);

	/* done sharing vports */
	qed_init_qm_advance_vport(p_hwfn);

	/* pqs for vfs */
	qed_init_qm_vf_pqs(p_hwfn);
}

/* compare values of getters against resources amounts */
static int qed_init_qm_sanity(struct qed_hwfn *p_hwfn)
{
	if (qed_init_qm_get_num_vports(p_hwfn) > RESC_NUM(p_hwfn, QED_VPORT)) {
		DP_ERR(p_hwfn, "requested amount of vports exceeds resource\n");
		return -EINVAL;
	}

	if (qed_init_qm_get_num_pqs(p_hwfn) <= RESC_NUM(p_hwfn, QED_PQ))
		return 0;

	if (QED_IS_ROCE_PERSONALITY(p_hwfn)) {
		p_hwfn->hw_info.multi_tc_roce_en = 0;
		DP_NOTICE(p_hwfn,
			  "multi-tc roce was disabled to reduce requested amount of pqs\n");
		if (qed_init_qm_get_num_pqs(p_hwfn) <= RESC_NUM(p_hwfn, QED_PQ))
			return 0;
	}

	DP_ERR(p_hwfn, "requested amount of pqs exceeds resource\n");
	return -EINVAL;
}

static void qed_dp_init_qm_params(struct qed_hwfn *p_hwfn)
{
	struct qed_qm_info *qm_info = &p_hwfn->qm_info;
	struct init_qm_vport_params *vport;
	struct init_qm_port_params *port;
	struct init_qm_pq_params *pq;
	int i, tc;

	/* top level params */
	DP_VERBOSE(p_hwfn,
		   NETIF_MSG_HW,
		   "qm init top level params: start_pq %d, start_vport %d, pure_lb_pq %d, offload_pq %d, llt_pq %d, pure_ack_pq %d\n",
		   qm_info->start_pq,
		   qm_info->start_vport,
		   qm_info->pure_lb_pq,
		   qm_info->first_ofld_pq,
		   qm_info->first_llt_pq,
		   qm_info->pure_ack_pq);
	DP_VERBOSE(p_hwfn,
		   NETIF_MSG_HW,
		   "ooo_pq %d, first_vf_pq %d, num_pqs %d, num_vf_pqs %d, num_vports %d, max_phys_tcs_per_port %d\n",
		   qm_info->ooo_pq,
		   qm_info->first_vf_pq,
		   qm_info->num_pqs,
		   qm_info->num_vf_pqs,
		   qm_info->num_vports, qm_info->max_phys_tcs_per_port);
	DP_VERBOSE(p_hwfn,
		   NETIF_MSG_HW,
		   "pf_rl_en %d, pf_wfq_en %d, vport_rl_en %d, vport_wfq_en %d, pf_wfq %d, pf_rl %d, num_pf_rls %d, pq_flags %x\n",
		   qm_info->pf_rl_en,
		   qm_info->pf_wfq_en,
		   qm_info->vport_rl_en,
		   qm_info->vport_wfq_en,
		   qm_info->pf_wfq,
		   qm_info->pf_rl,
		   qm_info->num_pf_rls, qed_get_pq_flags(p_hwfn));

	/* port table */
	for (i = 0; i < p_hwfn->cdev->num_ports_in_engine; i++) {
		port = &(qm_info->qm_port_params[i]);
		DP_VERBOSE(p_hwfn,
			   NETIF_MSG_HW,
			   "port idx %d, active %d, active_phys_tcs %d, num_pbf_cmd_lines %d, num_btb_blocks %d, reserved %d\n",
			   i,
			   port->active,
			   port->active_phys_tcs,
			   port->num_pbf_cmd_lines,
			   port->num_btb_blocks, port->reserved);
	}

	/* vport table */
	for (i = 0; i < qm_info->num_vports; i++) {
		vport = &(qm_info->qm_vport_params[i]);
		DP_VERBOSE(p_hwfn,
			   NETIF_MSG_HW,
			   "vport idx %d, vport_rl %d, wfq %d, first_tx_pq_id [ ",
			   qm_info->start_vport + i,
			   vport->vport_rl, vport->vport_wfq);
		for (tc = 0; tc < NUM_OF_TCS; tc++)
			DP_VERBOSE(p_hwfn,
				   NETIF_MSG_HW,
				   "%d ", vport->first_tx_pq_id[tc]);
		DP_VERBOSE(p_hwfn, NETIF_MSG_HW, "]\n");
	}

	/* pq table */
	for (i = 0; i < qm_info->num_pqs; i++) {
		pq = &(qm_info->qm_pq_params[i]);
		DP_VERBOSE(p_hwfn,
			   NETIF_MSG_HW,
			   "pq idx %d, port %d, vport_id %d, tc %d, wrr_grp %d, rl_valid %d\n",
			   qm_info->start_pq + i,
			   pq->port_id,
			   pq->vport_id,
			   pq->tc_id, pq->wrr_group, pq->rl_valid);
	}
}

static void qed_init_qm_info(struct qed_hwfn *p_hwfn)
{
	/* reset params required for init run */
	qed_init_qm_reset_params(p_hwfn);

	/* init QM top level params */
	qed_init_qm_params(p_hwfn);

	/* init QM port params */
	qed_init_qm_port_params(p_hwfn);

	/* init QM vport params */
	qed_init_qm_vport_params(p_hwfn);

	/* init QM physical queue params */
	qed_init_qm_pq_params(p_hwfn);

	/* display all that init */
	qed_dp_init_qm_params(p_hwfn);
}

/* This function reconfigures the QM pf on the fly.
 * For this purpose we:
 * 1. reconfigure the QM database
 * 2. set new values to runtime array
 * 3. send an sdm_qm_cmd through the rbc interface to stop the QM
 * 4. activate init tool in QM_PF stage
 * 5. send an sdm_qm_cmd through rbc interface to release the QM
 */
int qed_qm_reconf(struct qed_hwfn *p_hwfn, struct qed_ptt *p_ptt)
{
	struct qed_qm_info *qm_info = &p_hwfn->qm_info;
	bool b_rc;
	int rc;

	/* initialize qed's qm data structure */
	qed_init_qm_info(p_hwfn);

	/* stop PF's qm queues */
	spin_lock_bh(&qm_lock);
	b_rc = qed_send_qm_stop_cmd(p_hwfn, p_ptt, false, true,
				    qm_info->start_pq, qm_info->num_pqs);
	spin_unlock_bh(&qm_lock);
	if (!b_rc)
		return -EINVAL;

	/* clear the QM_PF runtime phase leftovers from previous init */
	qed_init_clear_rt_data(p_hwfn);

	/* prepare QM portion of runtime array */
	qed_qm_init_pf(p_hwfn, p_ptt, false);

	/* activate init tool on runtime array */
	rc = qed_init_run(p_hwfn, p_ptt, PHASE_QM_PF, p_hwfn->rel_pf_id,
			  p_hwfn->hw_info.hw_mode);
	if (rc)
		return rc;

	/* start PF's qm queues */
	spin_lock_bh(&qm_lock);
	b_rc = qed_send_qm_stop_cmd(p_hwfn, p_ptt, true, true,
				    qm_info->start_pq, qm_info->num_pqs);
	spin_unlock_bh(&qm_lock);
	if (!b_rc)
		return -EINVAL;

	return 0;
}

static int qed_alloc_qm_data(struct qed_hwfn *p_hwfn)
{
	struct qed_qm_info *qm_info = &p_hwfn->qm_info;
	int rc;

	rc = qed_init_qm_sanity(p_hwfn);
	if (rc)
		goto alloc_err;

	qm_info->qm_pq_params = kcalloc(qed_init_qm_get_num_pqs(p_hwfn),
					sizeof(*qm_info->qm_pq_params),
					GFP_KERNEL);
	if (!qm_info->qm_pq_params)
		goto alloc_err;

	qm_info->qm_vport_params = kcalloc(qed_init_qm_get_num_vports(p_hwfn),
					   sizeof(*qm_info->qm_vport_params),
					   GFP_KERNEL);
	if (!qm_info->qm_vport_params)
		goto alloc_err;

	qm_info->qm_port_params = kcalloc(p_hwfn->cdev->num_ports_in_engine,
					  sizeof(*qm_info->qm_port_params),
					  GFP_KERNEL);
	if (!qm_info->qm_port_params)
		goto alloc_err;

	qm_info->wfq_data = kcalloc(qed_init_qm_get_num_vports(p_hwfn),
				    sizeof(*qm_info->wfq_data),
				    GFP_KERNEL);
	if (!qm_info->wfq_data)
		goto alloc_err;

	return 0;

alloc_err:
	DP_NOTICE(p_hwfn, "Failed to allocate memory for QM params\n");
	qed_qm_info_free(p_hwfn);
	return -ENOMEM;
}

int qed_resc_alloc(struct qed_dev *cdev)
{
	u32 rdma_tasks, excess_tasks;
	u32 line_count;
	int i, rc = 0;

	if (IS_VF(cdev)) {
		for_each_hwfn(cdev, i) {
			rc = qed_l2_alloc(&cdev->hwfns[i]);
			if (rc)
				return rc;
		}
		return rc;
	}

	cdev->fw_data = kzalloc(sizeof(*cdev->fw_data), GFP_KERNEL);
	if (!cdev->fw_data)
		return -ENOMEM;

	for_each_hwfn(cdev, i) {
		struct qed_hwfn *p_hwfn = &cdev->hwfns[i];
		u32 n_eqes, num_cons;

		/* Initialize the doorbell recovery mechanism */
		rc = qed_db_recovery_setup(p_hwfn);
		if (rc)
			goto alloc_err;

		/* First allocate the context manager structure */
		rc = qed_cxt_mngr_alloc(p_hwfn);
		if (rc)
			goto alloc_err;

		/* Set the HW cid/tid numbers (in the contest manager)
		 * Must be done prior to any further computations.
		 */
		rc = qed_cxt_set_pf_params(p_hwfn, RDMA_MAX_TIDS);
		if (rc)
			goto alloc_err;

		rc = qed_alloc_qm_data(p_hwfn);
		if (rc)
			goto alloc_err;

		/* init qm info */
		qed_init_qm_info(p_hwfn);

		/* Compute the ILT client partition */
		rc = qed_cxt_cfg_ilt_compute(p_hwfn, &line_count);
		if (rc) {
			DP_NOTICE(p_hwfn,
				  "too many ILT lines; re-computing with less lines\n");
			/* In case there are not enough ILT lines we reduce the
			 * number of RDMA tasks and re-compute.
			 */
			excess_tasks =
			    qed_cxt_cfg_ilt_compute_excess(p_hwfn, line_count);
			if (!excess_tasks)
				goto alloc_err;

			rdma_tasks = RDMA_MAX_TIDS - excess_tasks;
			rc = qed_cxt_set_pf_params(p_hwfn, rdma_tasks);
			if (rc)
				goto alloc_err;

			rc = qed_cxt_cfg_ilt_compute(p_hwfn, &line_count);
			if (rc) {
				DP_ERR(p_hwfn,
				       "failed ILT compute. Requested too many lines: %u\n",
				       line_count);

				goto alloc_err;
			}
		}

		/* CID map / ILT shadow table / T2
		 * The talbes sizes are determined by the computations above
		 */
		rc = qed_cxt_tables_alloc(p_hwfn);
		if (rc)
			goto alloc_err;

		/* SPQ, must follow ILT because initializes SPQ context */
		rc = qed_spq_alloc(p_hwfn);
		if (rc)
			goto alloc_err;

		/* SP status block allocation */
		p_hwfn->p_dpc_ptt = qed_get_reserved_ptt(p_hwfn,
							 RESERVED_PTT_DPC);

		rc = qed_int_alloc(p_hwfn, p_hwfn->p_main_ptt);
		if (rc)
			goto alloc_err;

		rc = qed_iov_alloc(p_hwfn);
		if (rc)
			goto alloc_err;

		/* EQ */
		n_eqes = qed_chain_get_capacity(&p_hwfn->p_spq->chain);
		if (QED_IS_RDMA_PERSONALITY(p_hwfn)) {
			enum protocol_type rdma_proto;

			if (QED_IS_ROCE_PERSONALITY(p_hwfn))
				rdma_proto = PROTOCOLID_ROCE;
			else
				rdma_proto = PROTOCOLID_IWARP;

			num_cons = qed_cxt_get_proto_cid_count(p_hwfn,
							       rdma_proto,
							       NULL) * 2;
			n_eqes += num_cons + 2 * MAX_NUM_VFS_BB;
		} else if (p_hwfn->hw_info.personality == QED_PCI_ISCSI) {
			num_cons =
			    qed_cxt_get_proto_cid_count(p_hwfn,
							PROTOCOLID_ISCSI,
							NULL);
			n_eqes += 2 * num_cons;
		}

		if (n_eqes > 0xFFFF) {
			DP_ERR(p_hwfn,
			       "Cannot allocate 0x%x EQ elements. The maximum of a u16 chain is 0x%x\n",
			       n_eqes, 0xFFFF);
			goto alloc_no_mem;
		}

		rc = qed_eq_alloc(p_hwfn, (u16) n_eqes);
		if (rc)
			goto alloc_err;

		rc = qed_consq_alloc(p_hwfn);
		if (rc)
			goto alloc_err;

		rc = qed_l2_alloc(p_hwfn);
		if (rc)
			goto alloc_err;

#ifdef CONFIG_QED_LL2
		if (p_hwfn->using_ll2) {
			rc = qed_ll2_alloc(p_hwfn);
			if (rc)
				goto alloc_err;
		}
#endif

		if (p_hwfn->hw_info.personality == QED_PCI_FCOE) {
			rc = qed_fcoe_alloc(p_hwfn);
			if (rc)
				goto alloc_err;
		}

		if (p_hwfn->hw_info.personality == QED_PCI_ISCSI) {
			rc = qed_iscsi_alloc(p_hwfn);
			if (rc)
				goto alloc_err;
			rc = qed_ooo_alloc(p_hwfn);
			if (rc)
				goto alloc_err;
		}

		if (QED_IS_RDMA_PERSONALITY(p_hwfn)) {
			rc = qed_rdma_info_alloc(p_hwfn);
			if (rc)
				goto alloc_err;
		}

		/* DMA info initialization */
		rc = qed_dmae_info_alloc(p_hwfn);
		if (rc)
			goto alloc_err;

		/* DCBX initialization */
		rc = qed_dcbx_info_alloc(p_hwfn);
		if (rc)
			goto alloc_err;

		rc = qed_dbg_alloc_user_data(p_hwfn);
		if (rc)
			goto alloc_err;
	}

	cdev->reset_stats = kzalloc(sizeof(*cdev->reset_stats), GFP_KERNEL);
	if (!cdev->reset_stats)
		goto alloc_no_mem;

	return 0;

alloc_no_mem:
	rc = -ENOMEM;
alloc_err:
	qed_resc_free(cdev);
	return rc;
}

void qed_resc_setup(struct qed_dev *cdev)
{
	int i;

	if (IS_VF(cdev)) {
		for_each_hwfn(cdev, i)
			qed_l2_setup(&cdev->hwfns[i]);
		return;
	}

	for_each_hwfn(cdev, i) {
		struct qed_hwfn *p_hwfn = &cdev->hwfns[i];

		qed_cxt_mngr_setup(p_hwfn);
		qed_spq_setup(p_hwfn);
		qed_eq_setup(p_hwfn);
		qed_consq_setup(p_hwfn);

		/* Read shadow of current MFW mailbox */
		qed_mcp_read_mb(p_hwfn, p_hwfn->p_main_ptt);
		memcpy(p_hwfn->mcp_info->mfw_mb_shadow,
		       p_hwfn->mcp_info->mfw_mb_cur,
		       p_hwfn->mcp_info->mfw_mb_length);

		qed_int_setup(p_hwfn, p_hwfn->p_main_ptt);

		qed_l2_setup(p_hwfn);
		qed_iov_setup(p_hwfn);
#ifdef CONFIG_QED_LL2
		if (p_hwfn->using_ll2)
			qed_ll2_setup(p_hwfn);
#endif
		if (p_hwfn->hw_info.personality == QED_PCI_FCOE)
			qed_fcoe_setup(p_hwfn);

		if (p_hwfn->hw_info.personality == QED_PCI_ISCSI) {
			qed_iscsi_setup(p_hwfn);
			qed_ooo_setup(p_hwfn);
		}
	}
}

#define FINAL_CLEANUP_POLL_CNT          (100)
#define FINAL_CLEANUP_POLL_TIME         (10)
int qed_final_cleanup(struct qed_hwfn *p_hwfn,
		      struct qed_ptt *p_ptt, u16 id, bool is_vf)
{
	u32 command = 0, addr, count = FINAL_CLEANUP_POLL_CNT;
	int rc = -EBUSY;

	addr = GTT_BAR0_MAP_REG_USDM_RAM +
		USTORM_FLR_FINAL_ACK_OFFSET(p_hwfn->rel_pf_id);

	if (is_vf)
		id += 0x10;

	command |= X_FINAL_CLEANUP_AGG_INT <<
		SDM_AGG_INT_COMP_PARAMS_AGG_INT_INDEX_SHIFT;
	command |= 1 << SDM_AGG_INT_COMP_PARAMS_AGG_VECTOR_ENABLE_SHIFT;
	command |= id << SDM_AGG_INT_COMP_PARAMS_AGG_VECTOR_BIT_SHIFT;
	command |= SDM_COMP_TYPE_AGG_INT << SDM_OP_GEN_COMP_TYPE_SHIFT;

	/* Make sure notification is not set before initiating final cleanup */
	if (REG_RD(p_hwfn, addr)) {
		DP_NOTICE(p_hwfn,
			  "Unexpected; Found final cleanup notification before initiating final cleanup\n");
		REG_WR(p_hwfn, addr, 0);
	}

	DP_VERBOSE(p_hwfn, QED_MSG_IOV,
		   "Sending final cleanup for PFVF[%d] [Command %08x]\n",
		   id, command);

	qed_wr(p_hwfn, p_ptt, XSDM_REG_OPERATION_GEN, command);

	/* Poll until completion */
	while (!REG_RD(p_hwfn, addr) && count--)
		msleep(FINAL_CLEANUP_POLL_TIME);

	if (REG_RD(p_hwfn, addr))
		rc = 0;
	else
		DP_NOTICE(p_hwfn,
			  "Failed to receive FW final cleanup notification\n");

	/* Cleanup afterwards */
	REG_WR(p_hwfn, addr, 0);

	return rc;
}

static int qed_calc_hw_mode(struct qed_hwfn *p_hwfn)
{
	int hw_mode = 0;

	if (QED_IS_BB_B0(p_hwfn->cdev)) {
		hw_mode |= 1 << MODE_BB;
	} else if (QED_IS_AH(p_hwfn->cdev)) {
		hw_mode |= 1 << MODE_K2;
	} else {
		DP_NOTICE(p_hwfn, "Unknown chip type %#x\n",
			  p_hwfn->cdev->type);
		return -EINVAL;
	}

	switch (p_hwfn->cdev->num_ports_in_engine) {
	case 1:
		hw_mode |= 1 << MODE_PORTS_PER_ENG_1;
		break;
	case 2:
		hw_mode |= 1 << MODE_PORTS_PER_ENG_2;
		break;
	case 4:
		hw_mode |= 1 << MODE_PORTS_PER_ENG_4;
		break;
	default:
		DP_NOTICE(p_hwfn, "num_ports_in_engine = %d not supported\n",
			  p_hwfn->cdev->num_ports_in_engine);
		return -EINVAL;
	}

	if (test_bit(QED_MF_OVLAN_CLSS, &p_hwfn->cdev->mf_bits))
		hw_mode |= 1 << MODE_MF_SD;
	else
		hw_mode |= 1 << MODE_MF_SI;

	hw_mode |= 1 << MODE_ASIC;

	if (p_hwfn->cdev->num_hwfns > 1)
		hw_mode |= 1 << MODE_100G;

	p_hwfn->hw_info.hw_mode = hw_mode;

	DP_VERBOSE(p_hwfn, (NETIF_MSG_PROBE | NETIF_MSG_IFUP),
		   "Configuring function for hw_mode: 0x%08x\n",
		   p_hwfn->hw_info.hw_mode);

	return 0;
}

/* Init run time data for all PFs on an engine. */
static void qed_init_cau_rt_data(struct qed_dev *cdev)
{
	u32 offset = CAU_REG_SB_VAR_MEMORY_RT_OFFSET;
	int i, igu_sb_id;

	for_each_hwfn(cdev, i) {
		struct qed_hwfn *p_hwfn = &cdev->hwfns[i];
		struct qed_igu_info *p_igu_info;
		struct qed_igu_block *p_block;
		struct cau_sb_entry sb_entry;

		p_igu_info = p_hwfn->hw_info.p_igu_info;

		for (igu_sb_id = 0;
		     igu_sb_id < QED_MAPPING_MEMORY_SIZE(cdev); igu_sb_id++) {
			p_block = &p_igu_info->entry[igu_sb_id];

			if (!p_block->is_pf)
				continue;

			qed_init_cau_sb_entry(p_hwfn, &sb_entry,
					      p_block->function_id, 0, 0);
			STORE_RT_REG_AGG(p_hwfn, offset + igu_sb_id * 2,
					 sb_entry);
		}
	}
}

static void qed_init_cache_line_size(struct qed_hwfn *p_hwfn,
				     struct qed_ptt *p_ptt)
{
	u32 val, wr_mbs, cache_line_size;

	val = qed_rd(p_hwfn, p_ptt, PSWRQ2_REG_WR_MBS0);
	switch (val) {
	case 0:
		wr_mbs = 128;
		break;
	case 1:
		wr_mbs = 256;
		break;
	case 2:
		wr_mbs = 512;
		break;
	default:
		DP_INFO(p_hwfn,
			"Unexpected value of PSWRQ2_REG_WR_MBS0 [0x%x]. Avoid configuring PGLUE_B_REG_CACHE_LINE_SIZE.\n",
			val);
		return;
	}

	cache_line_size = min_t(u32, L1_CACHE_BYTES, wr_mbs);
	switch (cache_line_size) {
	case 32:
		val = 0;
		break;
	case 64:
		val = 1;
		break;
	case 128:
		val = 2;
		break;
	case 256:
		val = 3;
		break;
	default:
		DP_INFO(p_hwfn,
			"Unexpected value of cache line size [0x%x]. Avoid configuring PGLUE_B_REG_CACHE_LINE_SIZE.\n",
			cache_line_size);
	}

	if (L1_CACHE_BYTES > wr_mbs)
		DP_INFO(p_hwfn,
			"The cache line size for padding is suboptimal for performance [OS cache line size 0x%x, wr mbs 0x%x]\n",
			L1_CACHE_BYTES, wr_mbs);

	STORE_RT_REG(p_hwfn, PGLUE_REG_B_CACHE_LINE_SIZE_RT_OFFSET, val);
	if (val > 0) {
		STORE_RT_REG(p_hwfn, PSWRQ2_REG_DRAM_ALIGN_WR_RT_OFFSET, val);
		STORE_RT_REG(p_hwfn, PSWRQ2_REG_DRAM_ALIGN_RD_RT_OFFSET, val);
	}
}

static int qed_hw_init_common(struct qed_hwfn *p_hwfn,
			      struct qed_ptt *p_ptt, int hw_mode)
{
	struct qed_qm_info *qm_info = &p_hwfn->qm_info;
	struct qed_qm_common_rt_init_params params;
	struct qed_dev *cdev = p_hwfn->cdev;
	u8 vf_id, max_num_vfs;
	u16 num_pfs, pf_id;
	u32 concrete_fid;
	int rc = 0;

	qed_init_cau_rt_data(cdev);

	/* Program GTT windows */
	qed_gtt_init(p_hwfn);

	if (p_hwfn->mcp_info) {
		if (p_hwfn->mcp_info->func_info.bandwidth_max)
			qm_info->pf_rl_en = true;
		if (p_hwfn->mcp_info->func_info.bandwidth_min)
			qm_info->pf_wfq_en = true;
	}

	memset(&params, 0, sizeof(params));
	params.max_ports_per_engine = p_hwfn->cdev->num_ports_in_engine;
	params.max_phys_tcs_per_port = qm_info->max_phys_tcs_per_port;
	params.pf_rl_en = qm_info->pf_rl_en;
	params.pf_wfq_en = qm_info->pf_wfq_en;
	params.vport_rl_en = qm_info->vport_rl_en;
	params.vport_wfq_en = qm_info->vport_wfq_en;
	params.port_params = qm_info->qm_port_params;

	qed_qm_common_rt_init(p_hwfn, &params);

	qed_cxt_hw_init_common(p_hwfn);

	qed_init_cache_line_size(p_hwfn, p_ptt);

	rc = qed_init_run(p_hwfn, p_ptt, PHASE_ENGINE, ANY_PHASE_ID, hw_mode);
	if (rc)
		return rc;

	qed_wr(p_hwfn, p_ptt, PSWRQ2_REG_L2P_VALIDATE_VFID, 0);
	qed_wr(p_hwfn, p_ptt, PGLUE_B_REG_USE_CLIENTID_IN_TAG, 1);

	if (QED_IS_BB(p_hwfn->cdev)) {
		num_pfs = NUM_OF_ENG_PFS(p_hwfn->cdev);
		for (pf_id = 0; pf_id < num_pfs; pf_id++) {
			qed_fid_pretend(p_hwfn, p_ptt, pf_id);
			qed_wr(p_hwfn, p_ptt, PRS_REG_SEARCH_ROCE, 0x0);
			qed_wr(p_hwfn, p_ptt, PRS_REG_SEARCH_TCP, 0x0);
		}
		/* pretend to original PF */
		qed_fid_pretend(p_hwfn, p_ptt, p_hwfn->rel_pf_id);
	}

	max_num_vfs = QED_IS_AH(cdev) ? MAX_NUM_VFS_K2 : MAX_NUM_VFS_BB;
	for (vf_id = 0; vf_id < max_num_vfs; vf_id++) {
		concrete_fid = qed_vfid_to_concrete(p_hwfn, vf_id);
		qed_fid_pretend(p_hwfn, p_ptt, (u16) concrete_fid);
		qed_wr(p_hwfn, p_ptt, CCFC_REG_STRONG_ENABLE_VF, 0x1);
		qed_wr(p_hwfn, p_ptt, CCFC_REG_WEAK_ENABLE_VF, 0x0);
		qed_wr(p_hwfn, p_ptt, TCFC_REG_STRONG_ENABLE_VF, 0x1);
		qed_wr(p_hwfn, p_ptt, TCFC_REG_WEAK_ENABLE_VF, 0x0);
	}
	/* pretend to original PF */
	qed_fid_pretend(p_hwfn, p_ptt, p_hwfn->rel_pf_id);

	return rc;
}

static int
qed_hw_init_dpi_size(struct qed_hwfn *p_hwfn,
		     struct qed_ptt *p_ptt, u32 pwm_region_size, u32 n_cpus)
{
	u32 dpi_bit_shift, dpi_count, dpi_page_size;
	u32 min_dpis;
	u32 n_wids;

	/* Calculate DPI size */
	n_wids = max_t(u32, QED_MIN_WIDS, n_cpus);
	dpi_page_size = QED_WID_SIZE * roundup_pow_of_two(n_wids);
	dpi_page_size = (dpi_page_size + PAGE_SIZE - 1) & ~(PAGE_SIZE - 1);
	dpi_bit_shift = ilog2(dpi_page_size / 4096);
	dpi_count = pwm_region_size / dpi_page_size;

	min_dpis = p_hwfn->pf_params.rdma_pf_params.min_dpis;
	min_dpis = max_t(u32, QED_MIN_DPIS, min_dpis);

	p_hwfn->dpi_size = dpi_page_size;
	p_hwfn->dpi_count = dpi_count;

	qed_wr(p_hwfn, p_ptt, DORQ_REG_PF_DPI_BIT_SHIFT, dpi_bit_shift);

	if (dpi_count < min_dpis)
		return -EINVAL;

	return 0;
}

enum QED_ROCE_EDPM_MODE {
	QED_ROCE_EDPM_MODE_ENABLE = 0,
	QED_ROCE_EDPM_MODE_FORCE_ON = 1,
	QED_ROCE_EDPM_MODE_DISABLE = 2,
};

bool qed_edpm_enabled(struct qed_hwfn *p_hwfn)
{
	if (p_hwfn->dcbx_no_edpm || p_hwfn->db_bar_no_edpm)
		return false;

	return true;
}

static int
qed_hw_init_pf_doorbell_bar(struct qed_hwfn *p_hwfn, struct qed_ptt *p_ptt)
{
	u32 pwm_regsize, norm_regsize;
	u32 non_pwm_conn, min_addr_reg1;
	u32 db_bar_size, n_cpus = 1;
	u32 roce_edpm_mode;
	u32 pf_dems_shift;
	int rc = 0;
	u8 cond;

	db_bar_size = qed_hw_bar_size(p_hwfn, p_ptt, BAR_ID_1);
	if (p_hwfn->cdev->num_hwfns > 1)
		db_bar_size /= 2;

	/* Calculate doorbell regions */
	non_pwm_conn = qed_cxt_get_proto_cid_start(p_hwfn, PROTOCOLID_CORE) +
		       qed_cxt_get_proto_cid_count(p_hwfn, PROTOCOLID_CORE,
						   NULL) +
		       qed_cxt_get_proto_cid_count(p_hwfn, PROTOCOLID_ETH,
						   NULL);
	norm_regsize = roundup(QED_PF_DEMS_SIZE * non_pwm_conn, PAGE_SIZE);
	min_addr_reg1 = norm_regsize / 4096;
	pwm_regsize = db_bar_size - norm_regsize;

	/* Check that the normal and PWM sizes are valid */
	if (db_bar_size < norm_regsize) {
		DP_ERR(p_hwfn->cdev,
		       "Doorbell BAR size 0x%x is too small (normal region is 0x%0x )\n",
		       db_bar_size, norm_regsize);
		return -EINVAL;
	}

	if (pwm_regsize < QED_MIN_PWM_REGION) {
		DP_ERR(p_hwfn->cdev,
		       "PWM region size 0x%0x is too small. Should be at least 0x%0x (Doorbell BAR size is 0x%x and normal region size is 0x%0x)\n",
		       pwm_regsize,
		       QED_MIN_PWM_REGION, db_bar_size, norm_regsize);
		return -EINVAL;
	}

	/* Calculate number of DPIs */
	roce_edpm_mode = p_hwfn->pf_params.rdma_pf_params.roce_edpm_mode;
	if ((roce_edpm_mode == QED_ROCE_EDPM_MODE_ENABLE) ||
	    ((roce_edpm_mode == QED_ROCE_EDPM_MODE_FORCE_ON))) {
		/* Either EDPM is mandatory, or we are attempting to allocate a
		 * WID per CPU.
		 */
		n_cpus = num_present_cpus();
		rc = qed_hw_init_dpi_size(p_hwfn, p_ptt, pwm_regsize, n_cpus);
	}

	cond = (rc && (roce_edpm_mode == QED_ROCE_EDPM_MODE_ENABLE)) ||
	       (roce_edpm_mode == QED_ROCE_EDPM_MODE_DISABLE);
	if (cond || p_hwfn->dcbx_no_edpm) {
		/* Either EDPM is disabled from user configuration, or it is
		 * disabled via DCBx, or it is not mandatory and we failed to
		 * allocated a WID per CPU.
		 */
		n_cpus = 1;
		rc = qed_hw_init_dpi_size(p_hwfn, p_ptt, pwm_regsize, n_cpus);

		if (cond)
			qed_rdma_dpm_bar(p_hwfn, p_ptt);
	}

	p_hwfn->wid_count = (u16) n_cpus;

	DP_INFO(p_hwfn,
		"doorbell bar: normal_region_size=%d, pwm_region_size=%d, dpi_size=%d, dpi_count=%d, roce_edpm=%s, page_size=%lu\n",
		norm_regsize,
		pwm_regsize,
		p_hwfn->dpi_size,
		p_hwfn->dpi_count,
		(!qed_edpm_enabled(p_hwfn)) ?
		"disabled" : "enabled", PAGE_SIZE);

	if (rc) {
		DP_ERR(p_hwfn,
		       "Failed to allocate enough DPIs. Allocated %d but the current minimum is %d.\n",
		       p_hwfn->dpi_count,
		       p_hwfn->pf_params.rdma_pf_params.min_dpis);
		return -EINVAL;
	}

	p_hwfn->dpi_start_offset = norm_regsize;

	/* DEMS size is configured log2 of DWORDs, hence the division by 4 */
	pf_dems_shift = ilog2(QED_PF_DEMS_SIZE / 4);
	qed_wr(p_hwfn, p_ptt, DORQ_REG_PF_ICID_BIT_SHIFT_NORM, pf_dems_shift);
	qed_wr(p_hwfn, p_ptt, DORQ_REG_PF_MIN_ADDR_REG1, min_addr_reg1);

	return 0;
}

static int qed_hw_init_port(struct qed_hwfn *p_hwfn,
			    struct qed_ptt *p_ptt, int hw_mode)
{
	int rc = 0;

	rc = qed_init_run(p_hwfn, p_ptt, PHASE_PORT, p_hwfn->port_id, hw_mode);
	if (rc)
		return rc;

	qed_wr(p_hwfn, p_ptt, PGLUE_B_REG_MASTER_WRITE_PAD_ENABLE, 0);

	return 0;
}

static int qed_hw_init_pf(struct qed_hwfn *p_hwfn,
			  struct qed_ptt *p_ptt,
			  struct qed_tunnel_info *p_tunn,
			  int hw_mode,
			  bool b_hw_start,
			  enum qed_int_mode int_mode,
			  bool allow_npar_tx_switch)
{
	u8 rel_pf_id = p_hwfn->rel_pf_id;
	int rc = 0;

	if (p_hwfn->mcp_info) {
		struct qed_mcp_function_info *p_info;

		p_info = &p_hwfn->mcp_info->func_info;
		if (p_info->bandwidth_min)
			p_hwfn->qm_info.pf_wfq = p_info->bandwidth_min;

		/* Update rate limit once we'll actually have a link */
		p_hwfn->qm_info.pf_rl = 100000;
	}

	qed_cxt_hw_init_pf(p_hwfn, p_ptt);

	qed_int_igu_init_rt(p_hwfn);

	/* Set VLAN in NIG if needed */
	if (hw_mode & BIT(MODE_MF_SD)) {
		DP_VERBOSE(p_hwfn, NETIF_MSG_HW, "Configuring LLH_FUNC_TAG\n");
		STORE_RT_REG(p_hwfn, NIG_REG_LLH_FUNC_TAG_EN_RT_OFFSET, 1);
		STORE_RT_REG(p_hwfn, NIG_REG_LLH_FUNC_TAG_VALUE_RT_OFFSET,
			     p_hwfn->hw_info.ovlan);

		DP_VERBOSE(p_hwfn, NETIF_MSG_HW,
			   "Configuring LLH_FUNC_FILTER_HDR_SEL\n");
		STORE_RT_REG(p_hwfn, NIG_REG_LLH_FUNC_FILTER_HDR_SEL_RT_OFFSET,
			     1);
	}

	/* Enable classification by MAC if needed */
	if (hw_mode & BIT(MODE_MF_SI)) {
		DP_VERBOSE(p_hwfn, NETIF_MSG_HW,
			   "Configuring TAGMAC_CLS_TYPE\n");
		STORE_RT_REG(p_hwfn,
			     NIG_REG_LLH_FUNC_TAGMAC_CLS_TYPE_RT_OFFSET, 1);
	}

	/* Protocol Configuration */
	STORE_RT_REG(p_hwfn, PRS_REG_SEARCH_TCP_RT_OFFSET,
		     (p_hwfn->hw_info.personality == QED_PCI_ISCSI) ? 1 : 0);
	STORE_RT_REG(p_hwfn, PRS_REG_SEARCH_FCOE_RT_OFFSET,
		     (p_hwfn->hw_info.personality == QED_PCI_FCOE) ? 1 : 0);
	STORE_RT_REG(p_hwfn, PRS_REG_SEARCH_ROCE_RT_OFFSET, 0);

	/* Cleanup chip from previous driver if such remains exist */
	rc = qed_final_cleanup(p_hwfn, p_ptt, rel_pf_id, false);
	if (rc)
		return rc;

	/* Sanity check before the PF init sequence that uses DMAE */
	rc = qed_dmae_sanity(p_hwfn, p_ptt, "pf_phase");
	if (rc)
		return rc;

	/* PF Init sequence */
	rc = qed_init_run(p_hwfn, p_ptt, PHASE_PF, rel_pf_id, hw_mode);
	if (rc)
		return rc;

	/* QM_PF Init sequence (may be invoked separately e.g. for DCB) */
	rc = qed_init_run(p_hwfn, p_ptt, PHASE_QM_PF, rel_pf_id, hw_mode);
	if (rc)
		return rc;

	/* Pure runtime initializations - directly to the HW  */
	qed_int_igu_init_pure_rt(p_hwfn, p_ptt, true, true);

	rc = qed_hw_init_pf_doorbell_bar(p_hwfn, p_ptt);
	if (rc)
		return rc;

	if (b_hw_start) {
		/* enable interrupts */
		qed_int_igu_enable(p_hwfn, p_ptt, int_mode);

		/* send function start command */
		rc = qed_sp_pf_start(p_hwfn, p_ptt, p_tunn,
				     allow_npar_tx_switch);
		if (rc) {
			DP_NOTICE(p_hwfn, "Function start ramrod failed\n");
			return rc;
		}
		if (p_hwfn->hw_info.personality == QED_PCI_FCOE) {
			qed_wr(p_hwfn, p_ptt, PRS_REG_SEARCH_TAG1, BIT(2));
			qed_wr(p_hwfn, p_ptt,
			       PRS_REG_PKT_LEN_STAT_TAGS_NOT_COUNTED_FIRST,
			       0x100);
		}
	}
	return rc;
}

static int qed_change_pci_hwfn(struct qed_hwfn *p_hwfn,
			       struct qed_ptt *p_ptt,
			       u8 enable)
{
	u32 delay_idx = 0, val, set_val = enable ? 1 : 0;

	/* Change PF in PXP */
	qed_wr(p_hwfn, p_ptt,
	       PGLUE_B_REG_INTERNAL_PFID_ENABLE_MASTER, set_val);

	/* wait until value is set - try for 1 second every 50us */
	for (delay_idx = 0; delay_idx < 20000; delay_idx++) {
		val = qed_rd(p_hwfn, p_ptt,
			     PGLUE_B_REG_INTERNAL_PFID_ENABLE_MASTER);
		if (val == set_val)
			break;

		usleep_range(50, 60);
	}

	if (val != set_val) {
		DP_NOTICE(p_hwfn,
			  "PFID_ENABLE_MASTER wasn't changed after a second\n");
		return -EAGAIN;
	}

	return 0;
}

static void qed_reset_mb_shadow(struct qed_hwfn *p_hwfn,
				struct qed_ptt *p_main_ptt)
{
	/* Read shadow of current MFW mailbox */
	qed_mcp_read_mb(p_hwfn, p_main_ptt);
	memcpy(p_hwfn->mcp_info->mfw_mb_shadow,
	       p_hwfn->mcp_info->mfw_mb_cur, p_hwfn->mcp_info->mfw_mb_length);
}

static void
qed_fill_load_req_params(struct qed_load_req_params *p_load_req,
			 struct qed_drv_load_params *p_drv_load)
{
	memset(p_load_req, 0, sizeof(*p_load_req));

	p_load_req->drv_role = p_drv_load->is_crash_kernel ?
			       QED_DRV_ROLE_KDUMP : QED_DRV_ROLE_OS;
	p_load_req->timeout_val = p_drv_load->mfw_timeout_val;
	p_load_req->avoid_eng_reset = p_drv_load->avoid_eng_reset;
	p_load_req->override_force_load = p_drv_load->override_force_load;
}

static int qed_vf_start(struct qed_hwfn *p_hwfn,
			struct qed_hw_init_params *p_params)
{
	if (p_params->p_tunn) {
		qed_vf_set_vf_start_tunn_update_param(p_params->p_tunn);
		qed_vf_pf_tunnel_param_update(p_hwfn, p_params->p_tunn);
	}

	p_hwfn->b_int_enabled = true;

	return 0;
}

int qed_hw_init(struct qed_dev *cdev, struct qed_hw_init_params *p_params)
{
	struct qed_load_req_params load_req_params;
	u32 load_code, resp, param, drv_mb_param;
	bool b_default_mtu = true;
	struct qed_hwfn *p_hwfn;
	int rc = 0, mfw_rc, i;
	u16 ether_type;

	if ((p_params->int_mode == QED_INT_MODE_MSI) && (cdev->num_hwfns > 1)) {
		DP_NOTICE(cdev, "MSI mode is not supported for CMT devices\n");
		return -EINVAL;
	}

	if (IS_PF(cdev)) {
		rc = qed_init_fw_data(cdev, p_params->bin_fw_data);
		if (rc)
			return rc;
	}

	for_each_hwfn(cdev, i) {
		struct qed_hwfn *p_hwfn = &cdev->hwfns[i];

		/* If management didn't provide a default, set one of our own */
		if (!p_hwfn->hw_info.mtu) {
			p_hwfn->hw_info.mtu = 1500;
			b_default_mtu = false;
		}

		if (IS_VF(cdev)) {
			qed_vf_start(p_hwfn, p_params);
			continue;
		}

		/* Enable DMAE in PXP */
		rc = qed_change_pci_hwfn(p_hwfn, p_hwfn->p_main_ptt, true);

		rc = qed_calc_hw_mode(p_hwfn);
		if (rc)
			return rc;

		if (IS_PF(cdev) && (test_bit(QED_MF_8021Q_TAGGING,
					     &cdev->mf_bits) ||
				    test_bit(QED_MF_8021AD_TAGGING,
					     &cdev->mf_bits))) {
			if (test_bit(QED_MF_8021Q_TAGGING, &cdev->mf_bits))
				ether_type = ETH_P_8021Q;
			else
				ether_type = ETH_P_8021AD;
			STORE_RT_REG(p_hwfn, PRS_REG_TAG_ETHERTYPE_0_RT_OFFSET,
				     ether_type);
			STORE_RT_REG(p_hwfn, NIG_REG_TAG_ETHERTYPE_0_RT_OFFSET,
				     ether_type);
			STORE_RT_REG(p_hwfn, PBF_REG_TAG_ETHERTYPE_0_RT_OFFSET,
				     ether_type);
			STORE_RT_REG(p_hwfn, DORQ_REG_TAG1_ETHERTYPE_RT_OFFSET,
				     ether_type);
		}

		qed_fill_load_req_params(&load_req_params,
					 p_params->p_drv_load_params);
		rc = qed_mcp_load_req(p_hwfn, p_hwfn->p_main_ptt,
				      &load_req_params);
		if (rc) {
			DP_NOTICE(p_hwfn, "Failed sending a LOAD_REQ command\n");
			return rc;
		}

		load_code = load_req_params.load_code;
		DP_VERBOSE(p_hwfn, QED_MSG_SP,
			   "Load request was sent. Load code: 0x%x\n",
			   load_code);

		qed_mcp_set_capabilities(p_hwfn, p_hwfn->p_main_ptt);

		qed_reset_mb_shadow(p_hwfn, p_hwfn->p_main_ptt);

		p_hwfn->first_on_engine = (load_code ==
					   FW_MSG_CODE_DRV_LOAD_ENGINE);

		switch (load_code) {
		case FW_MSG_CODE_DRV_LOAD_ENGINE:
			rc = qed_hw_init_common(p_hwfn, p_hwfn->p_main_ptt,
						p_hwfn->hw_info.hw_mode);
			if (rc)
				break;
		/* Fall through */
		case FW_MSG_CODE_DRV_LOAD_PORT:
			rc = qed_hw_init_port(p_hwfn, p_hwfn->p_main_ptt,
					      p_hwfn->hw_info.hw_mode);
			if (rc)
				break;

		/* Fall through */
		case FW_MSG_CODE_DRV_LOAD_FUNCTION:
			rc = qed_hw_init_pf(p_hwfn, p_hwfn->p_main_ptt,
					    p_params->p_tunn,
					    p_hwfn->hw_info.hw_mode,
					    p_params->b_hw_start,
					    p_params->int_mode,
					    p_params->allow_npar_tx_switch);
			break;
		default:
			DP_NOTICE(p_hwfn,
				  "Unexpected load code [0x%08x]", load_code);
			rc = -EINVAL;
			break;
		}

		if (rc)
			DP_NOTICE(p_hwfn,
				  "init phase failed for loadcode 0x%x (rc %d)\n",
				   load_code, rc);

		/* ACK mfw regardless of success or failure of initialization */
		mfw_rc = qed_mcp_cmd(p_hwfn, p_hwfn->p_main_ptt,
				     DRV_MSG_CODE_LOAD_DONE,
				     0, &load_code, &param);
		if (rc)
			return rc;
		if (mfw_rc) {
			DP_NOTICE(p_hwfn, "Failed sending LOAD_DONE command\n");
			return mfw_rc;
		}

		/* Check if there is a DID mismatch between nvm-cfg/efuse */
		if (param & FW_MB_PARAM_LOAD_DONE_DID_EFUSE_ERROR)
			DP_NOTICE(p_hwfn,
				  "warning: device configuration is not supported on this board type. The device may not function as expected.\n");

		/* send DCBX attention request command */
		DP_VERBOSE(p_hwfn,
			   QED_MSG_DCB,
			   "sending phony dcbx set command to trigger DCBx attention handling\n");
		mfw_rc = qed_mcp_cmd(p_hwfn, p_hwfn->p_main_ptt,
				     DRV_MSG_CODE_SET_DCBX,
				     1 << DRV_MB_PARAM_DCBX_NOTIFY_SHIFT,
				     &load_code, &param);
		if (mfw_rc) {
			DP_NOTICE(p_hwfn,
				  "Failed to send DCBX attention request\n");
			return mfw_rc;
		}

		p_hwfn->hw_init_done = true;
	}

	if (IS_PF(cdev)) {
		p_hwfn = QED_LEADING_HWFN(cdev);

		/* Get pre-negotiated values for stag, bandwidth etc. */
		DP_VERBOSE(p_hwfn,
			   QED_MSG_SPQ,
			   "Sending GET_OEM_UPDATES command to trigger stag/bandwidth attention handling\n");
		drv_mb_param = 1 << DRV_MB_PARAM_DUMMY_OEM_UPDATES_OFFSET;
		rc = qed_mcp_cmd(p_hwfn, p_hwfn->p_main_ptt,
				 DRV_MSG_CODE_GET_OEM_UPDATES,
				 drv_mb_param, &resp, &param);
		if (rc)
			DP_NOTICE(p_hwfn,
				  "Failed to send GET_OEM_UPDATES attention request\n");

		drv_mb_param = STORM_FW_VERSION;
		rc = qed_mcp_cmd(p_hwfn, p_hwfn->p_main_ptt,
				 DRV_MSG_CODE_OV_UPDATE_STORM_FW_VER,
				 drv_mb_param, &load_code, &param);
		if (rc)
			DP_INFO(p_hwfn, "Failed to update firmware version\n");

		if (!b_default_mtu) {
			rc = qed_mcp_ov_update_mtu(p_hwfn, p_hwfn->p_main_ptt,
						   p_hwfn->hw_info.mtu);
			if (rc)
				DP_INFO(p_hwfn,
					"Failed to update default mtu\n");
		}

		rc = qed_mcp_ov_update_driver_state(p_hwfn,
						    p_hwfn->p_main_ptt,
						  QED_OV_DRIVER_STATE_DISABLED);
		if (rc)
			DP_INFO(p_hwfn, "Failed to update driver state\n");

		rc = qed_mcp_ov_update_eswitch(p_hwfn, p_hwfn->p_main_ptt,
					       QED_OV_ESWITCH_NONE);
		if (rc)
			DP_INFO(p_hwfn, "Failed to update eswitch mode\n");
	}

	return 0;
}

#define QED_HW_STOP_RETRY_LIMIT (10)
static void qed_hw_timers_stop(struct qed_dev *cdev,
			       struct qed_hwfn *p_hwfn, struct qed_ptt *p_ptt)
{
	int i;

	/* close timers */
	qed_wr(p_hwfn, p_ptt, TM_REG_PF_ENABLE_CONN, 0x0);
	qed_wr(p_hwfn, p_ptt, TM_REG_PF_ENABLE_TASK, 0x0);

	for (i = 0; i < QED_HW_STOP_RETRY_LIMIT; i++) {
		if ((!qed_rd(p_hwfn, p_ptt,
			     TM_REG_PF_SCAN_ACTIVE_CONN)) &&
		    (!qed_rd(p_hwfn, p_ptt, TM_REG_PF_SCAN_ACTIVE_TASK)))
			break;

		/* Dependent on number of connection/tasks, possibly
		 * 1ms sleep is required between polls
		 */
		usleep_range(1000, 2000);
	}

	if (i < QED_HW_STOP_RETRY_LIMIT)
		return;

	DP_NOTICE(p_hwfn,
		  "Timers linear scans are not over [Connection %02x Tasks %02x]\n",
		  (u8)qed_rd(p_hwfn, p_ptt, TM_REG_PF_SCAN_ACTIVE_CONN),
		  (u8)qed_rd(p_hwfn, p_ptt, TM_REG_PF_SCAN_ACTIVE_TASK));
}

void qed_hw_timers_stop_all(struct qed_dev *cdev)
{
	int j;

	for_each_hwfn(cdev, j) {
		struct qed_hwfn *p_hwfn = &cdev->hwfns[j];
		struct qed_ptt *p_ptt = p_hwfn->p_main_ptt;

		qed_hw_timers_stop(cdev, p_hwfn, p_ptt);
	}
}

int qed_hw_stop(struct qed_dev *cdev)
{
	struct qed_hwfn *p_hwfn;
	struct qed_ptt *p_ptt;
	int rc, rc2 = 0;
	int j;

	for_each_hwfn(cdev, j) {
		p_hwfn = &cdev->hwfns[j];
		p_ptt = p_hwfn->p_main_ptt;

		DP_VERBOSE(p_hwfn, NETIF_MSG_IFDOWN, "Stopping hw/fw\n");

		if (IS_VF(cdev)) {
			qed_vf_pf_int_cleanup(p_hwfn);
			rc = qed_vf_pf_reset(p_hwfn);
			if (rc) {
				DP_NOTICE(p_hwfn,
					  "qed_vf_pf_reset failed. rc = %d.\n",
					  rc);
				rc2 = -EINVAL;
			}
			continue;
		}

		/* mark the hw as uninitialized... */
		p_hwfn->hw_init_done = false;

		/* Send unload command to MCP */
		rc = qed_mcp_unload_req(p_hwfn, p_ptt);
		if (rc) {
			DP_NOTICE(p_hwfn,
				  "Failed sending a UNLOAD_REQ command. rc = %d.\n",
				  rc);
			rc2 = -EINVAL;
		}

		qed_slowpath_irq_sync(p_hwfn);

		/* After this point no MFW attentions are expected, e.g. prevent
		 * race between pf stop and dcbx pf update.
		 */
		rc = qed_sp_pf_stop(p_hwfn);
		if (rc) {
			DP_NOTICE(p_hwfn,
				  "Failed to close PF against FW [rc = %d]. Continue to stop HW to prevent illegal host access by the device.\n",
				  rc);
			rc2 = -EINVAL;
		}

		qed_wr(p_hwfn, p_ptt,
		       NIG_REG_RX_LLH_BRB_GATE_DNTFWD_PERPF, 0x1);

		qed_wr(p_hwfn, p_ptt, PRS_REG_SEARCH_TCP, 0x0);
		qed_wr(p_hwfn, p_ptt, PRS_REG_SEARCH_UDP, 0x0);
		qed_wr(p_hwfn, p_ptt, PRS_REG_SEARCH_FCOE, 0x0);
		qed_wr(p_hwfn, p_ptt, PRS_REG_SEARCH_ROCE, 0x0);
		qed_wr(p_hwfn, p_ptt, PRS_REG_SEARCH_OPENFLOW, 0x0);

		qed_hw_timers_stop(cdev, p_hwfn, p_ptt);

		/* Disable Attention Generation */
		qed_int_igu_disable_int(p_hwfn, p_ptt);

		qed_wr(p_hwfn, p_ptt, IGU_REG_LEADING_EDGE_LATCH, 0);
		qed_wr(p_hwfn, p_ptt, IGU_REG_TRAILING_EDGE_LATCH, 0);

		qed_int_igu_init_pure_rt(p_hwfn, p_ptt, false, true);

		/* Need to wait 1ms to guarantee SBs are cleared */
		usleep_range(1000, 2000);

		/* Disable PF in HW blocks */
		qed_wr(p_hwfn, p_ptt, DORQ_REG_PF_DB_ENABLE, 0);
		qed_wr(p_hwfn, p_ptt, QM_REG_PF_EN, 0);

		qed_mcp_unload_done(p_hwfn, p_ptt);
		if (rc) {
			DP_NOTICE(p_hwfn,
				  "Failed sending a UNLOAD_DONE command. rc = %d.\n",
				  rc);
			rc2 = -EINVAL;
		}
	}

	if (IS_PF(cdev)) {
		p_hwfn = QED_LEADING_HWFN(cdev);
		p_ptt = QED_LEADING_HWFN(cdev)->p_main_ptt;

		/* Disable DMAE in PXP - in CMT, this should only be done for
		 * first hw-function, and only after all transactions have
		 * stopped for all active hw-functions.
		 */
		rc = qed_change_pci_hwfn(p_hwfn, p_ptt, false);
		if (rc) {
			DP_NOTICE(p_hwfn,
				  "qed_change_pci_hwfn failed. rc = %d.\n", rc);
			rc2 = -EINVAL;
		}
	}

	return rc2;
}

int qed_hw_stop_fastpath(struct qed_dev *cdev)
{
	int j;

	for_each_hwfn(cdev, j) {
		struct qed_hwfn *p_hwfn = &cdev->hwfns[j];
		struct qed_ptt *p_ptt;

		if (IS_VF(cdev)) {
			qed_vf_pf_int_cleanup(p_hwfn);
			continue;
		}
		p_ptt = qed_ptt_acquire(p_hwfn);
		if (!p_ptt)
			return -EAGAIN;

		DP_VERBOSE(p_hwfn,
			   NETIF_MSG_IFDOWN, "Shutting down the fastpath\n");

		qed_wr(p_hwfn, p_ptt,
		       NIG_REG_RX_LLH_BRB_GATE_DNTFWD_PERPF, 0x1);

		qed_wr(p_hwfn, p_ptt, PRS_REG_SEARCH_TCP, 0x0);
		qed_wr(p_hwfn, p_ptt, PRS_REG_SEARCH_UDP, 0x0);
		qed_wr(p_hwfn, p_ptt, PRS_REG_SEARCH_FCOE, 0x0);
		qed_wr(p_hwfn, p_ptt, PRS_REG_SEARCH_ROCE, 0x0);
		qed_wr(p_hwfn, p_ptt, PRS_REG_SEARCH_OPENFLOW, 0x0);

		qed_int_igu_init_pure_rt(p_hwfn, p_ptt, false, false);

		/* Need to wait 1ms to guarantee SBs are cleared */
		usleep_range(1000, 2000);
		qed_ptt_release(p_hwfn, p_ptt);
	}

	return 0;
}

int qed_hw_start_fastpath(struct qed_hwfn *p_hwfn)
{
	struct qed_ptt *p_ptt;

	if (IS_VF(p_hwfn->cdev))
		return 0;

	p_ptt = qed_ptt_acquire(p_hwfn);
	if (!p_ptt)
		return -EAGAIN;

	if (p_hwfn->p_rdma_info &&
	    p_hwfn->p_rdma_info->active && p_hwfn->b_rdma_enabled_in_prs)
		qed_wr(p_hwfn, p_ptt, p_hwfn->rdma_prs_search_reg, 0x1);

	/* Re-open incoming traffic */
	qed_wr(p_hwfn, p_ptt, NIG_REG_RX_LLH_BRB_GATE_DNTFWD_PERPF, 0x0);
	qed_ptt_release(p_hwfn, p_ptt);

	return 0;
}

/* Free hwfn memory and resources acquired in hw_hwfn_prepare */
static void qed_hw_hwfn_free(struct qed_hwfn *p_hwfn)
{
	qed_ptt_pool_free(p_hwfn);
	kfree(p_hwfn->hw_info.p_igu_info);
	p_hwfn->hw_info.p_igu_info = NULL;
}

/* Setup bar access */
static void qed_hw_hwfn_prepare(struct qed_hwfn *p_hwfn)
{
	/* clear indirect access */
	if (QED_IS_AH(p_hwfn->cdev)) {
		qed_wr(p_hwfn, p_hwfn->p_main_ptt,
		       PGLUE_B_REG_PGL_ADDR_E8_F0_K2, 0);
		qed_wr(p_hwfn, p_hwfn->p_main_ptt,
		       PGLUE_B_REG_PGL_ADDR_EC_F0_K2, 0);
		qed_wr(p_hwfn, p_hwfn->p_main_ptt,
		       PGLUE_B_REG_PGL_ADDR_F0_F0_K2, 0);
		qed_wr(p_hwfn, p_hwfn->p_main_ptt,
		       PGLUE_B_REG_PGL_ADDR_F4_F0_K2, 0);
	} else {
		qed_wr(p_hwfn, p_hwfn->p_main_ptt,
		       PGLUE_B_REG_PGL_ADDR_88_F0_BB, 0);
		qed_wr(p_hwfn, p_hwfn->p_main_ptt,
		       PGLUE_B_REG_PGL_ADDR_8C_F0_BB, 0);
		qed_wr(p_hwfn, p_hwfn->p_main_ptt,
		       PGLUE_B_REG_PGL_ADDR_90_F0_BB, 0);
		qed_wr(p_hwfn, p_hwfn->p_main_ptt,
		       PGLUE_B_REG_PGL_ADDR_94_F0_BB, 0);
	}

	/* Clean Previous errors if such exist */
	qed_wr(p_hwfn, p_hwfn->p_main_ptt,
	       PGLUE_B_REG_WAS_ERROR_PF_31_0_CLR, 1 << p_hwfn->abs_pf_id);

	/* enable internal target-read */
	qed_wr(p_hwfn, p_hwfn->p_main_ptt,
	       PGLUE_B_REG_INTERNAL_PFID_ENABLE_TARGET_READ, 1);
}

static void get_function_id(struct qed_hwfn *p_hwfn)
{
	/* ME Register */
	p_hwfn->hw_info.opaque_fid = (u16) REG_RD(p_hwfn,
						  PXP_PF_ME_OPAQUE_ADDR);

	p_hwfn->hw_info.concrete_fid = REG_RD(p_hwfn, PXP_PF_ME_CONCRETE_ADDR);

	p_hwfn->abs_pf_id = (p_hwfn->hw_info.concrete_fid >> 16) & 0xf;
	p_hwfn->rel_pf_id = GET_FIELD(p_hwfn->hw_info.concrete_fid,
				      PXP_CONCRETE_FID_PFID);
	p_hwfn->port_id = GET_FIELD(p_hwfn->hw_info.concrete_fid,
				    PXP_CONCRETE_FID_PORT);

	DP_VERBOSE(p_hwfn, NETIF_MSG_PROBE,
		   "Read ME register: Concrete 0x%08x Opaque 0x%04x\n",
		   p_hwfn->hw_info.concrete_fid, p_hwfn->hw_info.opaque_fid);
}

static void qed_hw_set_feat(struct qed_hwfn *p_hwfn)
{
	u32 *feat_num = p_hwfn->hw_info.feat_num;
	struct qed_sb_cnt_info sb_cnt;
	u32 non_l2_sbs = 0;

	memset(&sb_cnt, 0, sizeof(sb_cnt));
	qed_int_get_num_sbs(p_hwfn, &sb_cnt);

	if (IS_ENABLED(CONFIG_QED_RDMA) &&
	    QED_IS_RDMA_PERSONALITY(p_hwfn)) {
		/* Roce CNQ each requires: 1 status block + 1 CNQ. We divide
		 * the status blocks equally between L2 / RoCE but with
		 * consideration as to how many l2 queues / cnqs we have.
		 */
		feat_num[QED_RDMA_CNQ] =
			min_t(u32, sb_cnt.cnt / 2,
			      RESC_NUM(p_hwfn, QED_RDMA_CNQ_RAM));

		non_l2_sbs = feat_num[QED_RDMA_CNQ];
	}
	if (QED_IS_L2_PERSONALITY(p_hwfn)) {
		/* Start by allocating VF queues, then PF's */
		feat_num[QED_VF_L2_QUE] = min_t(u32,
						RESC_NUM(p_hwfn, QED_L2_QUEUE),
						sb_cnt.iov_cnt);
		feat_num[QED_PF_L2_QUE] = min_t(u32,
						sb_cnt.cnt - non_l2_sbs,
						RESC_NUM(p_hwfn,
							 QED_L2_QUEUE) -
						FEAT_NUM(p_hwfn,
							 QED_VF_L2_QUE));
	}

	if (QED_IS_FCOE_PERSONALITY(p_hwfn))
		feat_num[QED_FCOE_CQ] =  min_t(u32, sb_cnt.cnt,
					       RESC_NUM(p_hwfn,
							QED_CMDQS_CQS));

	if (QED_IS_ISCSI_PERSONALITY(p_hwfn))
		feat_num[QED_ISCSI_CQ] = min_t(u32, sb_cnt.cnt,
					       RESC_NUM(p_hwfn,
							QED_CMDQS_CQS));
	DP_VERBOSE(p_hwfn,
		   NETIF_MSG_PROBE,
		   "#PF_L2_QUEUES=%d VF_L2_QUEUES=%d #ROCE_CNQ=%d FCOE_CQ=%d ISCSI_CQ=%d #SBS=%d\n",
		   (int)FEAT_NUM(p_hwfn, QED_PF_L2_QUE),
		   (int)FEAT_NUM(p_hwfn, QED_VF_L2_QUE),
		   (int)FEAT_NUM(p_hwfn, QED_RDMA_CNQ),
		   (int)FEAT_NUM(p_hwfn, QED_FCOE_CQ),
		   (int)FEAT_NUM(p_hwfn, QED_ISCSI_CQ),
		   (int)sb_cnt.cnt);
}

const char *qed_hw_get_resc_name(enum qed_resources res_id)
{
	switch (res_id) {
	case QED_L2_QUEUE:
		return "L2_QUEUE";
	case QED_VPORT:
		return "VPORT";
	case QED_RSS_ENG:
		return "RSS_ENG";
	case QED_PQ:
		return "PQ";
	case QED_RL:
		return "RL";
	case QED_MAC:
		return "MAC";
	case QED_VLAN:
		return "VLAN";
	case QED_RDMA_CNQ_RAM:
		return "RDMA_CNQ_RAM";
	case QED_ILT:
		return "ILT";
	case QED_LL2_QUEUE:
		return "LL2_QUEUE";
	case QED_CMDQS_CQS:
		return "CMDQS_CQS";
	case QED_RDMA_STATS_QUEUE:
		return "RDMA_STATS_QUEUE";
	case QED_BDQ:
		return "BDQ";
	case QED_SB:
		return "SB";
	default:
		return "UNKNOWN_RESOURCE";
	}
}

static int
__qed_hw_set_soft_resc_size(struct qed_hwfn *p_hwfn,
			    struct qed_ptt *p_ptt,
			    enum qed_resources res_id,
			    u32 resc_max_val, u32 *p_mcp_resp)
{
	int rc;

	rc = qed_mcp_set_resc_max_val(p_hwfn, p_ptt, res_id,
				      resc_max_val, p_mcp_resp);
	if (rc) {
		DP_NOTICE(p_hwfn,
			  "MFW response failure for a max value setting of resource %d [%s]\n",
			  res_id, qed_hw_get_resc_name(res_id));
		return rc;
	}

	if (*p_mcp_resp != FW_MSG_CODE_RESOURCE_ALLOC_OK)
		DP_INFO(p_hwfn,
			"Failed to set the max value of resource %d [%s]. mcp_resp = 0x%08x.\n",
			res_id, qed_hw_get_resc_name(res_id), *p_mcp_resp);

	return 0;
}

static int
qed_hw_set_soft_resc_size(struct qed_hwfn *p_hwfn, struct qed_ptt *p_ptt)
{
	bool b_ah = QED_IS_AH(p_hwfn->cdev);
	u32 resc_max_val, mcp_resp;
	u8 res_id;
	int rc;

	for (res_id = 0; res_id < QED_MAX_RESC; res_id++) {
		switch (res_id) {
		case QED_LL2_QUEUE:
			resc_max_val = MAX_NUM_LL2_RX_QUEUES;
			break;
		case QED_RDMA_CNQ_RAM:
			/* No need for a case for QED_CMDQS_CQS since
			 * CNQ/CMDQS are the same resource.
			 */
			resc_max_val = NUM_OF_GLOBAL_QUEUES;
			break;
		case QED_RDMA_STATS_QUEUE:
			resc_max_val = b_ah ? RDMA_NUM_STATISTIC_COUNTERS_K2
			    : RDMA_NUM_STATISTIC_COUNTERS_BB;
			break;
		case QED_BDQ:
			resc_max_val = BDQ_NUM_RESOURCES;
			break;
		default:
			continue;
		}

		rc = __qed_hw_set_soft_resc_size(p_hwfn, p_ptt, res_id,
						 resc_max_val, &mcp_resp);
		if (rc)
			return rc;

		/* There's no point to continue to the next resource if the
		 * command is not supported by the MFW.
		 * We do continue if the command is supported but the resource
		 * is unknown to the MFW. Such a resource will be later
		 * configured with the default allocation values.
		 */
		if (mcp_resp == FW_MSG_CODE_UNSUPPORTED)
			return -EINVAL;
	}

	return 0;
}

static
int qed_hw_get_dflt_resc(struct qed_hwfn *p_hwfn,
			 enum qed_resources res_id,
			 u32 *p_resc_num, u32 *p_resc_start)
{
	u8 num_funcs = p_hwfn->num_funcs_on_engine;
	bool b_ah = QED_IS_AH(p_hwfn->cdev);

	switch (res_id) {
	case QED_L2_QUEUE:
		*p_resc_num = (b_ah ? MAX_NUM_L2_QUEUES_K2 :
			       MAX_NUM_L2_QUEUES_BB) / num_funcs;
		break;
	case QED_VPORT:
		*p_resc_num = (b_ah ? MAX_NUM_VPORTS_K2 :
			       MAX_NUM_VPORTS_BB) / num_funcs;
		break;
	case QED_RSS_ENG:
		*p_resc_num = (b_ah ? ETH_RSS_ENGINE_NUM_K2 :
			       ETH_RSS_ENGINE_NUM_BB) / num_funcs;
		break;
	case QED_PQ:
		*p_resc_num = (b_ah ? MAX_QM_TX_QUEUES_K2 :
			       MAX_QM_TX_QUEUES_BB) / num_funcs;
		*p_resc_num &= ~0x7;	/* The granularity of the PQs is 8 */
		break;
	case QED_RL:
		*p_resc_num = MAX_QM_GLOBAL_RLS / num_funcs;
		break;
	case QED_MAC:
	case QED_VLAN:
		/* Each VFC resource can accommodate both a MAC and a VLAN */
		*p_resc_num = ETH_NUM_MAC_FILTERS / num_funcs;
		break;
	case QED_ILT:
		*p_resc_num = (b_ah ? PXP_NUM_ILT_RECORDS_K2 :
			       PXP_NUM_ILT_RECORDS_BB) / num_funcs;
		break;
	case QED_LL2_QUEUE:
		*p_resc_num = MAX_NUM_LL2_RX_QUEUES / num_funcs;
		break;
	case QED_RDMA_CNQ_RAM:
	case QED_CMDQS_CQS:
		/* CNQ/CMDQS are the same resource */
		*p_resc_num = NUM_OF_GLOBAL_QUEUES / num_funcs;
		break;
	case QED_RDMA_STATS_QUEUE:
		*p_resc_num = (b_ah ? RDMA_NUM_STATISTIC_COUNTERS_K2 :
			       RDMA_NUM_STATISTIC_COUNTERS_BB) / num_funcs;
		break;
	case QED_BDQ:
		if (p_hwfn->hw_info.personality != QED_PCI_ISCSI &&
		    p_hwfn->hw_info.personality != QED_PCI_FCOE)
			*p_resc_num = 0;
		else
			*p_resc_num = 1;
		break;
	case QED_SB:
		/* Since we want its value to reflect whether MFW supports
		 * the new scheme, have a default of 0.
		 */
		*p_resc_num = 0;
		break;
	default:
		return -EINVAL;
	}

	switch (res_id) {
	case QED_BDQ:
		if (!*p_resc_num)
			*p_resc_start = 0;
		else if (p_hwfn->cdev->num_ports_in_engine == 4)
			*p_resc_start = p_hwfn->port_id;
		else if (p_hwfn->hw_info.personality == QED_PCI_ISCSI)
			*p_resc_start = p_hwfn->port_id;
		else if (p_hwfn->hw_info.personality == QED_PCI_FCOE)
			*p_resc_start = p_hwfn->port_id + 2;
		break;
	default:
		*p_resc_start = *p_resc_num * p_hwfn->enabled_func_idx;
		break;
	}

	return 0;
}

static int __qed_hw_set_resc_info(struct qed_hwfn *p_hwfn,
				  enum qed_resources res_id)
{
	u32 dflt_resc_num = 0, dflt_resc_start = 0;
	u32 mcp_resp, *p_resc_num, *p_resc_start;
	int rc;

	p_resc_num = &RESC_NUM(p_hwfn, res_id);
	p_resc_start = &RESC_START(p_hwfn, res_id);

	rc = qed_hw_get_dflt_resc(p_hwfn, res_id, &dflt_resc_num,
				  &dflt_resc_start);
	if (rc) {
		DP_ERR(p_hwfn,
		       "Failed to get default amount for resource %d [%s]\n",
		       res_id, qed_hw_get_resc_name(res_id));
		return rc;
	}

	rc = qed_mcp_get_resc_info(p_hwfn, p_hwfn->p_main_ptt, res_id,
				   &mcp_resp, p_resc_num, p_resc_start);
	if (rc) {
		DP_NOTICE(p_hwfn,
			  "MFW response failure for an allocation request for resource %d [%s]\n",
			  res_id, qed_hw_get_resc_name(res_id));
		return rc;
	}

	/* Default driver values are applied in the following cases:
	 * - The resource allocation MB command is not supported by the MFW
	 * - There is an internal error in the MFW while processing the request
	 * - The resource ID is unknown to the MFW
	 */
	if (mcp_resp != FW_MSG_CODE_RESOURCE_ALLOC_OK) {
		DP_INFO(p_hwfn,
			"Failed to receive allocation info for resource %d [%s]. mcp_resp = 0x%x. Applying default values [%d,%d].\n",
			res_id,
			qed_hw_get_resc_name(res_id),
			mcp_resp, dflt_resc_num, dflt_resc_start);
		*p_resc_num = dflt_resc_num;
		*p_resc_start = dflt_resc_start;
		goto out;
	}

out:
	/* PQs have to divide by 8 [that's the HW granularity].
	 * Reduce number so it would fit.
	 */
	if ((res_id == QED_PQ) && ((*p_resc_num % 8) || (*p_resc_start % 8))) {
		DP_INFO(p_hwfn,
			"PQs need to align by 8; Number %08x --> %08x, Start %08x --> %08x\n",
			*p_resc_num,
			(*p_resc_num) & ~0x7,
			*p_resc_start, (*p_resc_start) & ~0x7);
		*p_resc_num &= ~0x7;
		*p_resc_start &= ~0x7;
	}

	return 0;
}

static int qed_hw_set_resc_info(struct qed_hwfn *p_hwfn)
{
	int rc;
	u8 res_id;

	for (res_id = 0; res_id < QED_MAX_RESC; res_id++) {
		rc = __qed_hw_set_resc_info(p_hwfn, res_id);
		if (rc)
			return rc;
	}

	return 0;
}

static int qed_hw_get_resc(struct qed_hwfn *p_hwfn, struct qed_ptt *p_ptt)
{
	struct qed_resc_unlock_params resc_unlock_params;
	struct qed_resc_lock_params resc_lock_params;
	bool b_ah = QED_IS_AH(p_hwfn->cdev);
	u8 res_id;
	int rc;

	/* Setting the max values of the soft resources and the following
	 * resources allocation queries should be atomic. Since several PFs can
	 * run in parallel - a resource lock is needed.
	 * If either the resource lock or resource set value commands are not
	 * supported - skip the the max values setting, release the lock if
	 * needed, and proceed to the queries. Other failures, including a
	 * failure to acquire the lock, will cause this function to fail.
	 */
	qed_mcp_resc_lock_default_init(&resc_lock_params, &resc_unlock_params,
				       QED_RESC_LOCK_RESC_ALLOC, false);

	rc = qed_mcp_resc_lock(p_hwfn, p_ptt, &resc_lock_params);
	if (rc && rc != -EINVAL) {
		return rc;
	} else if (rc == -EINVAL) {
		DP_INFO(p_hwfn,
			"Skip the max values setting of the soft resources since the resource lock is not supported by the MFW\n");
	} else if (!rc && !resc_lock_params.b_granted) {
		DP_NOTICE(p_hwfn,
			  "Failed to acquire the resource lock for the resource allocation commands\n");
		return -EBUSY;
	} else {
		rc = qed_hw_set_soft_resc_size(p_hwfn, p_ptt);
		if (rc && rc != -EINVAL) {
			DP_NOTICE(p_hwfn,
				  "Failed to set the max values of the soft resources\n");
			goto unlock_and_exit;
		} else if (rc == -EINVAL) {
			DP_INFO(p_hwfn,
				"Skip the max values setting of the soft resources since it is not supported by the MFW\n");
			rc = qed_mcp_resc_unlock(p_hwfn, p_ptt,
						 &resc_unlock_params);
			if (rc)
				DP_INFO(p_hwfn,
					"Failed to release the resource lock for the resource allocation commands\n");
		}
	}

	rc = qed_hw_set_resc_info(p_hwfn);
	if (rc)
		goto unlock_and_exit;

	if (resc_lock_params.b_granted && !resc_unlock_params.b_released) {
		rc = qed_mcp_resc_unlock(p_hwfn, p_ptt, &resc_unlock_params);
		if (rc)
			DP_INFO(p_hwfn,
				"Failed to release the resource lock for the resource allocation commands\n");
	}

	/* Sanity for ILT */
	if ((b_ah && (RESC_END(p_hwfn, QED_ILT) > PXP_NUM_ILT_RECORDS_K2)) ||
	    (!b_ah && (RESC_END(p_hwfn, QED_ILT) > PXP_NUM_ILT_RECORDS_BB))) {
		DP_NOTICE(p_hwfn, "Can't assign ILT pages [%08x,...,%08x]\n",
			  RESC_START(p_hwfn, QED_ILT),
			  RESC_END(p_hwfn, QED_ILT) - 1);
		return -EINVAL;
	}

	/* This will also learn the number of SBs from MFW */
	if (qed_int_igu_reset_cam(p_hwfn, p_ptt))
		return -EINVAL;

	qed_hw_set_feat(p_hwfn);

	for (res_id = 0; res_id < QED_MAX_RESC; res_id++)
		DP_VERBOSE(p_hwfn, NETIF_MSG_PROBE, "%s = %d start = %d\n",
			   qed_hw_get_resc_name(res_id),
			   RESC_NUM(p_hwfn, res_id),
			   RESC_START(p_hwfn, res_id));

	return 0;

unlock_and_exit:
	if (resc_lock_params.b_granted && !resc_unlock_params.b_released)
		qed_mcp_resc_unlock(p_hwfn, p_ptt, &resc_unlock_params);
	return rc;
}

static int qed_hw_get_nvm_info(struct qed_hwfn *p_hwfn, struct qed_ptt *p_ptt)
{
	u32 port_cfg_addr, link_temp, nvm_cfg_addr, device_capabilities;
	u32 nvm_cfg1_offset, mf_mode, addr, generic_cont0, core_cfg;
	struct qed_mcp_link_capabilities *p_caps;
	struct qed_mcp_link_params *link;

	/* Read global nvm_cfg address */
	nvm_cfg_addr = qed_rd(p_hwfn, p_ptt, MISC_REG_GEN_PURP_CR0);

	/* Verify MCP has initialized it */
	if (!nvm_cfg_addr) {
		DP_NOTICE(p_hwfn, "Shared memory not initialized\n");
		return -EINVAL;
	}

	/* Read nvm_cfg1  (Notice this is just offset, and not offsize (TBD) */
	nvm_cfg1_offset = qed_rd(p_hwfn, p_ptt, nvm_cfg_addr + 4);

	addr = MCP_REG_SCRATCH + nvm_cfg1_offset +
	       offsetof(struct nvm_cfg1, glob) +
	       offsetof(struct nvm_cfg1_glob, core_cfg);

	core_cfg = qed_rd(p_hwfn, p_ptt, addr);

	switch ((core_cfg & NVM_CFG1_GLOB_NETWORK_PORT_MODE_MASK) >>
		NVM_CFG1_GLOB_NETWORK_PORT_MODE_OFFSET) {
	case NVM_CFG1_GLOB_NETWORK_PORT_MODE_BB_2X40G:
		p_hwfn->hw_info.port_mode = QED_PORT_MODE_DE_2X40G;
		break;
	case NVM_CFG1_GLOB_NETWORK_PORT_MODE_2X50G:
		p_hwfn->hw_info.port_mode = QED_PORT_MODE_DE_2X50G;
		break;
	case NVM_CFG1_GLOB_NETWORK_PORT_MODE_BB_1X100G:
		p_hwfn->hw_info.port_mode = QED_PORT_MODE_DE_1X100G;
		break;
	case NVM_CFG1_GLOB_NETWORK_PORT_MODE_4X10G_F:
		p_hwfn->hw_info.port_mode = QED_PORT_MODE_DE_4X10G_F;
		break;
	case NVM_CFG1_GLOB_NETWORK_PORT_MODE_BB_4X10G_E:
		p_hwfn->hw_info.port_mode = QED_PORT_MODE_DE_4X10G_E;
		break;
	case NVM_CFG1_GLOB_NETWORK_PORT_MODE_BB_4X20G:
		p_hwfn->hw_info.port_mode = QED_PORT_MODE_DE_4X20G;
		break;
	case NVM_CFG1_GLOB_NETWORK_PORT_MODE_1X40G:
		p_hwfn->hw_info.port_mode = QED_PORT_MODE_DE_1X40G;
		break;
	case NVM_CFG1_GLOB_NETWORK_PORT_MODE_2X25G:
		p_hwfn->hw_info.port_mode = QED_PORT_MODE_DE_2X25G;
		break;
	case NVM_CFG1_GLOB_NETWORK_PORT_MODE_2X10G:
		p_hwfn->hw_info.port_mode = QED_PORT_MODE_DE_2X10G;
		break;
	case NVM_CFG1_GLOB_NETWORK_PORT_MODE_1X25G:
		p_hwfn->hw_info.port_mode = QED_PORT_MODE_DE_1X25G;
		break;
	case NVM_CFG1_GLOB_NETWORK_PORT_MODE_4X25G:
		p_hwfn->hw_info.port_mode = QED_PORT_MODE_DE_4X25G;
		break;
	default:
		DP_NOTICE(p_hwfn, "Unknown port mode in 0x%08x\n", core_cfg);
		break;
	}

	/* Read default link configuration */
	link = &p_hwfn->mcp_info->link_input;
	p_caps = &p_hwfn->mcp_info->link_capabilities;
	port_cfg_addr = MCP_REG_SCRATCH + nvm_cfg1_offset +
			offsetof(struct nvm_cfg1, port[MFW_PORT(p_hwfn)]);
	link_temp = qed_rd(p_hwfn, p_ptt,
			   port_cfg_addr +
			   offsetof(struct nvm_cfg1_port, speed_cap_mask));
	link_temp &= NVM_CFG1_PORT_DRV_SPEED_CAPABILITY_MASK_MASK;
	link->speed.advertised_speeds = link_temp;

	link_temp = link->speed.advertised_speeds;
	p_hwfn->mcp_info->link_capabilities.speed_capabilities = link_temp;

	link_temp = qed_rd(p_hwfn, p_ptt,
			   port_cfg_addr +
			   offsetof(struct nvm_cfg1_port, link_settings));
	switch ((link_temp & NVM_CFG1_PORT_DRV_LINK_SPEED_MASK) >>
		NVM_CFG1_PORT_DRV_LINK_SPEED_OFFSET) {
	case NVM_CFG1_PORT_DRV_LINK_SPEED_AUTONEG:
		link->speed.autoneg = true;
		break;
	case NVM_CFG1_PORT_DRV_LINK_SPEED_1G:
		link->speed.forced_speed = 1000;
		break;
	case NVM_CFG1_PORT_DRV_LINK_SPEED_10G:
		link->speed.forced_speed = 10000;
		break;
	case NVM_CFG1_PORT_DRV_LINK_SPEED_20G:
		link->speed.forced_speed = 20000;
		break;
	case NVM_CFG1_PORT_DRV_LINK_SPEED_25G:
		link->speed.forced_speed = 25000;
		break;
	case NVM_CFG1_PORT_DRV_LINK_SPEED_40G:
		link->speed.forced_speed = 40000;
		break;
	case NVM_CFG1_PORT_DRV_LINK_SPEED_50G:
		link->speed.forced_speed = 50000;
		break;
	case NVM_CFG1_PORT_DRV_LINK_SPEED_BB_100G:
		link->speed.forced_speed = 100000;
		break;
	default:
		DP_NOTICE(p_hwfn, "Unknown Speed in 0x%08x\n", link_temp);
	}

	p_hwfn->mcp_info->link_capabilities.default_speed_autoneg =
		link->speed.autoneg;

	link_temp &= NVM_CFG1_PORT_DRV_FLOW_CONTROL_MASK;
	link_temp >>= NVM_CFG1_PORT_DRV_FLOW_CONTROL_OFFSET;
	link->pause.autoneg = !!(link_temp &
				 NVM_CFG1_PORT_DRV_FLOW_CONTROL_AUTONEG);
	link->pause.forced_rx = !!(link_temp &
				   NVM_CFG1_PORT_DRV_FLOW_CONTROL_RX);
	link->pause.forced_tx = !!(link_temp &
				   NVM_CFG1_PORT_DRV_FLOW_CONTROL_TX);
	link->loopback_mode = 0;

	if (p_hwfn->mcp_info->capabilities & FW_MB_PARAM_FEATURE_SUPPORT_EEE) {
		link_temp = qed_rd(p_hwfn, p_ptt, port_cfg_addr +
				   offsetof(struct nvm_cfg1_port, ext_phy));
		link_temp &= NVM_CFG1_PORT_EEE_POWER_SAVING_MODE_MASK;
		link_temp >>= NVM_CFG1_PORT_EEE_POWER_SAVING_MODE_OFFSET;
		p_caps->default_eee = QED_MCP_EEE_ENABLED;
		link->eee.enable = true;
		switch (link_temp) {
		case NVM_CFG1_PORT_EEE_POWER_SAVING_MODE_DISABLED:
			p_caps->default_eee = QED_MCP_EEE_DISABLED;
			link->eee.enable = false;
			break;
		case NVM_CFG1_PORT_EEE_POWER_SAVING_MODE_BALANCED:
			p_caps->eee_lpi_timer = EEE_TX_TIMER_USEC_BALANCED_TIME;
			break;
		case NVM_CFG1_PORT_EEE_POWER_SAVING_MODE_AGGRESSIVE:
			p_caps->eee_lpi_timer =
			    EEE_TX_TIMER_USEC_AGGRESSIVE_TIME;
			break;
		case NVM_CFG1_PORT_EEE_POWER_SAVING_MODE_LOW_LATENCY:
			p_caps->eee_lpi_timer = EEE_TX_TIMER_USEC_LATENCY_TIME;
			break;
		}

		link->eee.tx_lpi_timer = p_caps->eee_lpi_timer;
		link->eee.tx_lpi_enable = link->eee.enable;
		link->eee.adv_caps = QED_EEE_1G_ADV | QED_EEE_10G_ADV;
	} else {
		p_caps->default_eee = QED_MCP_EEE_UNSUPPORTED;
	}

	DP_VERBOSE(p_hwfn,
		   NETIF_MSG_LINK,
		   "Read default link: Speed 0x%08x, Adv. Speed 0x%08x, AN: 0x%02x, PAUSE AN: 0x%02x EEE: %02x [%08x usec]\n",
		   link->speed.forced_speed,
		   link->speed.advertised_speeds,
		   link->speed.autoneg,
		   link->pause.autoneg,
		   p_caps->default_eee, p_caps->eee_lpi_timer);

	if (IS_LEAD_HWFN(p_hwfn)) {
		struct qed_dev *cdev = p_hwfn->cdev;

		/* Read Multi-function information from shmem */
		addr = MCP_REG_SCRATCH + nvm_cfg1_offset +
		       offsetof(struct nvm_cfg1, glob) +
		       offsetof(struct nvm_cfg1_glob, generic_cont0);

		generic_cont0 = qed_rd(p_hwfn, p_ptt, addr);

		mf_mode = (generic_cont0 & NVM_CFG1_GLOB_MF_MODE_MASK) >>
			  NVM_CFG1_GLOB_MF_MODE_OFFSET;

		switch (mf_mode) {
		case NVM_CFG1_GLOB_MF_MODE_MF_ALLOWED:
			cdev->mf_bits = BIT(QED_MF_OVLAN_CLSS);
			break;
		case NVM_CFG1_GLOB_MF_MODE_UFP:
			cdev->mf_bits = BIT(QED_MF_OVLAN_CLSS) |
					BIT(QED_MF_LLH_PROTO_CLSS) |
					BIT(QED_MF_UFP_SPECIFIC) |
					BIT(QED_MF_8021Q_TAGGING);
			break;
		case NVM_CFG1_GLOB_MF_MODE_BD:
			cdev->mf_bits = BIT(QED_MF_OVLAN_CLSS) |
					BIT(QED_MF_LLH_PROTO_CLSS) |
					BIT(QED_MF_8021AD_TAGGING);
			break;
		case NVM_CFG1_GLOB_MF_MODE_NPAR1_0:
			cdev->mf_bits = BIT(QED_MF_LLH_MAC_CLSS) |
					BIT(QED_MF_LLH_PROTO_CLSS) |
					BIT(QED_MF_LL2_NON_UNICAST) |
					BIT(QED_MF_INTER_PF_SWITCH);
			break;
		case NVM_CFG1_GLOB_MF_MODE_DEFAULT:
			cdev->mf_bits = BIT(QED_MF_LLH_MAC_CLSS) |
					BIT(QED_MF_LLH_PROTO_CLSS) |
					BIT(QED_MF_LL2_NON_UNICAST);
			if (QED_IS_BB(p_hwfn->cdev))
				cdev->mf_bits |= BIT(QED_MF_NEED_DEF_PF);
			break;
		}

		DP_INFO(p_hwfn, "Multi function mode is 0x%lx\n",
			cdev->mf_bits);
	}

	DP_INFO(p_hwfn, "Multi function mode is 0x%lx\n",
		p_hwfn->cdev->mf_bits);

	/* Read device capabilities information from shmem */
	addr = MCP_REG_SCRATCH + nvm_cfg1_offset +
		offsetof(struct nvm_cfg1, glob) +
		offsetof(struct nvm_cfg1_glob, device_capabilities);

	device_capabilities = qed_rd(p_hwfn, p_ptt, addr);
	if (device_capabilities & NVM_CFG1_GLOB_DEVICE_CAPABILITIES_ETHERNET)
		__set_bit(QED_DEV_CAP_ETH,
			  &p_hwfn->hw_info.device_capabilities);
	if (device_capabilities & NVM_CFG1_GLOB_DEVICE_CAPABILITIES_FCOE)
		__set_bit(QED_DEV_CAP_FCOE,
			  &p_hwfn->hw_info.device_capabilities);
	if (device_capabilities & NVM_CFG1_GLOB_DEVICE_CAPABILITIES_ISCSI)
		__set_bit(QED_DEV_CAP_ISCSI,
			  &p_hwfn->hw_info.device_capabilities);
	if (device_capabilities & NVM_CFG1_GLOB_DEVICE_CAPABILITIES_ROCE)
		__set_bit(QED_DEV_CAP_ROCE,
			  &p_hwfn->hw_info.device_capabilities);

	return qed_mcp_fill_shmem_func_info(p_hwfn, p_ptt);
}

static void qed_get_num_funcs(struct qed_hwfn *p_hwfn, struct qed_ptt *p_ptt)
{
	u8 num_funcs, enabled_func_idx = p_hwfn->rel_pf_id;
	u32 reg_function_hide, tmp, eng_mask, low_pfs_mask;
	struct qed_dev *cdev = p_hwfn->cdev;

	num_funcs = QED_IS_AH(cdev) ? MAX_NUM_PFS_K2 : MAX_NUM_PFS_BB;

	/* Bit 0 of MISCS_REG_FUNCTION_HIDE indicates whether the bypass values
	 * in the other bits are selected.
	 * Bits 1-15 are for functions 1-15, respectively, and their value is
	 * '0' only for enabled functions (function 0 always exists and
	 * enabled).
	 * In case of CMT, only the "even" functions are enabled, and thus the
	 * number of functions for both hwfns is learnt from the same bits.
	 */
	reg_function_hide = qed_rd(p_hwfn, p_ptt, MISCS_REG_FUNCTION_HIDE);

	if (reg_function_hide & 0x1) {
		if (QED_IS_BB(cdev)) {
			if (QED_PATH_ID(p_hwfn) && cdev->num_hwfns == 1) {
				num_funcs = 0;
				eng_mask = 0xaaaa;
			} else {
				num_funcs = 1;
				eng_mask = 0x5554;
			}
		} else {
			num_funcs = 1;
			eng_mask = 0xfffe;
		}

		/* Get the number of the enabled functions on the engine */
		tmp = (reg_function_hide ^ 0xffffffff) & eng_mask;
		while (tmp) {
			if (tmp & 0x1)
				num_funcs++;
			tmp >>= 0x1;
		}

		/* Get the PF index within the enabled functions */
		low_pfs_mask = (0x1 << p_hwfn->abs_pf_id) - 1;
		tmp = reg_function_hide & eng_mask & low_pfs_mask;
		while (tmp) {
			if (tmp & 0x1)
				enabled_func_idx--;
			tmp >>= 0x1;
		}
	}

	p_hwfn->num_funcs_on_engine = num_funcs;
	p_hwfn->enabled_func_idx = enabled_func_idx;

	DP_VERBOSE(p_hwfn,
		   NETIF_MSG_PROBE,
		   "PF [rel_id %d, abs_id %d] occupies index %d within the %d enabled functions on the engine\n",
		   p_hwfn->rel_pf_id,
		   p_hwfn->abs_pf_id,
		   p_hwfn->enabled_func_idx, p_hwfn->num_funcs_on_engine);
}

static void qed_hw_info_port_num_bb(struct qed_hwfn *p_hwfn,
				    struct qed_ptt *p_ptt)
{
	u32 port_mode;

	port_mode = qed_rd(p_hwfn, p_ptt, CNIG_REG_NW_PORT_MODE_BB);

	if (port_mode < 3) {
		p_hwfn->cdev->num_ports_in_engine = 1;
	} else if (port_mode <= 5) {
		p_hwfn->cdev->num_ports_in_engine = 2;
	} else {
		DP_NOTICE(p_hwfn, "PORT MODE: %d not supported\n",
			  p_hwfn->cdev->num_ports_in_engine);

		/* Default num_ports_in_engine to something */
		p_hwfn->cdev->num_ports_in_engine = 1;
	}
}

static void qed_hw_info_port_num_ah(struct qed_hwfn *p_hwfn,
				    struct qed_ptt *p_ptt)
{
	u32 port;
	int i;

	p_hwfn->cdev->num_ports_in_engine = 0;

	for (i = 0; i < MAX_NUM_PORTS_K2; i++) {
		port = qed_rd(p_hwfn, p_ptt,
			      CNIG_REG_NIG_PORT0_CONF_K2 + (i * 4));
		if (port & 1)
			p_hwfn->cdev->num_ports_in_engine++;
	}

	if (!p_hwfn->cdev->num_ports_in_engine) {
		DP_NOTICE(p_hwfn, "All NIG ports are inactive\n");

		/* Default num_ports_in_engine to something */
		p_hwfn->cdev->num_ports_in_engine = 1;
	}
}

static void qed_hw_info_port_num(struct qed_hwfn *p_hwfn, struct qed_ptt *p_ptt)
{
	if (QED_IS_BB(p_hwfn->cdev))
		qed_hw_info_port_num_bb(p_hwfn, p_ptt);
	else
		qed_hw_info_port_num_ah(p_hwfn, p_ptt);
}

static void qed_get_eee_caps(struct qed_hwfn *p_hwfn, struct qed_ptt *p_ptt)
{
	struct qed_mcp_link_capabilities *p_caps;
	u32 eee_status;

	p_caps = &p_hwfn->mcp_info->link_capabilities;
	if (p_caps->default_eee == QED_MCP_EEE_UNSUPPORTED)
		return;

	p_caps->eee_speed_caps = 0;
	eee_status = qed_rd(p_hwfn, p_ptt, p_hwfn->mcp_info->port_addr +
			    offsetof(struct public_port, eee_status));
	eee_status = (eee_status & EEE_SUPPORTED_SPEED_MASK) >>
			EEE_SUPPORTED_SPEED_OFFSET;

	if (eee_status & EEE_1G_SUPPORTED)
		p_caps->eee_speed_caps |= QED_EEE_1G_ADV;
	if (eee_status & EEE_10G_ADV)
		p_caps->eee_speed_caps |= QED_EEE_10G_ADV;
}

static int
qed_get_hw_info(struct qed_hwfn *p_hwfn,
		struct qed_ptt *p_ptt,
		enum qed_pci_personality personality)
{
	int rc;

	/* Since all information is common, only first hwfns should do this */
	if (IS_LEAD_HWFN(p_hwfn)) {
		rc = qed_iov_hw_info(p_hwfn);
		if (rc)
			return rc;
	}

	qed_hw_info_port_num(p_hwfn, p_ptt);

	qed_mcp_get_capabilities(p_hwfn, p_ptt);

	qed_hw_get_nvm_info(p_hwfn, p_ptt);

	rc = qed_int_igu_read_cam(p_hwfn, p_ptt);
	if (rc)
		return rc;

	if (qed_mcp_is_init(p_hwfn))
		ether_addr_copy(p_hwfn->hw_info.hw_mac_addr,
				p_hwfn->mcp_info->func_info.mac);
	else
		eth_random_addr(p_hwfn->hw_info.hw_mac_addr);

	if (qed_mcp_is_init(p_hwfn)) {
		if (p_hwfn->mcp_info->func_info.ovlan != QED_MCP_VLAN_UNSET)
			p_hwfn->hw_info.ovlan =
				p_hwfn->mcp_info->func_info.ovlan;

		qed_mcp_cmd_port_init(p_hwfn, p_ptt);

		qed_get_eee_caps(p_hwfn, p_ptt);

		qed_mcp_read_ufp_config(p_hwfn, p_ptt);
	}

	if (qed_mcp_is_init(p_hwfn)) {
		enum qed_pci_personality protocol;

		protocol = p_hwfn->mcp_info->func_info.protocol;
		p_hwfn->hw_info.personality = protocol;
	}

	if (QED_IS_ROCE_PERSONALITY(p_hwfn))
		p_hwfn->hw_info.multi_tc_roce_en = 1;

	p_hwfn->hw_info.num_hw_tc = NUM_PHYS_TCS_4PORT_K2;
	p_hwfn->hw_info.num_active_tc = 1;

	qed_get_num_funcs(p_hwfn, p_ptt);

	if (qed_mcp_is_init(p_hwfn))
		p_hwfn->hw_info.mtu = p_hwfn->mcp_info->func_info.mtu;

	return qed_hw_get_resc(p_hwfn, p_ptt);
}

static int qed_get_dev_info(struct qed_hwfn *p_hwfn, struct qed_ptt *p_ptt)
{
	struct qed_dev *cdev = p_hwfn->cdev;
	u16 device_id_mask;
	u32 tmp;

	/* Read Vendor Id / Device Id */
	pci_read_config_word(cdev->pdev, PCI_VENDOR_ID, &cdev->vendor_id);
	pci_read_config_word(cdev->pdev, PCI_DEVICE_ID, &cdev->device_id);

	/* Determine type */
	device_id_mask = cdev->device_id & QED_DEV_ID_MASK;
	switch (device_id_mask) {
	case QED_DEV_ID_MASK_BB:
		cdev->type = QED_DEV_TYPE_BB;
		break;
	case QED_DEV_ID_MASK_AH:
		cdev->type = QED_DEV_TYPE_AH;
		break;
	default:
		DP_NOTICE(p_hwfn, "Unknown device id 0x%x\n", cdev->device_id);
		return -EBUSY;
	}

	cdev->chip_num = (u16)qed_rd(p_hwfn, p_ptt, MISCS_REG_CHIP_NUM);
	cdev->chip_rev = (u16)qed_rd(p_hwfn, p_ptt, MISCS_REG_CHIP_REV);

	MASK_FIELD(CHIP_REV, cdev->chip_rev);

	/* Learn number of HW-functions */
	tmp = qed_rd(p_hwfn, p_ptt, MISCS_REG_CMT_ENABLED_FOR_PAIR);

	if (tmp & (1 << p_hwfn->rel_pf_id)) {
		DP_NOTICE(cdev->hwfns, "device in CMT mode\n");
		cdev->num_hwfns = 2;
	} else {
		cdev->num_hwfns = 1;
	}

	cdev->chip_bond_id = qed_rd(p_hwfn, p_ptt,
				    MISCS_REG_CHIP_TEST_REG) >> 4;
	MASK_FIELD(CHIP_BOND_ID, cdev->chip_bond_id);
	cdev->chip_metal = (u16)qed_rd(p_hwfn, p_ptt, MISCS_REG_CHIP_METAL);
	MASK_FIELD(CHIP_METAL, cdev->chip_metal);

	DP_INFO(cdev->hwfns,
		"Chip details - %s %c%d, Num: %04x Rev: %04x Bond id: %04x Metal: %04x\n",
		QED_IS_BB(cdev) ? "BB" : "AH",
		'A' + cdev->chip_rev,
		(int)cdev->chip_metal,
		cdev->chip_num, cdev->chip_rev,
		cdev->chip_bond_id, cdev->chip_metal);

	return 0;
}

static void qed_nvm_info_free(struct qed_hwfn *p_hwfn)
{
	kfree(p_hwfn->nvm_info.image_att);
	p_hwfn->nvm_info.image_att = NULL;
}

static int qed_hw_prepare_single(struct qed_hwfn *p_hwfn,
				 void __iomem *p_regview,
				 void __iomem *p_doorbells,
				 enum qed_pci_personality personality)
{
	int rc = 0;

	/* Split PCI bars evenly between hwfns */
	p_hwfn->regview = p_regview;
	p_hwfn->doorbells = p_doorbells;

	if (IS_VF(p_hwfn->cdev))
		return qed_vf_hw_prepare(p_hwfn);

	/* Validate that chip access is feasible */
	if (REG_RD(p_hwfn, PXP_PF_ME_OPAQUE_ADDR) == 0xffffffff) {
		DP_ERR(p_hwfn,
		       "Reading the ME register returns all Fs; Preventing further chip access\n");
		return -EINVAL;
	}

	get_function_id(p_hwfn);

	/* Allocate PTT pool */
	rc = qed_ptt_pool_alloc(p_hwfn);
	if (rc)
		goto err0;

	/* Allocate the main PTT */
	p_hwfn->p_main_ptt = qed_get_reserved_ptt(p_hwfn, RESERVED_PTT_MAIN);

	/* First hwfn learns basic information, e.g., number of hwfns */
	if (!p_hwfn->my_id) {
		rc = qed_get_dev_info(p_hwfn, p_hwfn->p_main_ptt);
		if (rc)
			goto err1;
	}

	qed_hw_hwfn_prepare(p_hwfn);

	/* Initialize MCP structure */
	rc = qed_mcp_cmd_init(p_hwfn, p_hwfn->p_main_ptt);
	if (rc) {
		DP_NOTICE(p_hwfn, "Failed initializing mcp command\n");
		goto err1;
	}

	/* Read the device configuration information from the HW and SHMEM */
	rc = qed_get_hw_info(p_hwfn, p_hwfn->p_main_ptt, personality);
	if (rc) {
		DP_NOTICE(p_hwfn, "Failed to get HW information\n");
		goto err2;
	}

	/* Sending a mailbox to the MFW should be done after qed_get_hw_info()
	 * is called as it sets the ports number in an engine.
	 */
	if (IS_LEAD_HWFN(p_hwfn)) {
		rc = qed_mcp_initiate_pf_flr(p_hwfn, p_hwfn->p_main_ptt);
		if (rc)
			DP_NOTICE(p_hwfn, "Failed to initiate PF FLR\n");
	}

	/* NVRAM info initialization and population */
	if (IS_LEAD_HWFN(p_hwfn)) {
		rc = qed_mcp_nvm_info_populate(p_hwfn);
		if (rc) {
			DP_NOTICE(p_hwfn,
				  "Failed to populate nvm info shadow\n");
			goto err2;
		}
	}

	/* Allocate the init RT array and initialize the init-ops engine */
	rc = qed_init_alloc(p_hwfn);
	if (rc)
		goto err3;

	return rc;
err3:
	if (IS_LEAD_HWFN(p_hwfn))
		qed_nvm_info_free(p_hwfn);
err2:
	if (IS_LEAD_HWFN(p_hwfn))
		qed_iov_free_hw_info(p_hwfn->cdev);
	qed_mcp_free(p_hwfn);
err1:
	qed_hw_hwfn_free(p_hwfn);
err0:
	return rc;
}

int qed_hw_prepare(struct qed_dev *cdev,
		   int personality)
{
	struct qed_hwfn *p_hwfn = QED_LEADING_HWFN(cdev);
	int rc;

	/* Store the precompiled init data ptrs */
	if (IS_PF(cdev))
		qed_init_iro_array(cdev);

	/* Initialize the first hwfn - will learn number of hwfns */
	rc = qed_hw_prepare_single(p_hwfn,
				   cdev->regview,
				   cdev->doorbells, personality);
	if (rc)
		return rc;

	personality = p_hwfn->hw_info.personality;

	/* Initialize the rest of the hwfns */
	if (cdev->num_hwfns > 1) {
		void __iomem *p_regview, *p_doorbell;
		u8 __iomem *addr;

		/* adjust bar offset for second engine */
		addr = cdev->regview +
		       qed_hw_bar_size(p_hwfn, p_hwfn->p_main_ptt,
				       BAR_ID_0) / 2;
		p_regview = addr;

		addr = cdev->doorbells +
		       qed_hw_bar_size(p_hwfn, p_hwfn->p_main_ptt,
				       BAR_ID_1) / 2;
		p_doorbell = addr;

		/* prepare second hw function */
		rc = qed_hw_prepare_single(&cdev->hwfns[1], p_regview,
					   p_doorbell, personality);

		/* in case of error, need to free the previously
		 * initiliazed hwfn 0.
		 */
		if (rc) {
			if (IS_PF(cdev)) {
				qed_init_free(p_hwfn);
				qed_nvm_info_free(p_hwfn);
				qed_mcp_free(p_hwfn);
				qed_hw_hwfn_free(p_hwfn);
			}
		}
	}

	return rc;
}

void qed_hw_remove(struct qed_dev *cdev)
{
	struct qed_hwfn *p_hwfn = QED_LEADING_HWFN(cdev);
	int i;

	if (IS_PF(cdev))
		qed_mcp_ov_update_driver_state(p_hwfn, p_hwfn->p_main_ptt,
					       QED_OV_DRIVER_STATE_NOT_LOADED);

	for_each_hwfn(cdev, i) {
		struct qed_hwfn *p_hwfn = &cdev->hwfns[i];

		if (IS_VF(cdev)) {
			qed_vf_pf_release(p_hwfn);
			continue;
		}

		qed_init_free(p_hwfn);
		qed_hw_hwfn_free(p_hwfn);
		qed_mcp_free(p_hwfn);
	}

	qed_iov_free_hw_info(cdev);

	qed_nvm_info_free(p_hwfn);
}

static void qed_chain_free_next_ptr(struct qed_dev *cdev,
				    struct qed_chain *p_chain)
{
	void *p_virt = p_chain->p_virt_addr, *p_virt_next = NULL;
	dma_addr_t p_phys = p_chain->p_phys_addr, p_phys_next = 0;
	struct qed_chain_next *p_next;
	u32 size, i;

	if (!p_virt)
		return;

	size = p_chain->elem_size * p_chain->usable_per_page;

	for (i = 0; i < p_chain->page_cnt; i++) {
		if (!p_virt)
			break;

		p_next = (struct qed_chain_next *)((u8 *)p_virt + size);
		p_virt_next = p_next->next_virt;
		p_phys_next = HILO_DMA_REGPAIR(p_next->next_phys);

		dma_free_coherent(&cdev->pdev->dev,
				  QED_CHAIN_PAGE_SIZE, p_virt, p_phys);

		p_virt = p_virt_next;
		p_phys = p_phys_next;
	}
}

static void qed_chain_free_single(struct qed_dev *cdev,
				  struct qed_chain *p_chain)
{
	if (!p_chain->p_virt_addr)
		return;

	dma_free_coherent(&cdev->pdev->dev,
			  QED_CHAIN_PAGE_SIZE,
			  p_chain->p_virt_addr, p_chain->p_phys_addr);
}

static void qed_chain_free_pbl(struct qed_dev *cdev, struct qed_chain *p_chain)
{
	void **pp_virt_addr_tbl = p_chain->pbl.pp_virt_addr_tbl;
	u32 page_cnt = p_chain->page_cnt, i, pbl_size;
	u8 *p_pbl_virt = p_chain->pbl_sp.p_virt_table;

	if (!pp_virt_addr_tbl)
		return;

	if (!p_pbl_virt)
		goto out;

	for (i = 0; i < page_cnt; i++) {
		if (!pp_virt_addr_tbl[i])
			break;

		dma_free_coherent(&cdev->pdev->dev,
				  QED_CHAIN_PAGE_SIZE,
				  pp_virt_addr_tbl[i],
				  *(dma_addr_t *)p_pbl_virt);

		p_pbl_virt += QED_CHAIN_PBL_ENTRY_SIZE;
	}

	pbl_size = page_cnt * QED_CHAIN_PBL_ENTRY_SIZE;

	if (!p_chain->b_external_pbl)
		dma_free_coherent(&cdev->pdev->dev,
				  pbl_size,
				  p_chain->pbl_sp.p_virt_table,
				  p_chain->pbl_sp.p_phys_table);
out:
	vfree(p_chain->pbl.pp_virt_addr_tbl);
	p_chain->pbl.pp_virt_addr_tbl = NULL;
}

void qed_chain_free(struct qed_dev *cdev, struct qed_chain *p_chain)
{
	switch (p_chain->mode) {
	case QED_CHAIN_MODE_NEXT_PTR:
		qed_chain_free_next_ptr(cdev, p_chain);
		break;
	case QED_CHAIN_MODE_SINGLE:
		qed_chain_free_single(cdev, p_chain);
		break;
	case QED_CHAIN_MODE_PBL:
		qed_chain_free_pbl(cdev, p_chain);
		break;
	}
}

static int
qed_chain_alloc_sanity_check(struct qed_dev *cdev,
			     enum qed_chain_cnt_type cnt_type,
			     size_t elem_size, u32 page_cnt)
{
	u64 chain_size = ELEMS_PER_PAGE(elem_size) * page_cnt;

	/* The actual chain size can be larger than the maximal possible value
	 * after rounding up the requested elements number to pages, and after
	 * taking into acount the unusuable elements (next-ptr elements).
	 * The size of a "u16" chain can be (U16_MAX + 1) since the chain
	 * size/capacity fields are of a u32 type.
	 */
	if ((cnt_type == QED_CHAIN_CNT_TYPE_U16 &&
	     chain_size > ((u32)U16_MAX + 1)) ||
	    (cnt_type == QED_CHAIN_CNT_TYPE_U32 && chain_size > U32_MAX)) {
		DP_NOTICE(cdev,
			  "The actual chain size (0x%llx) is larger than the maximal possible value\n",
			  chain_size);
		return -EINVAL;
	}

	return 0;
}

static int
qed_chain_alloc_next_ptr(struct qed_dev *cdev, struct qed_chain *p_chain)
{
	void *p_virt = NULL, *p_virt_prev = NULL;
	dma_addr_t p_phys = 0;
	u32 i;

	for (i = 0; i < p_chain->page_cnt; i++) {
		p_virt = dma_alloc_coherent(&cdev->pdev->dev,
					    QED_CHAIN_PAGE_SIZE,
					    &p_phys, GFP_KERNEL);
		if (!p_virt)
			return -ENOMEM;

		if (i == 0) {
			qed_chain_init_mem(p_chain, p_virt, p_phys);
			qed_chain_reset(p_chain);
		} else {
			qed_chain_init_next_ptr_elem(p_chain, p_virt_prev,
						     p_virt, p_phys);
		}

		p_virt_prev = p_virt;
	}
	/* Last page's next element should point to the beginning of the
	 * chain.
	 */
	qed_chain_init_next_ptr_elem(p_chain, p_virt_prev,
				     p_chain->p_virt_addr,
				     p_chain->p_phys_addr);

	return 0;
}

static int
qed_chain_alloc_single(struct qed_dev *cdev, struct qed_chain *p_chain)
{
	dma_addr_t p_phys = 0;
	void *p_virt = NULL;

	p_virt = dma_alloc_coherent(&cdev->pdev->dev,
				    QED_CHAIN_PAGE_SIZE, &p_phys, GFP_KERNEL);
	if (!p_virt)
		return -ENOMEM;

	qed_chain_init_mem(p_chain, p_virt, p_phys);
	qed_chain_reset(p_chain);

	return 0;
}

static int
qed_chain_alloc_pbl(struct qed_dev *cdev,
		    struct qed_chain *p_chain,
		    struct qed_chain_ext_pbl *ext_pbl)
{
	u32 page_cnt = p_chain->page_cnt, size, i;
	dma_addr_t p_phys = 0, p_pbl_phys = 0;
	void **pp_virt_addr_tbl = NULL;
	u8 *p_pbl_virt = NULL;
	void *p_virt = NULL;

	size = page_cnt * sizeof(*pp_virt_addr_tbl);
	pp_virt_addr_tbl = vzalloc(size);
	if (!pp_virt_addr_tbl)
		return -ENOMEM;

	/* The allocation of the PBL table is done with its full size, since it
	 * is expected to be successive.
	 * qed_chain_init_pbl_mem() is called even in a case of an allocation
	 * failure, since pp_virt_addr_tbl was previously allocated, and it
	 * should be saved to allow its freeing during the error flow.
	 */
	size = page_cnt * QED_CHAIN_PBL_ENTRY_SIZE;

	if (!ext_pbl) {
		p_pbl_virt = dma_alloc_coherent(&cdev->pdev->dev,
						size, &p_pbl_phys, GFP_KERNEL);
	} else {
		p_pbl_virt = ext_pbl->p_pbl_virt;
		p_pbl_phys = ext_pbl->p_pbl_phys;
		p_chain->b_external_pbl = true;
	}

	qed_chain_init_pbl_mem(p_chain, p_pbl_virt, p_pbl_phys,
			       pp_virt_addr_tbl);
	if (!p_pbl_virt)
		return -ENOMEM;

	for (i = 0; i < page_cnt; i++) {
		p_virt = dma_alloc_coherent(&cdev->pdev->dev,
					    QED_CHAIN_PAGE_SIZE,
					    &p_phys, GFP_KERNEL);
		if (!p_virt)
			return -ENOMEM;

		if (i == 0) {
			qed_chain_init_mem(p_chain, p_virt, p_phys);
			qed_chain_reset(p_chain);
		}

		/* Fill the PBL table with the physical address of the page */
		*(dma_addr_t *)p_pbl_virt = p_phys;
		/* Keep the virtual address of the page */
		p_chain->pbl.pp_virt_addr_tbl[i] = p_virt;

		p_pbl_virt += QED_CHAIN_PBL_ENTRY_SIZE;
	}

	return 0;
}

int qed_chain_alloc(struct qed_dev *cdev,
		    enum qed_chain_use_mode intended_use,
		    enum qed_chain_mode mode,
		    enum qed_chain_cnt_type cnt_type,
		    u32 num_elems,
		    size_t elem_size,
		    struct qed_chain *p_chain,
		    struct qed_chain_ext_pbl *ext_pbl)
{
	u32 page_cnt;
	int rc = 0;

	if (mode == QED_CHAIN_MODE_SINGLE)
		page_cnt = 1;
	else
		page_cnt = QED_CHAIN_PAGE_CNT(num_elems, elem_size, mode);

	rc = qed_chain_alloc_sanity_check(cdev, cnt_type, elem_size, page_cnt);
	if (rc) {
		DP_NOTICE(cdev,
			  "Cannot allocate a chain with the given arguments:\n");
		DP_NOTICE(cdev,
			  "[use_mode %d, mode %d, cnt_type %d, num_elems %d, elem_size %zu]\n",
			  intended_use, mode, cnt_type, num_elems, elem_size);
		return rc;
	}

	qed_chain_init_params(p_chain, page_cnt, (u8) elem_size, intended_use,
			      mode, cnt_type);

	switch (mode) {
	case QED_CHAIN_MODE_NEXT_PTR:
		rc = qed_chain_alloc_next_ptr(cdev, p_chain);
		break;
	case QED_CHAIN_MODE_SINGLE:
		rc = qed_chain_alloc_single(cdev, p_chain);
		break;
	case QED_CHAIN_MODE_PBL:
		rc = qed_chain_alloc_pbl(cdev, p_chain, ext_pbl);
		break;
	}
	if (rc)
		goto nomem;

	return 0;

nomem:
	qed_chain_free(cdev, p_chain);
	return rc;
}

int qed_fw_l2_queue(struct qed_hwfn *p_hwfn, u16 src_id, u16 *dst_id)
{
	if (src_id >= RESC_NUM(p_hwfn, QED_L2_QUEUE)) {
		u16 min, max;

		min = (u16) RESC_START(p_hwfn, QED_L2_QUEUE);
		max = min + RESC_NUM(p_hwfn, QED_L2_QUEUE);
		DP_NOTICE(p_hwfn,
			  "l2_queue id [%d] is not valid, available indices [%d - %d]\n",
			  src_id, min, max);

		return -EINVAL;
	}

	*dst_id = RESC_START(p_hwfn, QED_L2_QUEUE) + src_id;

	return 0;
}

int qed_fw_vport(struct qed_hwfn *p_hwfn, u8 src_id, u8 *dst_id)
{
	if (src_id >= RESC_NUM(p_hwfn, QED_VPORT)) {
		u8 min, max;

		min = (u8)RESC_START(p_hwfn, QED_VPORT);
		max = min + RESC_NUM(p_hwfn, QED_VPORT);
		DP_NOTICE(p_hwfn,
			  "vport id [%d] is not valid, available indices [%d - %d]\n",
			  src_id, min, max);

		return -EINVAL;
	}

	*dst_id = RESC_START(p_hwfn, QED_VPORT) + src_id;

	return 0;
}

int qed_fw_rss_eng(struct qed_hwfn *p_hwfn, u8 src_id, u8 *dst_id)
{
	if (src_id >= RESC_NUM(p_hwfn, QED_RSS_ENG)) {
		u8 min, max;

		min = (u8)RESC_START(p_hwfn, QED_RSS_ENG);
		max = min + RESC_NUM(p_hwfn, QED_RSS_ENG);
		DP_NOTICE(p_hwfn,
			  "rss_eng id [%d] is not valid, available indices [%d - %d]\n",
			  src_id, min, max);

		return -EINVAL;
	}

	*dst_id = RESC_START(p_hwfn, QED_RSS_ENG) + src_id;

	return 0;
}

static void qed_llh_mac_to_filter(u32 *p_high, u32 *p_low,
				  u8 *p_filter)
{
	*p_high = p_filter[1] | (p_filter[0] << 8);
	*p_low = p_filter[5] | (p_filter[4] << 8) |
		 (p_filter[3] << 16) | (p_filter[2] << 24);
}

int qed_llh_add_mac_filter(struct qed_hwfn *p_hwfn,
			   struct qed_ptt *p_ptt, u8 *p_filter)
{
	u32 high = 0, low = 0, en;
	int i;

	if (!test_bit(QED_MF_LLH_MAC_CLSS, &p_hwfn->cdev->mf_bits))
		return 0;

	qed_llh_mac_to_filter(&high, &low, p_filter);

	/* Find a free entry and utilize it */
	for (i = 0; i < NIG_REG_LLH_FUNC_FILTER_EN_SIZE; i++) {
		en = qed_rd(p_hwfn, p_ptt,
			    NIG_REG_LLH_FUNC_FILTER_EN + i * sizeof(u32));
		if (en)
			continue;
		qed_wr(p_hwfn, p_ptt,
		       NIG_REG_LLH_FUNC_FILTER_VALUE +
		       2 * i * sizeof(u32), low);
		qed_wr(p_hwfn, p_ptt,
		       NIG_REG_LLH_FUNC_FILTER_VALUE +
		       (2 * i + 1) * sizeof(u32), high);
		qed_wr(p_hwfn, p_ptt,
		       NIG_REG_LLH_FUNC_FILTER_MODE + i * sizeof(u32), 0);
		qed_wr(p_hwfn, p_ptt,
		       NIG_REG_LLH_FUNC_FILTER_PROTOCOL_TYPE +
		       i * sizeof(u32), 0);
		qed_wr(p_hwfn, p_ptt,
		       NIG_REG_LLH_FUNC_FILTER_EN + i * sizeof(u32), 1);
		break;
	}
	if (i >= NIG_REG_LLH_FUNC_FILTER_EN_SIZE) {
		DP_NOTICE(p_hwfn,
			  "Failed to find an empty LLH filter to utilize\n");
		return -EINVAL;
	}

	DP_VERBOSE(p_hwfn, NETIF_MSG_HW,
		   "mac: %pM is added at %d\n",
		   p_filter, i);

	return 0;
}

void qed_llh_remove_mac_filter(struct qed_hwfn *p_hwfn,
			       struct qed_ptt *p_ptt, u8 *p_filter)
{
	u32 high = 0, low = 0;
	int i;

	if (!test_bit(QED_MF_LLH_MAC_CLSS, &p_hwfn->cdev->mf_bits))
		return;

	qed_llh_mac_to_filter(&high, &low, p_filter);

	/* Find the entry and clean it */
	for (i = 0; i < NIG_REG_LLH_FUNC_FILTER_EN_SIZE; i++) {
		if (qed_rd(p_hwfn, p_ptt,
			   NIG_REG_LLH_FUNC_FILTER_VALUE +
			   2 * i * sizeof(u32)) != low)
			continue;
		if (qed_rd(p_hwfn, p_ptt,
			   NIG_REG_LLH_FUNC_FILTER_VALUE +
			   (2 * i + 1) * sizeof(u32)) != high)
			continue;

		qed_wr(p_hwfn, p_ptt,
		       NIG_REG_LLH_FUNC_FILTER_EN + i * sizeof(u32), 0);
		qed_wr(p_hwfn, p_ptt,
		       NIG_REG_LLH_FUNC_FILTER_VALUE + 2 * i * sizeof(u32), 0);
		qed_wr(p_hwfn, p_ptt,
		       NIG_REG_LLH_FUNC_FILTER_VALUE +
		       (2 * i + 1) * sizeof(u32), 0);

		DP_VERBOSE(p_hwfn, NETIF_MSG_HW,
			   "mac: %pM is removed from %d\n",
			   p_filter, i);
		break;
	}
	if (i >= NIG_REG_LLH_FUNC_FILTER_EN_SIZE)
		DP_NOTICE(p_hwfn, "Tried to remove a non-configured filter\n");
}

int
qed_llh_add_protocol_filter(struct qed_hwfn *p_hwfn,
			    struct qed_ptt *p_ptt,
			    u16 source_port_or_eth_type,
			    u16 dest_port, enum qed_llh_port_filter_type_t type)
{
	u32 high = 0, low = 0, en;
	int i;

	if (!test_bit(QED_MF_LLH_PROTO_CLSS, &p_hwfn->cdev->mf_bits))
		return 0;

	switch (type) {
	case QED_LLH_FILTER_ETHERTYPE:
		high = source_port_or_eth_type;
		break;
	case QED_LLH_FILTER_TCP_SRC_PORT:
	case QED_LLH_FILTER_UDP_SRC_PORT:
		low = source_port_or_eth_type << 16;
		break;
	case QED_LLH_FILTER_TCP_DEST_PORT:
	case QED_LLH_FILTER_UDP_DEST_PORT:
		low = dest_port;
		break;
	case QED_LLH_FILTER_TCP_SRC_AND_DEST_PORT:
	case QED_LLH_FILTER_UDP_SRC_AND_DEST_PORT:
		low = (source_port_or_eth_type << 16) | dest_port;
		break;
	default:
		DP_NOTICE(p_hwfn,
			  "Non valid LLH protocol filter type %d\n", type);
		return -EINVAL;
	}
	/* Find a free entry and utilize it */
	for (i = 0; i < NIG_REG_LLH_FUNC_FILTER_EN_SIZE; i++) {
		en = qed_rd(p_hwfn, p_ptt,
			    NIG_REG_LLH_FUNC_FILTER_EN + i * sizeof(u32));
		if (en)
			continue;
		qed_wr(p_hwfn, p_ptt,
		       NIG_REG_LLH_FUNC_FILTER_VALUE +
		       2 * i * sizeof(u32), low);
		qed_wr(p_hwfn, p_ptt,
		       NIG_REG_LLH_FUNC_FILTER_VALUE +
		       (2 * i + 1) * sizeof(u32), high);
		qed_wr(p_hwfn, p_ptt,
		       NIG_REG_LLH_FUNC_FILTER_MODE + i * sizeof(u32), 1);
		qed_wr(p_hwfn, p_ptt,
		       NIG_REG_LLH_FUNC_FILTER_PROTOCOL_TYPE +
		       i * sizeof(u32), 1 << type);
		qed_wr(p_hwfn, p_ptt,
		       NIG_REG_LLH_FUNC_FILTER_EN + i * sizeof(u32), 1);
		break;
	}
	if (i >= NIG_REG_LLH_FUNC_FILTER_EN_SIZE) {
		DP_NOTICE(p_hwfn,
			  "Failed to find an empty LLH filter to utilize\n");
		return -EINVAL;
	}
	switch (type) {
	case QED_LLH_FILTER_ETHERTYPE:
		DP_VERBOSE(p_hwfn, NETIF_MSG_HW,
			   "ETH type %x is added at %d\n",
			   source_port_or_eth_type, i);
		break;
	case QED_LLH_FILTER_TCP_SRC_PORT:
		DP_VERBOSE(p_hwfn, NETIF_MSG_HW,
			   "TCP src port %x is added at %d\n",
			   source_port_or_eth_type, i);
		break;
	case QED_LLH_FILTER_UDP_SRC_PORT:
		DP_VERBOSE(p_hwfn, NETIF_MSG_HW,
			   "UDP src port %x is added at %d\n",
			   source_port_or_eth_type, i);
		break;
	case QED_LLH_FILTER_TCP_DEST_PORT:
		DP_VERBOSE(p_hwfn, NETIF_MSG_HW,
			   "TCP dst port %x is added at %d\n", dest_port, i);
		break;
	case QED_LLH_FILTER_UDP_DEST_PORT:
		DP_VERBOSE(p_hwfn, NETIF_MSG_HW,
			   "UDP dst port %x is added at %d\n", dest_port, i);
		break;
	case QED_LLH_FILTER_TCP_SRC_AND_DEST_PORT:
		DP_VERBOSE(p_hwfn, NETIF_MSG_HW,
			   "TCP src/dst ports %x/%x are added at %d\n",
			   source_port_or_eth_type, dest_port, i);
		break;
	case QED_LLH_FILTER_UDP_SRC_AND_DEST_PORT:
		DP_VERBOSE(p_hwfn, NETIF_MSG_HW,
			   "UDP src/dst ports %x/%x are added at %d\n",
			   source_port_or_eth_type, dest_port, i);
		break;
	}
	return 0;
}

void
qed_llh_remove_protocol_filter(struct qed_hwfn *p_hwfn,
			       struct qed_ptt *p_ptt,
			       u16 source_port_or_eth_type,
			       u16 dest_port,
			       enum qed_llh_port_filter_type_t type)
{
	u32 high = 0, low = 0;
	int i;

	if (!test_bit(QED_MF_LLH_PROTO_CLSS, &p_hwfn->cdev->mf_bits))
		return;

	switch (type) {
	case QED_LLH_FILTER_ETHERTYPE:
		high = source_port_or_eth_type;
		break;
	case QED_LLH_FILTER_TCP_SRC_PORT:
	case QED_LLH_FILTER_UDP_SRC_PORT:
		low = source_port_or_eth_type << 16;
		break;
	case QED_LLH_FILTER_TCP_DEST_PORT:
	case QED_LLH_FILTER_UDP_DEST_PORT:
		low = dest_port;
		break;
	case QED_LLH_FILTER_TCP_SRC_AND_DEST_PORT:
	case QED_LLH_FILTER_UDP_SRC_AND_DEST_PORT:
		low = (source_port_or_eth_type << 16) | dest_port;
		break;
	default:
		DP_NOTICE(p_hwfn,
			  "Non valid LLH protocol filter type %d\n", type);
		return;
	}

	for (i = 0; i < NIG_REG_LLH_FUNC_FILTER_EN_SIZE; i++) {
		if (!qed_rd(p_hwfn, p_ptt,
			    NIG_REG_LLH_FUNC_FILTER_EN + i * sizeof(u32)))
			continue;
		if (!qed_rd(p_hwfn, p_ptt,
			    NIG_REG_LLH_FUNC_FILTER_MODE + i * sizeof(u32)))
			continue;
		if (!(qed_rd(p_hwfn, p_ptt,
			     NIG_REG_LLH_FUNC_FILTER_PROTOCOL_TYPE +
			     i * sizeof(u32)) & BIT(type)))
			continue;
		if (qed_rd(p_hwfn, p_ptt,
			   NIG_REG_LLH_FUNC_FILTER_VALUE +
			   2 * i * sizeof(u32)) != low)
			continue;
		if (qed_rd(p_hwfn, p_ptt,
			   NIG_REG_LLH_FUNC_FILTER_VALUE +
			   (2 * i + 1) * sizeof(u32)) != high)
			continue;

		qed_wr(p_hwfn, p_ptt,
		       NIG_REG_LLH_FUNC_FILTER_EN + i * sizeof(u32), 0);
		qed_wr(p_hwfn, p_ptt,
		       NIG_REG_LLH_FUNC_FILTER_MODE + i * sizeof(u32), 0);
		qed_wr(p_hwfn, p_ptt,
		       NIG_REG_LLH_FUNC_FILTER_PROTOCOL_TYPE +
		       i * sizeof(u32), 0);
		qed_wr(p_hwfn, p_ptt,
		       NIG_REG_LLH_FUNC_FILTER_VALUE + 2 * i * sizeof(u32), 0);
		qed_wr(p_hwfn, p_ptt,
		       NIG_REG_LLH_FUNC_FILTER_VALUE +
		       (2 * i + 1) * sizeof(u32), 0);
		break;
	}

	if (i >= NIG_REG_LLH_FUNC_FILTER_EN_SIZE)
		DP_NOTICE(p_hwfn, "Tried to remove a non-configured filter\n");
}

static int qed_set_coalesce(struct qed_hwfn *p_hwfn, struct qed_ptt *p_ptt,
			    u32 hw_addr, void *p_eth_qzone,
			    size_t eth_qzone_size, u8 timeset)
{
	struct coalescing_timeset *p_coal_timeset;

	if (p_hwfn->cdev->int_coalescing_mode != QED_COAL_MODE_ENABLE) {
		DP_NOTICE(p_hwfn, "Coalescing configuration not enabled\n");
		return -EINVAL;
	}

	p_coal_timeset = p_eth_qzone;
	memset(p_eth_qzone, 0, eth_qzone_size);
	SET_FIELD(p_coal_timeset->value, COALESCING_TIMESET_TIMESET, timeset);
	SET_FIELD(p_coal_timeset->value, COALESCING_TIMESET_VALID, 1);
	qed_memcpy_to(p_hwfn, p_ptt, hw_addr, p_eth_qzone, eth_qzone_size);

	return 0;
}

int qed_set_queue_coalesce(u16 rx_coal, u16 tx_coal, void *p_handle)
{
	struct qed_queue_cid *p_cid = p_handle;
	struct qed_hwfn *p_hwfn;
	struct qed_ptt *p_ptt;
	int rc = 0;

	p_hwfn = p_cid->p_owner;

	if (IS_VF(p_hwfn->cdev))
		return qed_vf_pf_set_coalesce(p_hwfn, rx_coal, tx_coal, p_cid);

	p_ptt = qed_ptt_acquire(p_hwfn);
	if (!p_ptt)
		return -EAGAIN;

	if (rx_coal) {
		rc = qed_set_rxq_coalesce(p_hwfn, p_ptt, rx_coal, p_cid);
		if (rc)
			goto out;
		p_hwfn->cdev->rx_coalesce_usecs = rx_coal;
	}

	if (tx_coal) {
		rc = qed_set_txq_coalesce(p_hwfn, p_ptt, tx_coal, p_cid);
		if (rc)
			goto out;
		p_hwfn->cdev->tx_coalesce_usecs = tx_coal;
	}
out:
	qed_ptt_release(p_hwfn, p_ptt);
	return rc;
}

int qed_set_rxq_coalesce(struct qed_hwfn *p_hwfn,
			 struct qed_ptt *p_ptt,
			 u16 coalesce, struct qed_queue_cid *p_cid)
{
	struct ustorm_eth_queue_zone eth_qzone;
	u8 timeset, timer_res;
	u32 address;
	int rc;

	/* Coalesce = (timeset << timer-resolution), timeset is 7bit wide */
	if (coalesce <= 0x7F) {
		timer_res = 0;
	} else if (coalesce <= 0xFF) {
		timer_res = 1;
	} else if (coalesce <= 0x1FF) {
		timer_res = 2;
	} else {
		DP_ERR(p_hwfn, "Invalid coalesce value - %d\n", coalesce);
		return -EINVAL;
	}
	timeset = (u8)(coalesce >> timer_res);

	rc = qed_int_set_timer_res(p_hwfn, p_ptt, timer_res,
				   p_cid->sb_igu_id, false);
	if (rc)
		goto out;

	address = BAR0_MAP_REG_USDM_RAM +
		  USTORM_ETH_QUEUE_ZONE_OFFSET(p_cid->abs.queue_id);

	rc = qed_set_coalesce(p_hwfn, p_ptt, address, &eth_qzone,
			      sizeof(struct ustorm_eth_queue_zone), timeset);
	if (rc)
		goto out;

out:
	return rc;
}

int qed_set_txq_coalesce(struct qed_hwfn *p_hwfn,
			 struct qed_ptt *p_ptt,
			 u16 coalesce, struct qed_queue_cid *p_cid)
{
	struct xstorm_eth_queue_zone eth_qzone;
	u8 timeset, timer_res;
	u32 address;
	int rc;

	/* Coalesce = (timeset << timer-resolution), timeset is 7bit wide */
	if (coalesce <= 0x7F) {
		timer_res = 0;
	} else if (coalesce <= 0xFF) {
		timer_res = 1;
	} else if (coalesce <= 0x1FF) {
		timer_res = 2;
	} else {
		DP_ERR(p_hwfn, "Invalid coalesce value - %d\n", coalesce);
		return -EINVAL;
	}
	timeset = (u8)(coalesce >> timer_res);

	rc = qed_int_set_timer_res(p_hwfn, p_ptt, timer_res,
				   p_cid->sb_igu_id, true);
	if (rc)
		goto out;

	address = BAR0_MAP_REG_XSDM_RAM +
		  XSTORM_ETH_QUEUE_ZONE_OFFSET(p_cid->abs.queue_id);

	rc = qed_set_coalesce(p_hwfn, p_ptt, address, &eth_qzone,
			      sizeof(struct xstorm_eth_queue_zone), timeset);
out:
	return rc;
}

/* Calculate final WFQ values for all vports and configure them.
 * After this configuration each vport will have
 * approx min rate =  min_pf_rate * (vport_wfq / QED_WFQ_UNIT)
 */
static void qed_configure_wfq_for_all_vports(struct qed_hwfn *p_hwfn,
					     struct qed_ptt *p_ptt,
					     u32 min_pf_rate)
{
	struct init_qm_vport_params *vport_params;
	int i;

	vport_params = p_hwfn->qm_info.qm_vport_params;

	for (i = 0; i < p_hwfn->qm_info.num_vports; i++) {
		u32 wfq_speed = p_hwfn->qm_info.wfq_data[i].min_speed;

		vport_params[i].vport_wfq = (wfq_speed * QED_WFQ_UNIT) /
						min_pf_rate;
		qed_init_vport_wfq(p_hwfn, p_ptt,
				   vport_params[i].first_tx_pq_id,
				   vport_params[i].vport_wfq);
	}
}

static void qed_init_wfq_default_param(struct qed_hwfn *p_hwfn,
				       u32 min_pf_rate)

{
	int i;

	for (i = 0; i < p_hwfn->qm_info.num_vports; i++)
		p_hwfn->qm_info.qm_vport_params[i].vport_wfq = 1;
}

static void qed_disable_wfq_for_all_vports(struct qed_hwfn *p_hwfn,
					   struct qed_ptt *p_ptt,
					   u32 min_pf_rate)
{
	struct init_qm_vport_params *vport_params;
	int i;

	vport_params = p_hwfn->qm_info.qm_vport_params;

	for (i = 0; i < p_hwfn->qm_info.num_vports; i++) {
		qed_init_wfq_default_param(p_hwfn, min_pf_rate);
		qed_init_vport_wfq(p_hwfn, p_ptt,
				   vport_params[i].first_tx_pq_id,
				   vport_params[i].vport_wfq);
	}
}

/* This function performs several validations for WFQ
 * configuration and required min rate for a given vport
 * 1. req_rate must be greater than one percent of min_pf_rate.
 * 2. req_rate should not cause other vports [not configured for WFQ explicitly]
 *    rates to get less than one percent of min_pf_rate.
 * 3. total_req_min_rate [all vports min rate sum] shouldn't exceed min_pf_rate.
 */
static int qed_init_wfq_param(struct qed_hwfn *p_hwfn,
			      u16 vport_id, u32 req_rate, u32 min_pf_rate)
{
	u32 total_req_min_rate = 0, total_left_rate = 0, left_rate_per_vp = 0;
	int non_requested_count = 0, req_count = 0, i, num_vports;

	num_vports = p_hwfn->qm_info.num_vports;

	/* Accounting for the vports which are configured for WFQ explicitly */
	for (i = 0; i < num_vports; i++) {
		u32 tmp_speed;

		if ((i != vport_id) &&
		    p_hwfn->qm_info.wfq_data[i].configured) {
			req_count++;
			tmp_speed = p_hwfn->qm_info.wfq_data[i].min_speed;
			total_req_min_rate += tmp_speed;
		}
	}

	/* Include current vport data as well */
	req_count++;
	total_req_min_rate += req_rate;
	non_requested_count = num_vports - req_count;

	if (req_rate < min_pf_rate / QED_WFQ_UNIT) {
		DP_VERBOSE(p_hwfn, NETIF_MSG_LINK,
			   "Vport [%d] - Requested rate[%d Mbps] is less than one percent of configured PF min rate[%d Mbps]\n",
			   vport_id, req_rate, min_pf_rate);
		return -EINVAL;
	}

	if (num_vports > QED_WFQ_UNIT) {
		DP_VERBOSE(p_hwfn, NETIF_MSG_LINK,
			   "Number of vports is greater than %d\n",
			   QED_WFQ_UNIT);
		return -EINVAL;
	}

	if (total_req_min_rate > min_pf_rate) {
		DP_VERBOSE(p_hwfn, NETIF_MSG_LINK,
			   "Total requested min rate for all vports[%d Mbps] is greater than configured PF min rate[%d Mbps]\n",
			   total_req_min_rate, min_pf_rate);
		return -EINVAL;
	}

	total_left_rate	= min_pf_rate - total_req_min_rate;

	left_rate_per_vp = total_left_rate / non_requested_count;
	if (left_rate_per_vp <  min_pf_rate / QED_WFQ_UNIT) {
		DP_VERBOSE(p_hwfn, NETIF_MSG_LINK,
			   "Non WFQ configured vports rate [%d Mbps] is less than one percent of configured PF min rate[%d Mbps]\n",
			   left_rate_per_vp, min_pf_rate);
		return -EINVAL;
	}

	p_hwfn->qm_info.wfq_data[vport_id].min_speed = req_rate;
	p_hwfn->qm_info.wfq_data[vport_id].configured = true;

	for (i = 0; i < num_vports; i++) {
		if (p_hwfn->qm_info.wfq_data[i].configured)
			continue;

		p_hwfn->qm_info.wfq_data[i].min_speed = left_rate_per_vp;
	}

	return 0;
}

static int __qed_configure_vport_wfq(struct qed_hwfn *p_hwfn,
				     struct qed_ptt *p_ptt, u16 vp_id, u32 rate)
{
	struct qed_mcp_link_state *p_link;
	int rc = 0;

	p_link = &p_hwfn->cdev->hwfns[0].mcp_info->link_output;

	if (!p_link->min_pf_rate) {
		p_hwfn->qm_info.wfq_data[vp_id].min_speed = rate;
		p_hwfn->qm_info.wfq_data[vp_id].configured = true;
		return rc;
	}

	rc = qed_init_wfq_param(p_hwfn, vp_id, rate, p_link->min_pf_rate);

	if (!rc)
		qed_configure_wfq_for_all_vports(p_hwfn, p_ptt,
						 p_link->min_pf_rate);
	else
		DP_NOTICE(p_hwfn,
			  "Validation failed while configuring min rate\n");

	return rc;
}

static int __qed_configure_vp_wfq_on_link_change(struct qed_hwfn *p_hwfn,
						 struct qed_ptt *p_ptt,
						 u32 min_pf_rate)
{
	bool use_wfq = false;
	int rc = 0;
	u16 i;

	/* Validate all pre configured vports for wfq */
	for (i = 0; i < p_hwfn->qm_info.num_vports; i++) {
		u32 rate;

		if (!p_hwfn->qm_info.wfq_data[i].configured)
			continue;

		rate = p_hwfn->qm_info.wfq_data[i].min_speed;
		use_wfq = true;

		rc = qed_init_wfq_param(p_hwfn, i, rate, min_pf_rate);
		if (rc) {
			DP_NOTICE(p_hwfn,
				  "WFQ validation failed while configuring min rate\n");
			break;
		}
	}

	if (!rc && use_wfq)
		qed_configure_wfq_for_all_vports(p_hwfn, p_ptt, min_pf_rate);
	else
		qed_disable_wfq_for_all_vports(p_hwfn, p_ptt, min_pf_rate);

	return rc;
}

/* Main API for qed clients to configure vport min rate.
 * vp_id - vport id in PF Range[0 - (total_num_vports_per_pf - 1)]
 * rate - Speed in Mbps needs to be assigned to a given vport.
 */
int qed_configure_vport_wfq(struct qed_dev *cdev, u16 vp_id, u32 rate)
{
	int i, rc = -EINVAL;

	/* Currently not supported; Might change in future */
	if (cdev->num_hwfns > 1) {
		DP_NOTICE(cdev,
			  "WFQ configuration is not supported for this device\n");
		return rc;
	}

	for_each_hwfn(cdev, i) {
		struct qed_hwfn *p_hwfn = &cdev->hwfns[i];
		struct qed_ptt *p_ptt;

		p_ptt = qed_ptt_acquire(p_hwfn);
		if (!p_ptt)
			return -EBUSY;

		rc = __qed_configure_vport_wfq(p_hwfn, p_ptt, vp_id, rate);

		if (rc) {
			qed_ptt_release(p_hwfn, p_ptt);
			return rc;
		}

		qed_ptt_release(p_hwfn, p_ptt);
	}

	return rc;
}

/* API to configure WFQ from mcp link change */
void qed_configure_vp_wfq_on_link_change(struct qed_dev *cdev,
					 struct qed_ptt *p_ptt, u32 min_pf_rate)
{
	int i;

	if (cdev->num_hwfns > 1) {
		DP_VERBOSE(cdev,
			   NETIF_MSG_LINK,
			   "WFQ configuration is not supported for this device\n");
		return;
	}

	for_each_hwfn(cdev, i) {
		struct qed_hwfn *p_hwfn = &cdev->hwfns[i];

		__qed_configure_vp_wfq_on_link_change(p_hwfn, p_ptt,
						      min_pf_rate);
	}
}

int __qed_configure_pf_max_bandwidth(struct qed_hwfn *p_hwfn,
				     struct qed_ptt *p_ptt,
				     struct qed_mcp_link_state *p_link,
				     u8 max_bw)
{
	int rc = 0;

	p_hwfn->mcp_info->func_info.bandwidth_max = max_bw;

	if (!p_link->line_speed && (max_bw != 100))
		return rc;

	p_link->speed = (p_link->line_speed * max_bw) / 100;
	p_hwfn->qm_info.pf_rl = p_link->speed;

	/* Since the limiter also affects Tx-switched traffic, we don't want it
	 * to limit such traffic in case there's no actual limit.
	 * In that case, set limit to imaginary high boundary.
	 */
	if (max_bw == 100)
		p_hwfn->qm_info.pf_rl = 100000;

	rc = qed_init_pf_rl(p_hwfn, p_ptt, p_hwfn->rel_pf_id,
			    p_hwfn->qm_info.pf_rl);

	DP_VERBOSE(p_hwfn, NETIF_MSG_LINK,
		   "Configured MAX bandwidth to be %08x Mb/sec\n",
		   p_link->speed);

	return rc;
}

/* Main API to configure PF max bandwidth where bw range is [1 - 100] */
int qed_configure_pf_max_bandwidth(struct qed_dev *cdev, u8 max_bw)
{
	int i, rc = -EINVAL;

	if (max_bw < 1 || max_bw > 100) {
		DP_NOTICE(cdev, "PF max bw valid range is [1-100]\n");
		return rc;
	}

	for_each_hwfn(cdev, i) {
		struct qed_hwfn	*p_hwfn = &cdev->hwfns[i];
		struct qed_hwfn *p_lead = QED_LEADING_HWFN(cdev);
		struct qed_mcp_link_state *p_link;
		struct qed_ptt *p_ptt;

		p_link = &p_lead->mcp_info->link_output;

		p_ptt = qed_ptt_acquire(p_hwfn);
		if (!p_ptt)
			return -EBUSY;

		rc = __qed_configure_pf_max_bandwidth(p_hwfn, p_ptt,
						      p_link, max_bw);

		qed_ptt_release(p_hwfn, p_ptt);

		if (rc)
			break;
	}

	return rc;
}

int __qed_configure_pf_min_bandwidth(struct qed_hwfn *p_hwfn,
				     struct qed_ptt *p_ptt,
				     struct qed_mcp_link_state *p_link,
				     u8 min_bw)
{
	int rc = 0;

	p_hwfn->mcp_info->func_info.bandwidth_min = min_bw;
	p_hwfn->qm_info.pf_wfq = min_bw;

	if (!p_link->line_speed)
		return rc;

	p_link->min_pf_rate = (p_link->line_speed * min_bw) / 100;

	rc = qed_init_pf_wfq(p_hwfn, p_ptt, p_hwfn->rel_pf_id, min_bw);

	DP_VERBOSE(p_hwfn, NETIF_MSG_LINK,
		   "Configured MIN bandwidth to be %d Mb/sec\n",
		   p_link->min_pf_rate);

	return rc;
}

/* Main API to configure PF min bandwidth where bw range is [1-100] */
int qed_configure_pf_min_bandwidth(struct qed_dev *cdev, u8 min_bw)
{
	int i, rc = -EINVAL;

	if (min_bw < 1 || min_bw > 100) {
		DP_NOTICE(cdev, "PF min bw valid range is [1-100]\n");
		return rc;
	}

	for_each_hwfn(cdev, i) {
		struct qed_hwfn *p_hwfn = &cdev->hwfns[i];
		struct qed_hwfn *p_lead = QED_LEADING_HWFN(cdev);
		struct qed_mcp_link_state *p_link;
		struct qed_ptt *p_ptt;

		p_link = &p_lead->mcp_info->link_output;

		p_ptt = qed_ptt_acquire(p_hwfn);
		if (!p_ptt)
			return -EBUSY;

		rc = __qed_configure_pf_min_bandwidth(p_hwfn, p_ptt,
						      p_link, min_bw);
		if (rc) {
			qed_ptt_release(p_hwfn, p_ptt);
			return rc;
		}

		if (p_link->min_pf_rate) {
			u32 min_rate = p_link->min_pf_rate;

			rc = __qed_configure_vp_wfq_on_link_change(p_hwfn,
								   p_ptt,
								   min_rate);
		}

		qed_ptt_release(p_hwfn, p_ptt);
	}

	return rc;
}

void qed_clean_wfq_db(struct qed_hwfn *p_hwfn, struct qed_ptt *p_ptt)
{
	struct qed_mcp_link_state *p_link;

	p_link = &p_hwfn->mcp_info->link_output;

	if (p_link->min_pf_rate)
		qed_disable_wfq_for_all_vports(p_hwfn, p_ptt,
					       p_link->min_pf_rate);

	memset(p_hwfn->qm_info.wfq_data, 0,
	       sizeof(*p_hwfn->qm_info.wfq_data) * p_hwfn->qm_info.num_vports);
}

int qed_device_num_engines(struct qed_dev *cdev)
{
	return QED_IS_BB(cdev) ? 2 : 1;
}

static int qed_device_num_ports(struct qed_dev *cdev)
{
	/* in CMT always only one port */
	if (cdev->num_hwfns > 1)
		return 1;

	return cdev->num_ports_in_engine * qed_device_num_engines(cdev);
}

int qed_device_get_port_id(struct qed_dev *cdev)
{
	return (QED_LEADING_HWFN(cdev)->abs_pf_id) % qed_device_num_ports(cdev);
}

void qed_set_fw_mac_addr(__le16 *fw_msb,
			 __le16 *fw_mid, __le16 *fw_lsb, u8 *mac)
{
	((u8 *)fw_msb)[0] = mac[1];
	((u8 *)fw_msb)[1] = mac[0];
	((u8 *)fw_mid)[0] = mac[3];
	((u8 *)fw_mid)[1] = mac[2];
	((u8 *)fw_lsb)[0] = mac[5];
	((u8 *)fw_lsb)[1] = mac[4];
}<|MERGE_RESOLUTION|>--- conflicted
+++ resolved
@@ -803,7 +803,6 @@
 	if (bitmap_weight((unsigned long *)&pq_flags,
 			  sizeof(pq_flags) * BITS_PER_BYTE) > 1) {
 		DP_ERR(p_hwfn, "requested multiple pq flags 0x%x\n", pq_flags);
-<<<<<<< HEAD
 		goto err;
 	}
 
@@ -811,15 +810,6 @@
 		DP_ERR(p_hwfn, "pq flag 0x%x is not set\n", pq_flags);
 		goto err;
 	}
-=======
-		goto err;
-	}
-
-	if (!(qed_get_pq_flags(p_hwfn) & pq_flags)) {
-		DP_ERR(p_hwfn, "pq flag 0x%x is not set\n", pq_flags);
-		goto err;
-	}
->>>>>>> cf26057a
 
 	switch (pq_flags) {
 	case PQ_FLAGS_RLS:
