// SPDX-License-Identifier: GPL-2.0-only
/* Copyright (c) 2013-2018, The Linux Foundation. All rights reserved.
 *
 * RMNET configuration engine
 */

#include <net/sock.h>
#include <linux/module.h>
#include <linux/netlink.h>
#include <linux/netdevice.h>
#include "rmnet_config.h"
#include "rmnet_handlers.h"
#include "rmnet_vnd.h"
#include "rmnet_private.h"

/* Local Definitions and Declarations */

static const struct nla_policy rmnet_policy[IFLA_RMNET_MAX + 1] = {
	[IFLA_RMNET_MUX_ID]	= { .type = NLA_U16 },
	[IFLA_RMNET_FLAGS]	= { .len = sizeof(struct ifla_rmnet_flags) },
};

static int rmnet_is_real_dev_registered(const struct net_device *real_dev)
{
	return rcu_access_pointer(real_dev->rx_handler) == rmnet_rx_handler;
}

/* Needs rtnl lock */
static struct rmnet_port*
rmnet_get_port_rtnl(const struct net_device *real_dev)
{
	return rtnl_dereference(real_dev->rx_handler_data);
}

static int rmnet_unregister_real_device(struct net_device *real_dev)
{
	struct rmnet_port *port = rmnet_get_port_rtnl(real_dev);

	if (port->nr_rmnet_devs)
		return -EINVAL;

	netdev_rx_handler_unregister(real_dev);

	kfree(port);

	netdev_dbg(real_dev, "Removed from rmnet\n");
	return 0;
}

static int rmnet_register_real_device(struct net_device *real_dev)
{
	struct rmnet_port *port;
	int rc, entry;

	ASSERT_RTNL();

	if (rmnet_is_real_dev_registered(real_dev))
		return 0;

	port = kzalloc(sizeof(*port), GFP_KERNEL);
	if (!port)
		return -ENOMEM;

	port->dev = real_dev;
	rc = netdev_rx_handler_register(real_dev, rmnet_rx_handler, port);
	if (rc) {
		kfree(port);
		return -EBUSY;
	}

	for (entry = 0; entry < RMNET_MAX_LOGICAL_EP; entry++)
		INIT_HLIST_HEAD(&port->muxed_ep[entry]);

	netdev_dbg(real_dev, "registered with rmnet\n");
	return 0;
}

static void rmnet_unregister_bridge(struct rmnet_port *port)
{
	struct net_device *bridge_dev, *real_dev, *rmnet_dev;
	struct rmnet_port *real_port;

	if (port->rmnet_mode != RMNET_EPMODE_BRIDGE)
		return;

	rmnet_dev = port->rmnet_dev;
	if (!port->nr_rmnet_devs) {
		/* bridge device */
		real_dev = port->bridge_ep;
		bridge_dev = port->dev;

		real_port = rmnet_get_port_rtnl(real_dev);
		real_port->bridge_ep = NULL;
		real_port->rmnet_mode = RMNET_EPMODE_VND;
	} else {
		/* real device */
		bridge_dev = port->bridge_ep;

		port->bridge_ep = NULL;
		port->rmnet_mode = RMNET_EPMODE_VND;
	}

	netdev_upper_dev_unlink(bridge_dev, rmnet_dev);
	rmnet_unregister_real_device(bridge_dev);
}

static int rmnet_newlink(struct net *src_net, struct net_device *dev,
			 struct nlattr *tb[], struct nlattr *data[],
			 struct netlink_ext_ack *extack)
{
	u32 data_format = RMNET_FLAGS_INGRESS_DEAGGREGATION;
	struct net_device *real_dev;
	int mode = RMNET_EPMODE_VND;
	struct rmnet_endpoint *ep;
	struct rmnet_port *port;
	int err = 0;
	u16 mux_id;

	if (!tb[IFLA_LINK]) {
		NL_SET_ERR_MSG_MOD(extack, "link not specified");
		return -EINVAL;
	}

	real_dev = __dev_get_by_index(src_net, nla_get_u32(tb[IFLA_LINK]));
	if (!real_dev) {
		NL_SET_ERR_MSG_MOD(extack, "link does not exist");
		return -ENODEV;
	}

	ep = kzalloc(sizeof(*ep), GFP_KERNEL);
	if (!ep)
		return -ENOMEM;

	mux_id = nla_get_u16(data[IFLA_RMNET_MUX_ID]);

	err = rmnet_register_real_device(real_dev);
	if (err)
		goto err0;

	port = rmnet_get_port_rtnl(real_dev);
	err = rmnet_vnd_newlink(mux_id, dev, port, real_dev, ep, extack);
	if (err)
		goto err1;

	err = netdev_upper_dev_link(real_dev, dev, extack);
	if (err < 0)
		goto err2;

	port->rmnet_mode = mode;
	port->rmnet_dev = dev;

	hlist_add_head_rcu(&ep->hlnode, &port->muxed_ep[mux_id]);

	if (data[IFLA_RMNET_FLAGS]) {
		struct ifla_rmnet_flags *flags;

		flags = nla_data(data[IFLA_RMNET_FLAGS]);
		data_format = flags->flags & flags->mask;
	}

	netdev_dbg(dev, "data format [0x%08X]\n", data_format);
	port->data_format = data_format;

	return 0;

err2:
	unregister_netdevice(dev);
	rmnet_vnd_dellink(mux_id, port, ep);
err1:
	rmnet_unregister_real_device(real_dev);
err0:
	kfree(ep);
	return err;
}

static void rmnet_dellink(struct net_device *dev, struct list_head *head)
{
	struct rmnet_priv *priv = netdev_priv(dev);
	struct net_device *real_dev, *bridge_dev;
	struct rmnet_port *real_port, *bridge_port;
	struct rmnet_endpoint *ep;
	u8 mux_id = priv->mux_id;

	real_dev = priv->real_dev;

	if (!rmnet_is_real_dev_registered(real_dev))
		return;

	real_port = rmnet_get_port_rtnl(real_dev);
	bridge_dev = real_port->bridge_ep;
	if (bridge_dev) {
		bridge_port = rmnet_get_port_rtnl(bridge_dev);
		rmnet_unregister_bridge(bridge_port);
	}

	ep = rmnet_get_endpoint(real_port, mux_id);
	if (ep) {
		hlist_del_init_rcu(&ep->hlnode);
		rmnet_vnd_dellink(mux_id, real_port, ep);
		kfree(ep);
	}

	netdev_upper_dev_unlink(real_dev, dev);
	rmnet_unregister_real_device(real_dev);
	unregister_netdevice_queue(dev, head);
}

static void rmnet_force_unassociate_device(struct net_device *real_dev)
{
	struct hlist_node *tmp_ep;
	struct rmnet_endpoint *ep;
	struct rmnet_port *port;
	unsigned long bkt_ep;
	LIST_HEAD(list);

	port = rmnet_get_port_rtnl(real_dev);

	if (port->nr_rmnet_devs) {
		/* real device */
		rmnet_unregister_bridge(port);
		hash_for_each_safe(port->muxed_ep, bkt_ep, tmp_ep, ep, hlnode) {
			unregister_netdevice_queue(ep->egress_dev, &list);
			netdev_upper_dev_unlink(real_dev, ep->egress_dev);
			rmnet_vnd_dellink(ep->mux_id, port, ep);
			hlist_del_init_rcu(&ep->hlnode);
			kfree(ep);
		}
		rmnet_unregister_real_device(real_dev);
		unregister_netdevice_many(&list);
	} else {
		rmnet_unregister_bridge(port);
	}
}

static int rmnet_config_notify_cb(struct notifier_block *nb,
				  unsigned long event, void *data)
{
	struct net_device *real_dev = netdev_notifier_info_to_dev(data);

	if (!rmnet_is_real_dev_registered(real_dev))
		return NOTIFY_DONE;

	switch (event) {
	case NETDEV_UNREGISTER:
		netdev_dbg(real_dev, "Kernel unregister\n");
		rmnet_force_unassociate_device(real_dev);
		break;

	default:
		break;
	}

	return NOTIFY_DONE;
}

static struct notifier_block rmnet_dev_notifier __read_mostly = {
	.notifier_call = rmnet_config_notify_cb,
};

static int rmnet_rtnl_validate(struct nlattr *tb[], struct nlattr *data[],
			       struct netlink_ext_ack *extack)
{
	u16 mux_id;

	if (!data || !data[IFLA_RMNET_MUX_ID]) {
		NL_SET_ERR_MSG_MOD(extack, "MUX ID not specified");
		return -EINVAL;
	}

	mux_id = nla_get_u16(data[IFLA_RMNET_MUX_ID]);
	if (mux_id > (RMNET_MAX_LOGICAL_EP - 1)) {
		NL_SET_ERR_MSG_MOD(extack, "invalid MUX ID");
		return -ERANGE;
	}

	return 0;
}

static int rmnet_changelink(struct net_device *dev, struct nlattr *tb[],
			    struct nlattr *data[],
			    struct netlink_ext_ack *extack)
{
	struct rmnet_priv *priv = netdev_priv(dev);
	struct net_device *real_dev;
	struct rmnet_endpoint *ep;
	struct rmnet_port *port;
	u16 mux_id;

	if (!dev)
		return -ENODEV;

	real_dev = priv->real_dev;
	if (!rmnet_is_real_dev_registered(real_dev))
		return -ENODEV;

	port = rmnet_get_port_rtnl(real_dev);

	if (data[IFLA_RMNET_MUX_ID]) {
		mux_id = nla_get_u16(data[IFLA_RMNET_MUX_ID]);
		if (rmnet_get_endpoint(port, mux_id)) {
			NL_SET_ERR_MSG_MOD(extack, "MUX ID already exists");
			return -EINVAL;
		}
		ep = rmnet_get_endpoint(port, priv->mux_id);
		if (!ep)
			return -ENODEV;

		hlist_del_init_rcu(&ep->hlnode);
		hlist_add_head_rcu(&ep->hlnode, &port->muxed_ep[mux_id]);

		ep->mux_id = mux_id;
		priv->mux_id = mux_id;
	}

	if (data[IFLA_RMNET_FLAGS]) {
		struct ifla_rmnet_flags *flags;

		flags = nla_data(data[IFLA_RMNET_FLAGS]);
		port->data_format = flags->flags & flags->mask;
	}

	return 0;
}

static size_t rmnet_get_size(const struct net_device *dev)
{
	return
		/* IFLA_RMNET_MUX_ID */
		nla_total_size(2) +
		/* IFLA_RMNET_FLAGS */
		nla_total_size(sizeof(struct ifla_rmnet_flags));
}

static int rmnet_fill_info(struct sk_buff *skb, const struct net_device *dev)
{
	struct rmnet_priv *priv = netdev_priv(dev);
	struct net_device *real_dev;
	struct ifla_rmnet_flags f;
	struct rmnet_port *port;

	real_dev = priv->real_dev;

	if (nla_put_u16(skb, IFLA_RMNET_MUX_ID, priv->mux_id))
		goto nla_put_failure;

	if (rmnet_is_real_dev_registered(real_dev)) {
		port = rmnet_get_port_rtnl(real_dev);
		f.flags = port->data_format;
	} else {
		f.flags = 0;
	}

	f.mask  = ~0;

	if (nla_put(skb, IFLA_RMNET_FLAGS, sizeof(f), &f))
		goto nla_put_failure;

	return 0;

nla_put_failure:
	return -EMSGSIZE;
}

struct rtnl_link_ops rmnet_link_ops __read_mostly = {
	.kind		= "rmnet",
	.maxtype	= __IFLA_RMNET_MAX,
	.priv_size	= sizeof(struct rmnet_priv),
	.setup		= rmnet_vnd_setup,
	.validate	= rmnet_rtnl_validate,
	.newlink	= rmnet_newlink,
	.dellink	= rmnet_dellink,
	.get_size	= rmnet_get_size,
	.changelink     = rmnet_changelink,
	.policy		= rmnet_policy,
	.fill_info	= rmnet_fill_info,
};

struct rmnet_port *rmnet_get_port_rcu(struct net_device *real_dev)
{
	if (rmnet_is_real_dev_registered(real_dev))
		return rcu_dereference_bh(real_dev->rx_handler_data);
	else
		return NULL;
}

struct rmnet_endpoint *rmnet_get_endpoint(struct rmnet_port *port, u8 mux_id)
{
	struct rmnet_endpoint *ep;

	hlist_for_each_entry_rcu(ep, &port->muxed_ep[mux_id], hlnode) {
		if (ep->mux_id == mux_id)
			return ep;
	}

	return NULL;
}

int rmnet_add_bridge(struct net_device *rmnet_dev,
		     struct net_device *slave_dev,
		     struct netlink_ext_ack *extack)
{
	struct rmnet_priv *priv = netdev_priv(rmnet_dev);
	struct net_device *real_dev = priv->real_dev;
	struct rmnet_port *port, *slave_port;
	int err;

	port = rmnet_get_port_rtnl(real_dev);

	/* If there is more than one rmnet dev attached, its probably being
	 * used for muxing. Skip the briding in that case
	 */
	if (port->nr_rmnet_devs > 1) {
		NL_SET_ERR_MSG_MOD(extack, "more than one rmnet dev attached");
		return -EINVAL;
	}

	if (port->rmnet_mode != RMNET_EPMODE_VND) {
		NL_SET_ERR_MSG_MOD(extack, "bridge device already exists");
		return -EINVAL;
	}

	if (rmnet_is_real_dev_registered(slave_dev)) {
		NL_SET_ERR_MSG_MOD(extack,
				   "slave cannot be another rmnet dev");

<<<<<<< HEAD
	if (port->rmnet_mode != RMNET_EPMODE_VND)
		return -EINVAL;

	if (rmnet_is_real_dev_registered(slave_dev))
=======
>>>>>>> 778fbf41
		return -EBUSY;
	}

	err = rmnet_register_real_device(slave_dev);
	if (err)
		return -EBUSY;

	err = netdev_master_upper_dev_link(slave_dev, rmnet_dev, NULL, NULL,
					   extack);
	if (err) {
		rmnet_unregister_real_device(slave_dev);
		return err;
	}

	slave_port = rmnet_get_port_rtnl(slave_dev);
	slave_port->rmnet_mode = RMNET_EPMODE_BRIDGE;
	slave_port->bridge_ep = real_dev;
	slave_port->rmnet_dev = rmnet_dev;

	port->rmnet_mode = RMNET_EPMODE_BRIDGE;
	port->bridge_ep = slave_dev;

	netdev_dbg(slave_dev, "registered with rmnet as slave\n");
	return 0;
}

int rmnet_del_bridge(struct net_device *rmnet_dev,
		     struct net_device *slave_dev)
{
	struct rmnet_port *port = rmnet_get_port_rtnl(slave_dev);

	rmnet_unregister_bridge(port);

	netdev_dbg(slave_dev, "removed from rmnet as slave\n");
	return 0;
}

/* Startup/Shutdown */

static int __init rmnet_init(void)
{
	int rc;

	rc = register_netdevice_notifier(&rmnet_dev_notifier);
	if (rc != 0)
		return rc;

	rc = rtnl_link_register(&rmnet_link_ops);
	if (rc != 0) {
		unregister_netdevice_notifier(&rmnet_dev_notifier);
		return rc;
	}
	return rc;
}

static void __exit rmnet_exit(void)
{
	rtnl_link_unregister(&rmnet_link_ops);
	unregister_netdevice_notifier(&rmnet_dev_notifier);
}

module_init(rmnet_init)
module_exit(rmnet_exit)
MODULE_ALIAS_RTNL_LINK("rmnet");
MODULE_LICENSE("GPL v2");<|MERGE_RESOLUTION|>--- conflicted
+++ resolved
@@ -423,13 +423,6 @@
 		NL_SET_ERR_MSG_MOD(extack,
 				   "slave cannot be another rmnet dev");
 
-<<<<<<< HEAD
-	if (port->rmnet_mode != RMNET_EPMODE_VND)
-		return -EINVAL;
-
-	if (rmnet_is_real_dev_registered(slave_dev))
-=======
->>>>>>> 778fbf41
 		return -EBUSY;
 	}
 
