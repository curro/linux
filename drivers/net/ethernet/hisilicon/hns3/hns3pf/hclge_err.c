// SPDX-License-Identifier: GPL-2.0+
/* Copyright (c) 2016-2017 Hisilicon Limited. */

#include "hclge_err.h"

static const struct hclge_hw_error hclge_imp_tcm_ecc_int[] = {
	{ .int_msk = BIT(1), .msg = "imp_itcm0_ecc_mbit_err" },
	{ .int_msk = BIT(3), .msg = "imp_itcm1_ecc_mbit_err" },
	{ .int_msk = BIT(5), .msg = "imp_itcm2_ecc_mbit_err" },
	{ .int_msk = BIT(7), .msg = "imp_itcm3_ecc_mbit_err" },
	{ .int_msk = BIT(9), .msg = "imp_dtcm0_mem0_ecc_mbit_err" },
	{ .int_msk = BIT(11), .msg = "imp_dtcm0_mem1_ecc_mbit_err" },
	{ .int_msk = BIT(13), .msg = "imp_dtcm1_mem0_ecc_mbit_err" },
	{ .int_msk = BIT(15), .msg = "imp_dtcm1_mem1_ecc_mbit_err" },
	{ .int_msk = BIT(17), .msg = "imp_itcm4_ecc_mbit_err" },
	{ /* sentinel */ }
};

static const struct hclge_hw_error hclge_cmdq_nic_mem_ecc_int[] = {
	{ .int_msk = BIT(1), .msg = "cmdq_nic_rx_depth_ecc_mbit_err" },
	{ .int_msk = BIT(3), .msg = "cmdq_nic_tx_depth_ecc_mbit_err" },
	{ .int_msk = BIT(5), .msg = "cmdq_nic_rx_tail_ecc_mbit_err" },
	{ .int_msk = BIT(7), .msg = "cmdq_nic_tx_tail_ecc_mbit_err" },
	{ .int_msk = BIT(9), .msg = "cmdq_nic_rx_head_ecc_mbit_err" },
	{ .int_msk = BIT(11), .msg = "cmdq_nic_tx_head_ecc_mbit_err" },
	{ .int_msk = BIT(13), .msg = "cmdq_nic_rx_addr_ecc_mbit_err" },
	{ .int_msk = BIT(15), .msg = "cmdq_nic_tx_addr_ecc_mbit_err" },
	{ .int_msk = BIT(17), .msg = "cmdq_rocee_rx_depth_ecc_mbit_err" },
	{ .int_msk = BIT(19), .msg = "cmdq_rocee_tx_depth_ecc_mbit_err" },
	{ .int_msk = BIT(21), .msg = "cmdq_rocee_rx_tail_ecc_mbit_err" },
	{ .int_msk = BIT(23), .msg = "cmdq_rocee_tx_tail_ecc_mbit_err" },
	{ .int_msk = BIT(25), .msg = "cmdq_rocee_rx_head_ecc_mbit_err" },
	{ .int_msk = BIT(27), .msg = "cmdq_rocee_tx_head_ecc_mbit_err" },
	{ .int_msk = BIT(29), .msg = "cmdq_rocee_rx_addr_ecc_mbit_err" },
	{ .int_msk = BIT(31), .msg = "cmdq_rocee_tx_addr_ecc_mbit_err" },
	{ /* sentinel */ }
};

static const struct hclge_hw_error hclge_tqp_int_ecc_int[] = {
	{ .int_msk = BIT(6), .msg = "tqp_int_cfg_even_ecc_mbit_err" },
	{ .int_msk = BIT(7), .msg = "tqp_int_cfg_odd_ecc_mbit_err" },
	{ .int_msk = BIT(8), .msg = "tqp_int_ctrl_even_ecc_mbit_err" },
	{ .int_msk = BIT(9), .msg = "tqp_int_ctrl_odd_ecc_mbit_err" },
	{ .int_msk = BIT(10), .msg = "tx_que_scan_int_ecc_mbit_err" },
	{ .int_msk = BIT(11), .msg = "rx_que_scan_int_ecc_mbit_err" },
	{ /* sentinel */ }
};

static const struct hclge_hw_error hclge_msix_sram_ecc_int[] = {
	{ .int_msk = BIT(1), .msg = "msix_nic_ecc_mbit_err" },
	{ .int_msk = BIT(3), .msg = "msix_rocee_ecc_mbit_err" },
	{ /* sentinel */ }
};

static const struct hclge_hw_error hclge_igu_int[] = {
	{ .int_msk = BIT(0), .msg = "igu_rx_buf0_ecc_mbit_err" },
	{ .int_msk = BIT(2), .msg = "igu_rx_buf1_ecc_mbit_err" },
	{ /* sentinel */ }
};

static const struct hclge_hw_error hclge_igu_egu_tnl_int[] = {
	{ .int_msk = BIT(0), .msg = "rx_buf_overflow" },
	{ .int_msk = BIT(1), .msg = "rx_stp_fifo_overflow" },
	{ .int_msk = BIT(2), .msg = "rx_stp_fifo_undeflow" },
	{ .int_msk = BIT(3), .msg = "tx_buf_overflow" },
	{ .int_msk = BIT(4), .msg = "tx_buf_underrun" },
	{ .int_msk = BIT(5), .msg = "rx_stp_buf_overflow" },
	{ /* sentinel */ }
};

static const struct hclge_hw_error hclge_ncsi_err_int[] = {
	{ .int_msk = BIT(1), .msg = "ncsi_tx_ecc_mbit_err" },
	{ /* sentinel */ }
};

static const struct hclge_hw_error hclge_ppp_mpf_abnormal_int_st1[] = {
	{ .int_msk = BIT(0), .msg = "vf_vlan_ad_mem_ecc_mbit_err" },
	{ .int_msk = BIT(1), .msg = "umv_mcast_group_mem_ecc_mbit_err" },
	{ .int_msk = BIT(2), .msg = "umv_key_mem0_ecc_mbit_err" },
	{ .int_msk = BIT(3), .msg = "umv_key_mem1_ecc_mbit_err" },
	{ .int_msk = BIT(4), .msg = "umv_key_mem2_ecc_mbit_err" },
	{ .int_msk = BIT(5), .msg = "umv_key_mem3_ecc_mbit_err" },
	{ .int_msk = BIT(6), .msg = "umv_ad_mem_ecc_mbit_erre" },
	{ .int_msk = BIT(7), .msg = "rss_tc_mode_mem_ecc_mbit_err" },
	{ .int_msk = BIT(8), .msg = "rss_idt_mem0_ecc_mbit_err" },
	{ .int_msk = BIT(9), .msg = "rss_idt_mem1_ecc_mbit_err" },
	{ .int_msk = BIT(10), .msg = "rss_idt_mem2_ecc_mbit_err" },
	{ .int_msk = BIT(11), .msg = "rss_idt_mem3_ecc_mbit_err" },
	{ .int_msk = BIT(12), .msg = "rss_idt_mem4_ecc_mbit_err" },
	{ .int_msk = BIT(13), .msg = "rss_idt_mem5_ecc_mbit_err" },
	{ .int_msk = BIT(14), .msg = "rss_idt_mem6_ecc_mbit_err" },
	{ .int_msk = BIT(15), .msg = "rss_idt_mem7_ecc_mbit_err" },
	{ .int_msk = BIT(16), .msg = "rss_idt_mem8_ecc_mbit_err" },
	{ .int_msk = BIT(17), .msg = "rss_idt_mem9_ecc_mbit_err" },
	{ .int_msk = BIT(18), .msg = "rss_idt_mem10_ecc_m1bit_err" },
	{ .int_msk = BIT(19), .msg = "rss_idt_mem11_ecc_mbit_err" },
	{ .int_msk = BIT(20), .msg = "rss_idt_mem12_ecc_mbit_err" },
	{ .int_msk = BIT(21), .msg = "rss_idt_mem13_ecc_mbit_err" },
	{ .int_msk = BIT(22), .msg = "rss_idt_mem14_ecc_mbit_err" },
	{ .int_msk = BIT(23), .msg = "rss_idt_mem15_ecc_mbit_err" },
	{ .int_msk = BIT(24), .msg = "port_vlan_mem_ecc_mbit_err" },
	{ .int_msk = BIT(25), .msg = "mcast_linear_table_mem_ecc_mbit_err" },
	{ .int_msk = BIT(26), .msg = "mcast_result_mem_ecc_mbit_err" },
	{ .int_msk = BIT(27),
		.msg = "flow_director_ad_mem0_ecc_mbit_err" },
	{ .int_msk = BIT(28),
		.msg = "flow_director_ad_mem1_ecc_mbit_err" },
	{ .int_msk = BIT(29),
		.msg = "rx_vlan_tag_memory_ecc_mbit_err" },
	{ .int_msk = BIT(30),
		.msg = "Tx_UP_mapping_config_mem_ecc_mbit_err" },
	{ /* sentinel */ }
};

static const struct hclge_hw_error hclge_ppp_pf_abnormal_int[] = {
	{ .int_msk = BIT(0), .msg = "tx_vlan_tag_err" },
	{ .int_msk = BIT(1), .msg = "rss_list_tc_unassigned_queue_err" },
	{ /* sentinel */ }
};

static const struct hclge_hw_error hclge_ppp_mpf_abnormal_int_st3[] = {
	{ .int_msk = BIT(0), .msg = "hfs_fifo_mem_ecc_mbit_err" },
	{ .int_msk = BIT(1), .msg = "rslt_descr_fifo_mem_ecc_mbit_err" },
	{ .int_msk = BIT(2), .msg = "tx_vlan_tag_mem_ecc_mbit_err" },
	{ .int_msk = BIT(3), .msg = "FD_CN0_memory_ecc_mbit_err" },
	{ .int_msk = BIT(4), .msg = "FD_CN1_memory_ecc_mbit_err" },
	{ .int_msk = BIT(5), .msg = "GRO_AD_memory_ecc_mbit_err" },
	{ /* sentinel */ }
};

static const struct hclge_hw_error hclge_tm_sch_rint[] = {
	{ .int_msk = BIT(1), .msg = "tm_sch_ecc_mbit_err" },
	{ .int_msk = BIT(2), .msg = "tm_sch_port_shap_sub_fifo_wr_err" },
	{ .int_msk = BIT(3), .msg = "tm_sch_port_shap_sub_fifo_rd_err" },
	{ .int_msk = BIT(4), .msg = "tm_sch_pg_pshap_sub_fifo_wr_err" },
	{ .int_msk = BIT(5), .msg = "tm_sch_pg_pshap_sub_fifo_rd_err" },
	{ .int_msk = BIT(6), .msg = "tm_sch_pg_cshap_sub_fifo_wr_err" },
	{ .int_msk = BIT(7), .msg = "tm_sch_pg_cshap_sub_fifo_rd_err" },
	{ .int_msk = BIT(8), .msg = "tm_sch_pri_pshap_sub_fifo_wr_err" },
	{ .int_msk = BIT(9), .msg = "tm_sch_pri_pshap_sub_fifo_rd_err" },
	{ .int_msk = BIT(10), .msg = "tm_sch_pri_cshap_sub_fifo_wr_err" },
	{ .int_msk = BIT(11), .msg = "tm_sch_pri_cshap_sub_fifo_rd_err" },
	{ .int_msk = BIT(12),
	  .msg = "tm_sch_port_shap_offset_fifo_wr_err" },
	{ .int_msk = BIT(13),
	  .msg = "tm_sch_port_shap_offset_fifo_rd_err" },
	{ .int_msk = BIT(14),
	  .msg = "tm_sch_pg_pshap_offset_fifo_wr_err" },
	{ .int_msk = BIT(15),
	  .msg = "tm_sch_pg_pshap_offset_fifo_rd_err" },
	{ .int_msk = BIT(16),
	  .msg = "tm_sch_pg_cshap_offset_fifo_wr_err" },
	{ .int_msk = BIT(17),
	  .msg = "tm_sch_pg_cshap_offset_fifo_rd_err" },
	{ .int_msk = BIT(18),
	  .msg = "tm_sch_pri_pshap_offset_fifo_wr_err" },
	{ .int_msk = BIT(19),
	  .msg = "tm_sch_pri_pshap_offset_fifo_rd_err" },
	{ .int_msk = BIT(20),
	  .msg = "tm_sch_pri_cshap_offset_fifo_wr_err" },
	{ .int_msk = BIT(21),
	  .msg = "tm_sch_pri_cshap_offset_fifo_rd_err" },
	{ .int_msk = BIT(22), .msg = "tm_sch_rq_fifo_wr_err" },
	{ .int_msk = BIT(23), .msg = "tm_sch_rq_fifo_rd_err" },
	{ .int_msk = BIT(24), .msg = "tm_sch_nq_fifo_wr_err" },
	{ .int_msk = BIT(25), .msg = "tm_sch_nq_fifo_rd_err" },
	{ .int_msk = BIT(26), .msg = "tm_sch_roce_up_fifo_wr_err" },
	{ .int_msk = BIT(27), .msg = "tm_sch_roce_up_fifo_rd_err" },
	{ .int_msk = BIT(28), .msg = "tm_sch_rcb_byte_fifo_wr_err" },
	{ .int_msk = BIT(29), .msg = "tm_sch_rcb_byte_fifo_rd_err" },
	{ .int_msk = BIT(30), .msg = "tm_sch_ssu_byte_fifo_wr_err" },
	{ .int_msk = BIT(31), .msg = "tm_sch_ssu_byte_fifo_rd_err" },
	{ /* sentinel */ }
};

static const struct hclge_hw_error hclge_qcn_fifo_rint[] = {
	{ .int_msk = BIT(0), .msg = "qcn_shap_gp0_sch_fifo_rd_err" },
	{ .int_msk = BIT(1), .msg = "qcn_shap_gp0_sch_fifo_wr_err" },
	{ .int_msk = BIT(2), .msg = "qcn_shap_gp1_sch_fifo_rd_err" },
	{ .int_msk = BIT(3), .msg = "qcn_shap_gp1_sch_fifo_wr_err" },
	{ .int_msk = BIT(4), .msg = "qcn_shap_gp2_sch_fifo_rd_err" },
	{ .int_msk = BIT(5), .msg = "qcn_shap_gp2_sch_fifo_wr_err" },
	{ .int_msk = BIT(6), .msg = "qcn_shap_gp3_sch_fifo_rd_err" },
	{ .int_msk = BIT(7), .msg = "qcn_shap_gp3_sch_fifo_wr_err" },
	{ .int_msk = BIT(8), .msg = "qcn_shap_gp0_offset_fifo_rd_err" },
	{ .int_msk = BIT(9), .msg = "qcn_shap_gp0_offset_fifo_wr_err" },
	{ .int_msk = BIT(10), .msg = "qcn_shap_gp1_offset_fifo_rd_err" },
	{ .int_msk = BIT(11), .msg = "qcn_shap_gp1_offset_fifo_wr_err" },
	{ .int_msk = BIT(12), .msg = "qcn_shap_gp2_offset_fifo_rd_err" },
	{ .int_msk = BIT(13), .msg = "qcn_shap_gp2_offset_fifo_wr_err" },
	{ .int_msk = BIT(14), .msg = "qcn_shap_gp3_offset_fifo_rd_err" },
	{ .int_msk = BIT(15), .msg = "qcn_shap_gp3_offset_fifo_wr_err" },
	{ .int_msk = BIT(16), .msg = "qcn_byte_info_fifo_rd_err" },
	{ .int_msk = BIT(17), .msg = "qcn_byte_info_fifo_wr_err" },
	{ /* sentinel */ }
};

static const struct hclge_hw_error hclge_qcn_ecc_rint[] = {
	{ .int_msk = BIT(1), .msg = "qcn_byte_mem_ecc_mbit_err" },
	{ .int_msk = BIT(3), .msg = "qcn_time_mem_ecc_mbit_err" },
	{ .int_msk = BIT(5), .msg = "qcn_fb_mem_ecc_mbit_err" },
	{ .int_msk = BIT(7), .msg = "qcn_link_mem_ecc_mbit_err" },
	{ .int_msk = BIT(9), .msg = "qcn_rate_mem_ecc_mbit_err" },
	{ .int_msk = BIT(11), .msg = "qcn_tmplt_mem_ecc_mbit_err" },
	{ .int_msk = BIT(13), .msg = "qcn_shap_cfg_mem_ecc_mbit_err" },
	{ .int_msk = BIT(15), .msg = "qcn_gp0_barrel_mem_ecc_mbit_err" },
	{ .int_msk = BIT(17), .msg = "qcn_gp1_barrel_mem_ecc_mbit_err" },
	{ .int_msk = BIT(19), .msg = "qcn_gp2_barrel_mem_ecc_mbit_err" },
	{ .int_msk = BIT(21), .msg = "qcn_gp3_barral_mem_ecc_mbit_err" },
	{ /* sentinel */ }
};

static const struct hclge_hw_error hclge_mac_afifo_tnl_int[] = {
	{ .int_msk = BIT(0), .msg = "egu_cge_afifo_ecc_1bit_err" },
	{ .int_msk = BIT(1), .msg = "egu_cge_afifo_ecc_mbit_err" },
	{ .int_msk = BIT(2), .msg = "egu_lge_afifo_ecc_1bit_err" },
	{ .int_msk = BIT(3), .msg = "egu_lge_afifo_ecc_mbit_err" },
	{ .int_msk = BIT(4), .msg = "cge_igu_afifo_ecc_1bit_err" },
	{ .int_msk = BIT(5), .msg = "cge_igu_afifo_ecc_mbit_err" },
	{ .int_msk = BIT(6), .msg = "lge_igu_afifo_ecc_1bit_err" },
	{ .int_msk = BIT(7), .msg = "lge_igu_afifo_ecc_mbit_err" },
	{ /* sentinel */ }
};

static const struct hclge_hw_error hclge_ppu_mpf_abnormal_int_st2[] = {
	{ .int_msk = BIT(13), .msg = "rpu_rx_pkt_bit32_ecc_mbit_err" },
	{ .int_msk = BIT(14), .msg = "rpu_rx_pkt_bit33_ecc_mbit_err" },
	{ .int_msk = BIT(15), .msg = "rpu_rx_pkt_bit34_ecc_mbit_err" },
	{ .int_msk = BIT(16), .msg = "rpu_rx_pkt_bit35_ecc_mbit_err" },
	{ .int_msk = BIT(17), .msg = "rcb_tx_ring_ecc_mbit_err" },
	{ .int_msk = BIT(18), .msg = "rcb_rx_ring_ecc_mbit_err" },
	{ .int_msk = BIT(19), .msg = "rcb_tx_fbd_ecc_mbit_err" },
	{ .int_msk = BIT(20), .msg = "rcb_rx_ebd_ecc_mbit_err" },
	{ .int_msk = BIT(21), .msg = "rcb_tso_info_ecc_mbit_err" },
	{ .int_msk = BIT(22), .msg = "rcb_tx_int_info_ecc_mbit_err" },
	{ .int_msk = BIT(23), .msg = "rcb_rx_int_info_ecc_mbit_err" },
	{ .int_msk = BIT(24), .msg = "tpu_tx_pkt_0_ecc_mbit_err" },
	{ .int_msk = BIT(25), .msg = "tpu_tx_pkt_1_ecc_mbit_err" },
	{ .int_msk = BIT(26), .msg = "rd_bus_err" },
	{ .int_msk = BIT(27), .msg = "wr_bus_err" },
	{ .int_msk = BIT(28), .msg = "reg_search_miss" },
	{ .int_msk = BIT(29), .msg = "rx_q_search_miss" },
	{ .int_msk = BIT(30), .msg = "ooo_ecc_err_detect" },
	{ .int_msk = BIT(31), .msg = "ooo_ecc_err_multpl" },
	{ /* sentinel */ }
};

static const struct hclge_hw_error hclge_ppu_mpf_abnormal_int_st3[] = {
	{ .int_msk = BIT(4), .msg = "gro_bd_ecc_mbit_err" },
	{ .int_msk = BIT(5), .msg = "gro_context_ecc_mbit_err" },
	{ .int_msk = BIT(6), .msg = "rx_stash_cfg_ecc_mbit_err" },
	{ .int_msk = BIT(7), .msg = "axi_rd_fbd_ecc_mbit_err" },
	{ /* sentinel */ }
};

static const struct hclge_hw_error hclge_ppu_pf_abnormal_int[] = {
	{ .int_msk = BIT(0), .msg = "over_8bd_no_fe" },
	{ .int_msk = BIT(1), .msg = "tso_mss_cmp_min_err" },
	{ .int_msk = BIT(2), .msg = "tso_mss_cmp_max_err" },
	{ .int_msk = BIT(3), .msg = "tx_rd_fbd_poison" },
	{ .int_msk = BIT(4), .msg = "rx_rd_ebd_poison" },
	{ .int_msk = BIT(5), .msg = "buf_wait_timeout" },
	{ /* sentinel */ }
};

static const struct hclge_hw_error hclge_ssu_com_err_int[] = {
	{ .int_msk = BIT(0), .msg = "buf_sum_err" },
	{ .int_msk = BIT(1), .msg = "ppp_mb_num_err" },
	{ .int_msk = BIT(2), .msg = "ppp_mbid_err" },
	{ .int_msk = BIT(3), .msg = "ppp_rlt_mac_err" },
	{ .int_msk = BIT(4), .msg = "ppp_rlt_host_err" },
	{ .int_msk = BIT(5), .msg = "cks_edit_position_err" },
	{ .int_msk = BIT(6), .msg = "cks_edit_condition_err" },
	{ .int_msk = BIT(7), .msg = "vlan_edit_condition_err" },
	{ .int_msk = BIT(8), .msg = "vlan_num_ot_err" },
	{ .int_msk = BIT(9), .msg = "vlan_num_in_err" },
	{ /* sentinel */ }
};

static const struct hclge_hw_error hclge_ssu_port_based_err_int[] = {
	{ .int_msk = BIT(0), .msg = "roc_pkt_without_key_port" },
	{ .int_msk = BIT(1), .msg = "tpu_pkt_without_key_port" },
	{ .int_msk = BIT(2), .msg = "igu_pkt_without_key_port" },
	{ .int_msk = BIT(3), .msg = "roc_eof_mis_match_port" },
	{ .int_msk = BIT(4), .msg = "tpu_eof_mis_match_port" },
	{ .int_msk = BIT(5), .msg = "igu_eof_mis_match_port" },
	{ .int_msk = BIT(6), .msg = "roc_sof_mis_match_port" },
	{ .int_msk = BIT(7), .msg = "tpu_sof_mis_match_port" },
	{ .int_msk = BIT(8), .msg = "igu_sof_mis_match_port" },
	{ .int_msk = BIT(11), .msg = "ets_rd_int_rx_port" },
	{ .int_msk = BIT(12), .msg = "ets_wr_int_rx_port" },
	{ .int_msk = BIT(13), .msg = "ets_rd_int_tx_port" },
	{ .int_msk = BIT(14), .msg = "ets_wr_int_tx_port" },
	{ /* sentinel */ }
};

static const struct hclge_hw_error hclge_ssu_fifo_overflow_int[] = {
	{ .int_msk = BIT(0), .msg = "ig_mac_inf_int" },
	{ .int_msk = BIT(1), .msg = "ig_host_inf_int" },
	{ .int_msk = BIT(2), .msg = "ig_roc_buf_int" },
	{ .int_msk = BIT(3), .msg = "ig_host_data_fifo_int" },
	{ .int_msk = BIT(4), .msg = "ig_host_key_fifo_int" },
	{ .int_msk = BIT(5), .msg = "tx_qcn_fifo_int" },
	{ .int_msk = BIT(6), .msg = "rx_qcn_fifo_int" },
	{ .int_msk = BIT(7), .msg = "tx_pf_rd_fifo_int" },
	{ .int_msk = BIT(8), .msg = "rx_pf_rd_fifo_int" },
	{ .int_msk = BIT(9), .msg = "qm_eof_fifo_int" },
	{ .int_msk = BIT(10), .msg = "mb_rlt_fifo_int" },
	{ .int_msk = BIT(11), .msg = "dup_uncopy_fifo_int" },
	{ .int_msk = BIT(12), .msg = "dup_cnt_rd_fifo_int" },
	{ .int_msk = BIT(13), .msg = "dup_cnt_drop_fifo_int" },
	{ .int_msk = BIT(14), .msg = "dup_cnt_wrb_fifo_int" },
	{ .int_msk = BIT(15), .msg = "host_cmd_fifo_int" },
	{ .int_msk = BIT(16), .msg = "mac_cmd_fifo_int" },
	{ .int_msk = BIT(17), .msg = "host_cmd_bitmap_empty_int" },
	{ .int_msk = BIT(18), .msg = "mac_cmd_bitmap_empty_int" },
	{ .int_msk = BIT(19), .msg = "dup_bitmap_empty_int" },
	{ .int_msk = BIT(20), .msg = "out_queue_bitmap_empty_int" },
	{ .int_msk = BIT(21), .msg = "bank2_bitmap_empty_int" },
	{ .int_msk = BIT(22), .msg = "bank1_bitmap_empty_int" },
	{ .int_msk = BIT(23), .msg = "bank0_bitmap_empty_int" },
	{ /* sentinel */ }
};

static const struct hclge_hw_error hclge_ssu_ets_tcg_int[] = {
	{ .int_msk = BIT(0), .msg = "ets_rd_int_rx_tcg" },
	{ .int_msk = BIT(1), .msg = "ets_wr_int_rx_tcg" },
	{ .int_msk = BIT(2), .msg = "ets_rd_int_tx_tcg" },
	{ .int_msk = BIT(3), .msg = "ets_wr_int_tx_tcg" },
	{ /* sentinel */ }
};

static const struct hclge_hw_error hclge_ssu_port_based_pf_int[] = {
	{ .int_msk = BIT(0), .msg = "roc_pkt_without_key_port" },
	{ .int_msk = BIT(9), .msg = "low_water_line_err_port" },
	{ .int_msk = BIT(10), .msg = "hi_water_line_err_port" },
	{ /* sentinel */ }
};

static const struct hclge_hw_error hclge_rocee_qmm_ovf_err_int[] = {
	{ .int_msk = 0, .msg = "rocee qmm ovf: sgid invalid err" },
	{ .int_msk = 0x4, .msg = "rocee qmm ovf: sgid ovf err" },
	{ .int_msk = 0x8, .msg = "rocee qmm ovf: smac invalid err" },
	{ .int_msk = 0xC, .msg = "rocee qmm ovf: smac ovf err" },
	{ .int_msk = 0x10, .msg = "rocee qmm ovf: cqc invalid err" },
	{ .int_msk = 0x11, .msg = "rocee qmm ovf: cqc ovf err" },
	{ .int_msk = 0x12, .msg = "rocee qmm ovf: cqc hopnum err" },
	{ .int_msk = 0x13, .msg = "rocee qmm ovf: cqc ba0 err" },
	{ .int_msk = 0x14, .msg = "rocee qmm ovf: srqc invalid err" },
	{ .int_msk = 0x15, .msg = "rocee qmm ovf: srqc ovf err" },
	{ .int_msk = 0x16, .msg = "rocee qmm ovf: srqc hopnum err" },
	{ .int_msk = 0x17, .msg = "rocee qmm ovf: srqc ba0 err" },
	{ .int_msk = 0x18, .msg = "rocee qmm ovf: mpt invalid err" },
	{ .int_msk = 0x19, .msg = "rocee qmm ovf: mpt ovf err" },
	{ .int_msk = 0x1A, .msg = "rocee qmm ovf: mpt hopnum err" },
	{ .int_msk = 0x1B, .msg = "rocee qmm ovf: mpt ba0 err" },
	{ .int_msk = 0x1C, .msg = "rocee qmm ovf: qpc invalid err" },
	{ .int_msk = 0x1D, .msg = "rocee qmm ovf: qpc ovf err" },
	{ .int_msk = 0x1E, .msg = "rocee qmm ovf: qpc hopnum err" },
	{ .int_msk = 0x1F, .msg = "rocee qmm ovf: qpc ba0 err" },
	{ /* sentinel */ }
};

static void hclge_log_error(struct device *dev, char *reg,
			    const struct hclge_hw_error *err,
			    u32 err_sts)
{
	while (err->msg) {
		if (err->int_msk & err_sts)
			dev_warn(dev, "%s %s found [error status=0x%x]\n",
				 reg, err->msg, err_sts);
		err++;
	}
}

/* hclge_cmd_query_error: read the error information
 * @hdev: pointer to struct hclge_dev
 * @desc: descriptor for describing the command
 * @cmd:  command opcode
 * @flag: flag for extended command structure
 * @w_num: offset for setting the read interrupt type.
 * @int_type: select which type of the interrupt for which the error
 * info will be read(RAS-CE/RAS-NFE/RAS-FE etc).
 *
 * This function query the error info from hw register/s using command
 */
static int hclge_cmd_query_error(struct hclge_dev *hdev,
				 struct hclge_desc *desc, u32 cmd,
				 u16 flag, u8 w_num,
				 enum hclge_err_int_type int_type)
{
	struct device *dev = &hdev->pdev->dev;
	int num = 1;
	int ret;

	hclge_cmd_setup_basic_desc(&desc[0], cmd, true);
	if (flag) {
		desc[0].flag |= cpu_to_le16(flag);
		hclge_cmd_setup_basic_desc(&desc[1], cmd, true);
		num = 2;
	}
	if (w_num)
		desc[0].data[w_num] = cpu_to_le32(int_type);

	ret = hclge_cmd_send(&hdev->hw, &desc[0], num);
	if (ret)
		dev_err(dev, "query error cmd failed (%d)\n", ret);

	return ret;
}

static int hclge_config_common_hw_err_int(struct hclge_dev *hdev, bool en)
{
	struct device *dev = &hdev->pdev->dev;
	struct hclge_desc desc[2];
	int ret;

	/* configure common error interrupts */
	hclge_cmd_setup_basic_desc(&desc[0], HCLGE_COMMON_ECC_INT_CFG, false);
	desc[0].flag |= cpu_to_le16(HCLGE_CMD_FLAG_NEXT);
	hclge_cmd_setup_basic_desc(&desc[1], HCLGE_COMMON_ECC_INT_CFG, false);

	if (en) {
		desc[0].data[0] = cpu_to_le32(HCLGE_IMP_TCM_ECC_ERR_INT_EN);
		desc[0].data[2] = cpu_to_le32(HCLGE_CMDQ_NIC_ECC_ERR_INT_EN |
					HCLGE_CMDQ_ROCEE_ECC_ERR_INT_EN);
		desc[0].data[3] = cpu_to_le32(HCLGE_IMP_RD_POISON_ERR_INT_EN);
		desc[0].data[4] = cpu_to_le32(HCLGE_TQP_ECC_ERR_INT_EN |
					      HCLGE_MSIX_SRAM_ECC_ERR_INT_EN);
		desc[0].data[5] = cpu_to_le32(HCLGE_IMP_ITCM4_ECC_ERR_INT_EN);
	}

	desc[1].data[0] = cpu_to_le32(HCLGE_IMP_TCM_ECC_ERR_INT_EN_MASK);
	desc[1].data[2] = cpu_to_le32(HCLGE_CMDQ_NIC_ECC_ERR_INT_EN_MASK |
				HCLGE_CMDQ_ROCEE_ECC_ERR_INT_EN_MASK);
	desc[1].data[3] = cpu_to_le32(HCLGE_IMP_RD_POISON_ERR_INT_EN_MASK);
	desc[1].data[4] = cpu_to_le32(HCLGE_TQP_ECC_ERR_INT_EN_MASK |
				      HCLGE_MSIX_SRAM_ECC_ERR_INT_EN_MASK);
	desc[1].data[5] = cpu_to_le32(HCLGE_IMP_ITCM4_ECC_ERR_INT_EN_MASK);

	ret = hclge_cmd_send(&hdev->hw, &desc[0], 2);
	if (ret)
		dev_err(dev,
			"fail(%d) to configure common err interrupts\n", ret);

	return ret;
}

static int hclge_config_ncsi_hw_err_int(struct hclge_dev *hdev, bool en)
{
	struct device *dev = &hdev->pdev->dev;
	struct hclge_desc desc;
	int ret;

	if (hdev->pdev->revision < 0x21)
		return 0;

	/* configure NCSI error interrupts */
	hclge_cmd_setup_basic_desc(&desc, HCLGE_NCSI_INT_EN, false);
	if (en)
		desc.data[0] = cpu_to_le32(HCLGE_NCSI_ERR_INT_EN);

	ret = hclge_cmd_send(&hdev->hw, &desc, 1);
	if (ret)
		dev_err(dev,
			"fail(%d) to configure  NCSI error interrupts\n", ret);

	return ret;
}

static int hclge_config_igu_egu_hw_err_int(struct hclge_dev *hdev, bool en)
{
	struct device *dev = &hdev->pdev->dev;
	struct hclge_desc desc;
	int ret;

	/* configure IGU,EGU error interrupts */
	hclge_cmd_setup_basic_desc(&desc, HCLGE_IGU_COMMON_INT_EN, false);
	if (en)
		desc.data[0] = cpu_to_le32(HCLGE_IGU_ERR_INT_EN);

	desc.data[1] = cpu_to_le32(HCLGE_IGU_ERR_INT_EN_MASK);

	ret = hclge_cmd_send(&hdev->hw, &desc, 1);
	if (ret) {
		dev_err(dev,
			"fail(%d) to configure IGU common interrupts\n", ret);
		return ret;
	}

	hclge_cmd_setup_basic_desc(&desc, HCLGE_IGU_EGU_TNL_INT_EN, false);
	if (en)
		desc.data[0] = cpu_to_le32(HCLGE_IGU_TNL_ERR_INT_EN);

	desc.data[1] = cpu_to_le32(HCLGE_IGU_TNL_ERR_INT_EN_MASK);

	ret = hclge_cmd_send(&hdev->hw, &desc, 1);
	if (ret) {
		dev_err(dev,
			"fail(%d) to configure IGU-EGU TNL interrupts\n", ret);
		return ret;
	}

	ret = hclge_config_ncsi_hw_err_int(hdev, en);

	return ret;
}

static int hclge_config_ppp_error_interrupt(struct hclge_dev *hdev, u32 cmd,
					    bool en)
{
	struct device *dev = &hdev->pdev->dev;
	struct hclge_desc desc[2];
	int ret;

	/* configure PPP error interrupts */
	hclge_cmd_setup_basic_desc(&desc[0], cmd, false);
	desc[0].flag |= cpu_to_le16(HCLGE_CMD_FLAG_NEXT);
	hclge_cmd_setup_basic_desc(&desc[1], cmd, false);

	if (cmd == HCLGE_PPP_CMD0_INT_CMD) {
		if (en) {
			desc[0].data[0] =
				cpu_to_le32(HCLGE_PPP_MPF_ECC_ERR_INT0_EN);
			desc[0].data[1] =
				cpu_to_le32(HCLGE_PPP_MPF_ECC_ERR_INT1_EN);
			desc[0].data[4] = cpu_to_le32(HCLGE_PPP_PF_ERR_INT_EN);
		}

		desc[1].data[0] =
			cpu_to_le32(HCLGE_PPP_MPF_ECC_ERR_INT0_EN_MASK);
		desc[1].data[1] =
			cpu_to_le32(HCLGE_PPP_MPF_ECC_ERR_INT1_EN_MASK);
		if (hdev->pdev->revision >= 0x21)
			desc[1].data[2] =
				cpu_to_le32(HCLGE_PPP_PF_ERR_INT_EN_MASK);
	} else if (cmd == HCLGE_PPP_CMD1_INT_CMD) {
		if (en) {
			desc[0].data[0] =
				cpu_to_le32(HCLGE_PPP_MPF_ECC_ERR_INT2_EN);
			desc[0].data[1] =
				cpu_to_le32(HCLGE_PPP_MPF_ECC_ERR_INT3_EN);
		}

		desc[1].data[0] =
				cpu_to_le32(HCLGE_PPP_MPF_ECC_ERR_INT2_EN_MASK);
		desc[1].data[1] =
				cpu_to_le32(HCLGE_PPP_MPF_ECC_ERR_INT3_EN_MASK);
	}

	ret = hclge_cmd_send(&hdev->hw, &desc[0], 2);
	if (ret)
		dev_err(dev, "fail(%d) to configure PPP error intr\n", ret);

	return ret;
}

static int hclge_config_ppp_hw_err_int(struct hclge_dev *hdev, bool en)
{
	int ret;

	ret = hclge_config_ppp_error_interrupt(hdev, HCLGE_PPP_CMD0_INT_CMD,
					       en);
	if (ret)
		return ret;

	ret = hclge_config_ppp_error_interrupt(hdev, HCLGE_PPP_CMD1_INT_CMD,
					       en);

	return ret;
}

static int hclge_config_tm_hw_err_int(struct hclge_dev *hdev, bool en)
{
	struct device *dev = &hdev->pdev->dev;
	struct hclge_desc desc;
	int ret;

	/* configure TM SCH hw errors */
	hclge_cmd_setup_basic_desc(&desc, HCLGE_TM_SCH_ECC_INT_EN, false);
	if (en)
		desc.data[0] = cpu_to_le32(HCLGE_TM_SCH_ECC_ERR_INT_EN);

	ret = hclge_cmd_send(&hdev->hw, &desc, 1);
	if (ret) {
		dev_err(dev, "fail(%d) to configure TM SCH errors\n", ret);
		return ret;
	}

	/* configure TM QCN hw errors */
	ret = hclge_cmd_query_error(hdev, &desc, HCLGE_TM_QCN_MEM_INT_CFG,
				    0, 0, 0);
	if (ret) {
		dev_err(dev, "fail(%d) to read TM QCN CFG status\n", ret);
		return ret;
	}

	hclge_cmd_reuse_desc(&desc, false);
	if (en)
		desc.data[1] = cpu_to_le32(HCLGE_TM_QCN_MEM_ERR_INT_EN);

	ret = hclge_cmd_send(&hdev->hw, &desc, 1);
	if (ret)
		dev_err(dev,
			"fail(%d) to configure TM QCN mem errors\n", ret);

	return ret;
}

static int hclge_config_mac_err_int(struct hclge_dev *hdev, bool en)
{
	struct device *dev = &hdev->pdev->dev;
	struct hclge_desc desc;
	int ret;

	/* configure MAC common error interrupts */
	hclge_cmd_setup_basic_desc(&desc, HCLGE_MAC_COMMON_INT_EN, false);
	if (en)
		desc.data[0] = cpu_to_le32(HCLGE_MAC_COMMON_ERR_INT_EN);

	desc.data[1] = cpu_to_le32(HCLGE_MAC_COMMON_ERR_INT_EN_MASK);

	ret = hclge_cmd_send(&hdev->hw, &desc, 1);
	if (ret)
		dev_err(dev,
			"fail(%d) to configure MAC COMMON error intr\n", ret);

	return ret;
}

static int hclge_config_ppu_error_interrupts(struct hclge_dev *hdev, u32 cmd,
					     bool en)
{
	struct device *dev = &hdev->pdev->dev;
	struct hclge_desc desc[2];
	int num = 1;
	int ret;

	/* configure PPU error interrupts */
	if (cmd == HCLGE_PPU_MPF_ECC_INT_CMD) {
		hclge_cmd_setup_basic_desc(&desc[0], cmd, false);
		desc[0].flag |= HCLGE_CMD_FLAG_NEXT;
		hclge_cmd_setup_basic_desc(&desc[1], cmd, false);
		if (en) {
			desc[0].data[0] = HCLGE_PPU_MPF_ABNORMAL_INT0_EN;
			desc[0].data[1] = HCLGE_PPU_MPF_ABNORMAL_INT1_EN;
			desc[1].data[3] = HCLGE_PPU_MPF_ABNORMAL_INT3_EN;
			desc[1].data[4] = HCLGE_PPU_MPF_ABNORMAL_INT2_EN;
		}

		desc[1].data[0] = HCLGE_PPU_MPF_ABNORMAL_INT0_EN_MASK;
		desc[1].data[1] = HCLGE_PPU_MPF_ABNORMAL_INT1_EN_MASK;
		desc[1].data[2] = HCLGE_PPU_MPF_ABNORMAL_INT2_EN_MASK;
		desc[1].data[3] |= HCLGE_PPU_MPF_ABNORMAL_INT3_EN_MASK;
		num = 2;
	} else if (cmd == HCLGE_PPU_MPF_OTHER_INT_CMD) {
		hclge_cmd_setup_basic_desc(&desc[0], cmd, false);
		if (en)
			desc[0].data[0] = HCLGE_PPU_MPF_ABNORMAL_INT2_EN2;

		desc[0].data[2] = HCLGE_PPU_MPF_ABNORMAL_INT2_EN2_MASK;
	} else if (cmd == HCLGE_PPU_PF_OTHER_INT_CMD) {
		hclge_cmd_setup_basic_desc(&desc[0], cmd, false);
		if (en)
			desc[0].data[0] = HCLGE_PPU_PF_ABNORMAL_INT_EN;

		desc[0].data[2] = HCLGE_PPU_PF_ABNORMAL_INT_EN_MASK;
	} else {
		dev_err(dev, "Invalid cmd to configure PPU error interrupts\n");
		return -EINVAL;
	}

	ret = hclge_cmd_send(&hdev->hw, &desc[0], num);

	return ret;
}

static int hclge_config_ppu_hw_err_int(struct hclge_dev *hdev, bool en)
{
	struct device *dev = &hdev->pdev->dev;
	int ret;

	ret = hclge_config_ppu_error_interrupts(hdev, HCLGE_PPU_MPF_ECC_INT_CMD,
						en);
	if (ret) {
		dev_err(dev, "fail(%d) to configure PPU MPF ECC error intr\n",
			ret);
		return ret;
	}

	ret = hclge_config_ppu_error_interrupts(hdev,
						HCLGE_PPU_MPF_OTHER_INT_CMD,
						en);
	if (ret) {
		dev_err(dev, "fail(%d) to configure PPU MPF other intr\n", ret);
		return ret;
	}

	ret = hclge_config_ppu_error_interrupts(hdev,
						HCLGE_PPU_PF_OTHER_INT_CMD, en);
	if (ret)
<<<<<<< HEAD
		dev_err(dev, "failed(=%d) to clear NCSI interrupt status\n",
=======
		dev_err(dev, "fail(%d) to configure PPU PF error interrupts\n",
>>>>>>> cf26057a
			ret);
	return ret;
}

static int hclge_config_ssu_hw_err_int(struct hclge_dev *hdev, bool en)
{
	struct device *dev = &hdev->pdev->dev;
	struct hclge_desc desc[2];
	int ret;

	/* configure SSU ecc error interrupts */
	hclge_cmd_setup_basic_desc(&desc[0], HCLGE_SSU_ECC_INT_CMD, false);
	desc[0].flag |= cpu_to_le16(HCLGE_CMD_FLAG_NEXT);
	hclge_cmd_setup_basic_desc(&desc[1], HCLGE_SSU_ECC_INT_CMD, false);
	if (en) {
		desc[0].data[0] = cpu_to_le32(HCLGE_SSU_1BIT_ECC_ERR_INT_EN);
		desc[0].data[1] =
			cpu_to_le32(HCLGE_SSU_MULTI_BIT_ECC_ERR_INT_EN);
		desc[0].data[4] = cpu_to_le32(HCLGE_SSU_BIT32_ECC_ERR_INT_EN);
	}

	desc[1].data[0] = cpu_to_le32(HCLGE_SSU_1BIT_ECC_ERR_INT_EN_MASK);
	desc[1].data[1] = cpu_to_le32(HCLGE_SSU_MULTI_BIT_ECC_ERR_INT_EN_MASK);
	desc[1].data[2] = cpu_to_le32(HCLGE_SSU_BIT32_ECC_ERR_INT_EN_MASK);

	ret = hclge_cmd_send(&hdev->hw, &desc[0], 2);
	if (ret) {
		dev_err(dev,
			"fail(%d) to configure SSU ECC error interrupt\n", ret);
		return ret;
	}

	/* configure SSU common error interrupts */
	hclge_cmd_setup_basic_desc(&desc[0], HCLGE_SSU_COMMON_INT_CMD, false);
	desc[0].flag |= cpu_to_le16(HCLGE_CMD_FLAG_NEXT);
	hclge_cmd_setup_basic_desc(&desc[1], HCLGE_SSU_COMMON_INT_CMD, false);

	if (en) {
		if (hdev->pdev->revision >= 0x21)
			desc[0].data[0] =
				cpu_to_le32(HCLGE_SSU_COMMON_INT_EN);
		else
			desc[0].data[0] =
				cpu_to_le32(HCLGE_SSU_COMMON_INT_EN & ~BIT(5));
		desc[0].data[1] = cpu_to_le32(HCLGE_SSU_PORT_BASED_ERR_INT_EN);
		desc[0].data[2] =
			cpu_to_le32(HCLGE_SSU_FIFO_OVERFLOW_ERR_INT_EN);
	}

	desc[1].data[0] = cpu_to_le32(HCLGE_SSU_COMMON_INT_EN_MASK |
				HCLGE_SSU_PORT_BASED_ERR_INT_EN_MASK);
	desc[1].data[1] = cpu_to_le32(HCLGE_SSU_FIFO_OVERFLOW_ERR_INT_EN_MASK);

	ret = hclge_cmd_send(&hdev->hw, &desc[0], 2);
	if (ret)
		dev_err(dev,
			"fail(%d) to configure SSU COMMON error intr\n", ret);

	return ret;
}

#define HCLGE_SET_DEFAULT_RESET_REQUEST(reset_type) \
	do { \
		if (ae_dev->ops->set_default_reset_request) \
			ae_dev->ops->set_default_reset_request(ae_dev, \
							       reset_type); \
	} while (0)

/* hclge_handle_mpf_ras_error: handle all main PF RAS errors
 * @hdev: pointer to struct hclge_dev
 * @desc: descriptor for describing the command
 * @num:  number of extended command structures
 *
 * This function handles all the main PF RAS errors in the
 * hw register/s using command.
 */
static int hclge_handle_mpf_ras_error(struct hclge_dev *hdev,
				      struct hclge_desc *desc,
				      int num)
{
	struct hnae3_ae_dev *ae_dev = hdev->ae_dev;
	struct device *dev = &hdev->pdev->dev;
	__le32 *desc_data;
	u32 status;
	int ret;

	/* query all main PF RAS errors */
	hclge_cmd_setup_basic_desc(&desc[0], HCLGE_QUERY_CLEAR_MPF_RAS_INT,
				   true);
	desc[0].flag |= cpu_to_le16(HCLGE_CMD_FLAG_NEXT);

	ret = hclge_cmd_send(&hdev->hw, &desc[0], num);
	if (ret) {
		dev_err(dev, "query all mpf ras int cmd failed (%d)\n", ret);
		return ret;
	}

	/* log HNS common errors */
	status = le32_to_cpu(desc[0].data[0]);
	if (status) {
		hclge_log_error(dev, "IMP_TCM_ECC_INT_STS",
				&hclge_imp_tcm_ecc_int[0], status);
		HCLGE_SET_DEFAULT_RESET_REQUEST(HNAE3_GLOBAL_RESET);
	}

	status = le32_to_cpu(desc[0].data[1]);
	if (status) {
		hclge_log_error(dev, "CMDQ_MEM_ECC_INT_STS",
				&hclge_cmdq_nic_mem_ecc_int[0], status);
		HCLGE_SET_DEFAULT_RESET_REQUEST(HNAE3_GLOBAL_RESET);
	}

	if ((le32_to_cpu(desc[0].data[2])) & BIT(0)) {
		dev_warn(dev, "imp_rd_data_poison_err found\n");
		HCLGE_SET_DEFAULT_RESET_REQUEST(HNAE3_GLOBAL_RESET);
	}

	status = le32_to_cpu(desc[0].data[3]);
	if (status) {
		hclge_log_error(dev, "TQP_INT_ECC_INT_STS",
				&hclge_tqp_int_ecc_int[0], status);
		HCLGE_SET_DEFAULT_RESET_REQUEST(HNAE3_CORE_RESET);
	}

	status = le32_to_cpu(desc[0].data[4]);
	if (status) {
		hclge_log_error(dev, "MSIX_ECC_INT_STS",
				&hclge_msix_sram_ecc_int[0], status);
		HCLGE_SET_DEFAULT_RESET_REQUEST(HNAE3_CORE_RESET);
	}

	/* log SSU(Storage Switch Unit) errors */
	desc_data = (__le32 *)&desc[2];
	status = le32_to_cpu(*(desc_data + 2));
	if (status) {
		dev_warn(dev, "SSU_ECC_MULTI_BIT_INT_0 ssu_ecc_mbit_int[31:0]\n");
		HCLGE_SET_DEFAULT_RESET_REQUEST(HNAE3_CORE_RESET);
	}

	status = le32_to_cpu(*(desc_data + 3)) & BIT(0);
	if (status) {
		dev_warn(dev, "SSU_ECC_MULTI_BIT_INT_1 ssu_ecc_mbit_int[32]\n");
		HCLGE_SET_DEFAULT_RESET_REQUEST(HNAE3_CORE_RESET);
	}

	status = le32_to_cpu(*(desc_data + 4)) & HCLGE_SSU_COMMON_ERR_INT_MASK;
	if (status) {
		hclge_log_error(dev, "SSU_COMMON_ERR_INT",
				&hclge_ssu_com_err_int[0], status);
		HCLGE_SET_DEFAULT_RESET_REQUEST(HNAE3_GLOBAL_RESET);
	}

	/* log IGU(Ingress Unit) errors */
	desc_data = (__le32 *)&desc[3];
	status = le32_to_cpu(*desc_data) & HCLGE_IGU_INT_MASK;
	if (status)
		hclge_log_error(dev, "IGU_INT_STS",
				&hclge_igu_int[0], status);

	/* log PPP(Programmable Packet Process) errors */
	desc_data = (__le32 *)&desc[4];
	status = le32_to_cpu(*(desc_data + 1));
	if (status)
		hclge_log_error(dev, "PPP_MPF_ABNORMAL_INT_ST1",
				&hclge_ppp_mpf_abnormal_int_st1[0], status);

	status = le32_to_cpu(*(desc_data + 3)) & HCLGE_PPP_MPF_INT_ST3_MASK;
	if (status)
		hclge_log_error(dev, "PPP_MPF_ABNORMAL_INT_ST3",
				&hclge_ppp_mpf_abnormal_int_st3[0], status);

	/* log PPU(RCB) errors */
	desc_data = (__le32 *)&desc[5];
	status = le32_to_cpu(*(desc_data + 1));
	if (status) {
		dev_warn(dev, "PPU_MPF_ABNORMAL_INT_ST1 %s found\n",
			 "rpu_rx_pkt_ecc_mbit_err");
		HCLGE_SET_DEFAULT_RESET_REQUEST(HNAE3_CORE_RESET);
	}

	status = le32_to_cpu(*(desc_data + 2));
	if (status) {
		hclge_log_error(dev, "PPU_MPF_ABNORMAL_INT_ST2",
				&hclge_ppu_mpf_abnormal_int_st2[0], status);
		HCLGE_SET_DEFAULT_RESET_REQUEST(HNAE3_CORE_RESET);
	}

	status = le32_to_cpu(*(desc_data + 3)) & HCLGE_PPU_MPF_INT_ST3_MASK;
	if (status) {
		hclge_log_error(dev, "PPU_MPF_ABNORMAL_INT_ST3",
				&hclge_ppu_mpf_abnormal_int_st3[0], status);
		HCLGE_SET_DEFAULT_RESET_REQUEST(HNAE3_CORE_RESET);
	}

	/* log TM(Traffic Manager) errors */
	desc_data = (__le32 *)&desc[6];
	status = le32_to_cpu(*desc_data);
	if (status) {
		hclge_log_error(dev, "TM_SCH_RINT",
				&hclge_tm_sch_rint[0], status);
		HCLGE_SET_DEFAULT_RESET_REQUEST(HNAE3_CORE_RESET);
	}

	/* log QCN(Quantized Congestion Control) errors */
	desc_data = (__le32 *)&desc[7];
	status = le32_to_cpu(*desc_data) & HCLGE_QCN_FIFO_INT_MASK;
	if (status) {
		hclge_log_error(dev, "QCN_FIFO_RINT",
				&hclge_qcn_fifo_rint[0], status);
		HCLGE_SET_DEFAULT_RESET_REQUEST(HNAE3_CORE_RESET);
	}

	status = le32_to_cpu(*(desc_data + 1)) & HCLGE_QCN_ECC_INT_MASK;
	if (status) {
		hclge_log_error(dev, "QCN_ECC_RINT",
				&hclge_qcn_ecc_rint[0], status);
		HCLGE_SET_DEFAULT_RESET_REQUEST(HNAE3_CORE_RESET);
	}

	/* log NCSI errors */
	desc_data = (__le32 *)&desc[9];
	status = le32_to_cpu(*desc_data) & HCLGE_NCSI_ECC_INT_MASK;
	if (status) {
		hclge_log_error(dev, "NCSI_ECC_INT_RPT",
				&hclge_ncsi_err_int[0], status);
		HCLGE_SET_DEFAULT_RESET_REQUEST(HNAE3_CORE_RESET);
	}

	/* clear all main PF RAS errors */
	hclge_cmd_reuse_desc(&desc[0], false);
	desc[0].flag |= cpu_to_le16(HCLGE_CMD_FLAG_NEXT);

	ret = hclge_cmd_send(&hdev->hw, &desc[0], num);
	if (ret)
		dev_err(dev, "clear all mpf ras int cmd failed (%d)\n", ret);

	return ret;
}

/* hclge_handle_pf_ras_error: handle all PF RAS errors
 * @hdev: pointer to struct hclge_dev
 * @desc: descriptor for describing the command
 * @num:  number of extended command structures
 *
 * This function handles all the PF RAS errors in the
 * hw register/s using command.
 */
static int hclge_handle_pf_ras_error(struct hclge_dev *hdev,
				     struct hclge_desc *desc,
				     int num)
{
	struct hnae3_ae_dev *ae_dev = hdev->ae_dev;
	struct device *dev = &hdev->pdev->dev;
	__le32 *desc_data;
	u32 status;
	int ret;

	/* query all PF RAS errors */
	hclge_cmd_setup_basic_desc(&desc[0], HCLGE_QUERY_CLEAR_PF_RAS_INT,
				   true);
	desc[0].flag |= cpu_to_le16(HCLGE_CMD_FLAG_NEXT);

	ret = hclge_cmd_send(&hdev->hw, &desc[0], num);
	if (ret) {
		dev_err(dev, "query all pf ras int cmd failed (%d)\n", ret);
		return ret;
	}

	/* log SSU(Storage Switch Unit) errors */
	status = le32_to_cpu(desc[0].data[0]);
	if (status) {
		hclge_log_error(dev, "SSU_PORT_BASED_ERR_INT",
				&hclge_ssu_port_based_err_int[0], status);
		HCLGE_SET_DEFAULT_RESET_REQUEST(HNAE3_GLOBAL_RESET);
	}

	status = le32_to_cpu(desc[0].data[1]);
	if (status) {
		hclge_log_error(dev, "SSU_FIFO_OVERFLOW_INT",
				&hclge_ssu_fifo_overflow_int[0], status);
		HCLGE_SET_DEFAULT_RESET_REQUEST(HNAE3_GLOBAL_RESET);
	}

	status = le32_to_cpu(desc[0].data[2]);
	if (status) {
		hclge_log_error(dev, "SSU_ETS_TCG_INT",
				&hclge_ssu_ets_tcg_int[0], status);
		HCLGE_SET_DEFAULT_RESET_REQUEST(HNAE3_GLOBAL_RESET);
	}

	/* log IGU(Ingress Unit) EGU(Egress Unit) TNL errors */
	desc_data = (__le32 *)&desc[1];
	status = le32_to_cpu(*desc_data) & HCLGE_IGU_EGU_TNL_INT_MASK;
	if (status)
		hclge_log_error(dev, "IGU_EGU_TNL_INT_STS",
				&hclge_igu_egu_tnl_int[0], status);

	/* clear all PF RAS errors */
	hclge_cmd_reuse_desc(&desc[0], false);
	desc[0].flag |= cpu_to_le16(HCLGE_CMD_FLAG_NEXT);

	ret = hclge_cmd_send(&hdev->hw, &desc[0], num);
	if (ret)
		dev_err(dev, "clear all pf ras int cmd failed (%d)\n", ret);

	return ret;
}

static int hclge_handle_all_ras_errors(struct hclge_dev *hdev)
{
	struct device *dev = &hdev->pdev->dev;
	u32 mpf_bd_num, pf_bd_num, bd_num;
	struct hclge_desc desc_bd;
	struct hclge_desc *desc;
	int ret;

	/* query the number of registers in the RAS int status */
	hclge_cmd_setup_basic_desc(&desc_bd, HCLGE_QUERY_RAS_INT_STS_BD_NUM,
				   true);
	ret = hclge_cmd_send(&hdev->hw, &desc_bd, 1);
	if (ret) {
		dev_err(dev, "fail(%d) to query ras int status bd num\n", ret);
		return ret;
	}
	mpf_bd_num = le32_to_cpu(desc_bd.data[0]);
	pf_bd_num = le32_to_cpu(desc_bd.data[1]);
	bd_num = max_t(u32, mpf_bd_num, pf_bd_num);

	desc = kcalloc(bd_num, sizeof(struct hclge_desc), GFP_KERNEL);
	if (!desc)
		return -ENOMEM;

	/* handle all main PF RAS errors */
	ret = hclge_handle_mpf_ras_error(hdev, desc, mpf_bd_num);
	if (ret) {
		kfree(desc);
		return ret;
	}
	memset(desc, 0, bd_num * sizeof(struct hclge_desc));

	/* handle all PF RAS errors */
	ret = hclge_handle_pf_ras_error(hdev, desc, pf_bd_num);
	kfree(desc);

	return ret;
}

static int hclge_log_rocee_ovf_error(struct hclge_dev *hdev)
{
	struct device *dev = &hdev->pdev->dev;
	struct hclge_desc desc[2];
	int ret;

	/* read overflow error status */
	ret = hclge_cmd_query_error(hdev, &desc[0],
				    HCLGE_ROCEE_PF_RAS_INT_CMD,
				    0, 0, 0);
	if (ret) {
		dev_err(dev, "failed(%d) to query ROCEE OVF error sts\n", ret);
		return ret;
	}

	/* log overflow error */
	if (le32_to_cpu(desc[0].data[0]) & HCLGE_ROCEE_OVF_ERR_INT_MASK) {
		const struct hclge_hw_error *err;
		u32 err_sts;

		err = &hclge_rocee_qmm_ovf_err_int[0];
		err_sts = HCLGE_ROCEE_OVF_ERR_TYPE_MASK &
			  le32_to_cpu(desc[0].data[0]);
		while (err->msg) {
			if (err->int_msk == err_sts) {
				dev_warn(dev, "%s [error status=0x%x] found\n",
					 err->msg,
					 le32_to_cpu(desc[0].data[0]));
				break;
			}
			err++;
		}
	}

	if (le32_to_cpu(desc[0].data[1]) & HCLGE_ROCEE_OVF_ERR_INT_MASK) {
		dev_warn(dev, "ROCEE TSP OVF [error status=0x%x] found\n",
			 le32_to_cpu(desc[0].data[1]));
	}

	if (le32_to_cpu(desc[0].data[2]) & HCLGE_ROCEE_OVF_ERR_INT_MASK) {
		dev_warn(dev, "ROCEE SCC OVF [error status=0x%x] found\n",
			 le32_to_cpu(desc[0].data[2]));
	}

	return 0;
}

static int hclge_log_and_clear_rocee_ras_error(struct hclge_dev *hdev)
{
	enum hnae3_reset_type reset_type = HNAE3_FUNC_RESET;
	struct hnae3_ae_dev *ae_dev = hdev->ae_dev;
	struct device *dev = &hdev->pdev->dev;
	struct hclge_desc desc[2];
	unsigned int status;
	int ret;

	/* read RAS error interrupt status */
	ret = hclge_cmd_query_error(hdev, &desc[0],
				    HCLGE_QUERY_CLEAR_ROCEE_RAS_INT,
				    0, 0, 0);
	if (ret) {
		dev_err(dev, "failed(%d) to query ROCEE RAS INT SRC\n", ret);
		/* reset everything for now */
		HCLGE_SET_DEFAULT_RESET_REQUEST(HNAE3_GLOBAL_RESET);
		return ret;
	}

	status = le32_to_cpu(desc[0].data[0]);

	if (status & HCLGE_ROCEE_RERR_INT_MASK)
		dev_warn(dev, "ROCEE RAS AXI rresp error\n");

	if (status & HCLGE_ROCEE_BERR_INT_MASK)
		dev_warn(dev, "ROCEE RAS AXI bresp error\n");

	if (status & HCLGE_ROCEE_ECC_INT_MASK) {
		dev_warn(dev, "ROCEE RAS 2bit ECC error\n");
		reset_type = HNAE3_GLOBAL_RESET;
	}

	if (status & HCLGE_ROCEE_OVF_INT_MASK) {
		ret = hclge_log_rocee_ovf_error(hdev);
		if (ret) {
			dev_err(dev, "failed(%d) to process ovf error\n", ret);
			/* reset everything for now */
			HCLGE_SET_DEFAULT_RESET_REQUEST(HNAE3_GLOBAL_RESET);
			return ret;
		}
	}

	/* clear error status */
	hclge_cmd_reuse_desc(&desc[0], false);
	ret = hclge_cmd_send(&hdev->hw, &desc[0], 1);
	if (ret) {
		dev_err(dev, "failed(%d) to clear ROCEE RAS error\n", ret);
		/* reset everything for now */
		reset_type = HNAE3_GLOBAL_RESET;
	}

	HCLGE_SET_DEFAULT_RESET_REQUEST(reset_type);

	return ret;
}

static int hclge_config_rocee_ras_interrupt(struct hclge_dev *hdev, bool en)
{
	struct device *dev = &hdev->pdev->dev;
	struct hclge_desc desc;
	int ret;

	if (hdev->pdev->revision < 0x21 || !hnae3_dev_roce_supported(hdev))
		return 0;

	hclge_cmd_setup_basic_desc(&desc, HCLGE_CONFIG_ROCEE_RAS_INT_EN, false);
	if (en) {
		/* enable ROCEE hw error interrupts */
		desc.data[0] = cpu_to_le32(HCLGE_ROCEE_RAS_NFE_INT_EN);
		desc.data[1] = cpu_to_le32(HCLGE_ROCEE_RAS_CE_INT_EN);

		hclge_log_and_clear_rocee_ras_error(hdev);
	}
	desc.data[2] = cpu_to_le32(HCLGE_ROCEE_RAS_NFE_INT_EN_MASK);
	desc.data[3] = cpu_to_le32(HCLGE_ROCEE_RAS_CE_INT_EN_MASK);

	ret = hclge_cmd_send(&hdev->hw, &desc, 1);
	if (ret)
		dev_err(dev, "failed(%d) to config ROCEE RAS interrupt\n", ret);

	return ret;
}

static int hclge_handle_rocee_ras_error(struct hnae3_ae_dev *ae_dev)
{
	struct hclge_dev *hdev = ae_dev->priv;

	if (test_bit(HCLGE_STATE_RST_HANDLING, &hdev->state) ||
	    hdev->pdev->revision < 0x21)
		return HNAE3_NONE_RESET;

	return hclge_log_and_clear_rocee_ras_error(hdev);
}

static const struct hclge_hw_blk hw_blk[] = {
	{
	  .msk = BIT(0), .name = "IGU_EGU",
	  .config_err_int = hclge_config_igu_egu_hw_err_int,
	},
	{
	  .msk = BIT(1), .name = "PPP",
	  .config_err_int = hclge_config_ppp_hw_err_int,
	},
	{
	  .msk = BIT(2), .name = "SSU",
	  .config_err_int = hclge_config_ssu_hw_err_int,
	},
	{
	  .msk = BIT(3), .name = "PPU",
	  .config_err_int = hclge_config_ppu_hw_err_int,
	},
	{
	  .msk = BIT(4), .name = "TM",
	  .config_err_int = hclge_config_tm_hw_err_int,
	},
	{
	  .msk = BIT(5), .name = "COMMON",
	  .config_err_int = hclge_config_common_hw_err_int,
	},
	{
	  .msk = BIT(8), .name = "MAC",
	  .config_err_int = hclge_config_mac_err_int,
	},
	{ /* sentinel */ }
};

int hclge_hw_error_set_state(struct hclge_dev *hdev, bool state)
{
	const struct hclge_hw_blk *module = hw_blk;
	struct device *dev = &hdev->pdev->dev;
	int ret = 0;

	while (module->name) {
		if (module->config_err_int) {
			ret = module->config_err_int(hdev, state);
			if (ret)
				return ret;
		}
		module++;
	}

	ret = hclge_config_rocee_ras_interrupt(hdev, state);
	if (ret)
		dev_err(dev, "fail(%d) to configure ROCEE err int\n", ret);

	return ret;
}

pci_ers_result_t hclge_handle_hw_ras_error(struct hnae3_ae_dev *ae_dev)
{
	struct hclge_dev *hdev = ae_dev->priv;
	struct device *dev = &hdev->pdev->dev;
	u32 status;

	status = hclge_read_dev(&hdev->hw, HCLGE_RAS_PF_OTHER_INT_STS_REG);

	/* Handling Non-fatal HNS RAS errors */
	if (status & HCLGE_RAS_REG_NFE_MASK) {
		dev_warn(dev,
			 "HNS Non-Fatal RAS error(status=0x%x) identified\n",
			 status);
		hclge_handle_all_ras_errors(hdev);
	} else {
		if (test_bit(HCLGE_STATE_RST_HANDLING, &hdev->state) ||
		    hdev->pdev->revision < 0x21)
			return PCI_ERS_RESULT_RECOVERED;
	}

	if (status & HCLGE_RAS_REG_ROCEE_ERR_MASK) {
		dev_warn(dev, "ROCEE uncorrected RAS error identified\n");
		hclge_handle_rocee_ras_error(ae_dev);
	}

	if (status & HCLGE_RAS_REG_NFE_MASK ||
	    status & HCLGE_RAS_REG_ROCEE_ERR_MASK)
		return PCI_ERS_RESULT_NEED_RESET;

	return PCI_ERS_RESULT_RECOVERED;
}

int hclge_handle_hw_msix_error(struct hclge_dev *hdev,
			       unsigned long *reset_requests)
{
	struct device *dev = &hdev->pdev->dev;
	u32 mpf_bd_num, pf_bd_num, bd_num;
	struct hclge_desc desc_bd;
	struct hclge_desc *desc;
	__le32 *desc_data;
	int ret = 0;
	u32 status;

	/* set default handling */
	set_bit(HNAE3_FUNC_RESET, reset_requests);

	/* query the number of bds for the MSIx int status */
	hclge_cmd_setup_basic_desc(&desc_bd, HCLGE_QUERY_MSIX_INT_STS_BD_NUM,
				   true);
	ret = hclge_cmd_send(&hdev->hw, &desc_bd, 1);
	if (ret) {
		dev_err(dev, "fail(%d) to query msix int status bd num\n",
			ret);
		/* reset everything for now */
		set_bit(HNAE3_GLOBAL_RESET, reset_requests);
		return ret;
	}

	mpf_bd_num = le32_to_cpu(desc_bd.data[0]);
	pf_bd_num = le32_to_cpu(desc_bd.data[1]);
	bd_num = max_t(u32, mpf_bd_num, pf_bd_num);

	desc = kcalloc(bd_num, sizeof(struct hclge_desc), GFP_KERNEL);
	if (!desc)
		goto out;

	/* query all main PF MSIx errors */
	hclge_cmd_setup_basic_desc(&desc[0], HCLGE_QUERY_CLEAR_ALL_MPF_MSIX_INT,
				   true);
	desc[0].flag |= cpu_to_le16(HCLGE_CMD_FLAG_NEXT);

	ret = hclge_cmd_send(&hdev->hw, &desc[0], mpf_bd_num);
	if (ret) {
		dev_err(dev, "query all mpf msix int cmd failed (%d)\n",
			ret);
		/* reset everything for now */
		set_bit(HNAE3_GLOBAL_RESET, reset_requests);
		goto msi_error;
	}

	/* log MAC errors */
	desc_data = (__le32 *)&desc[1];
	status = le32_to_cpu(*desc_data);
	if (status) {
		hclge_log_error(dev, "MAC_AFIFO_TNL_INT_R",
				&hclge_mac_afifo_tnl_int[0], status);
		set_bit(HNAE3_GLOBAL_RESET, reset_requests);
	}

	/* log PPU(RCB) errors */
	desc_data = (__le32 *)&desc[5];
	status = le32_to_cpu(*(desc_data + 2)) &
			HCLGE_PPU_MPF_INT_ST2_MSIX_MASK;
	if (status) {
		dev_warn(dev,
			 "PPU_MPF_ABNORMAL_INT_ST2[28:29], err_status(0x%x)\n",
			 status);
		set_bit(HNAE3_CORE_RESET, reset_requests);
	}

	/* clear all main PF MSIx errors */
	hclge_cmd_reuse_desc(&desc[0], false);
	desc[0].flag |= cpu_to_le16(HCLGE_CMD_FLAG_NEXT);

	ret = hclge_cmd_send(&hdev->hw, &desc[0], mpf_bd_num);
	if (ret) {
		dev_err(dev, "clear all mpf msix int cmd failed (%d)\n",
			ret);
		/* reset everything for now */
		set_bit(HNAE3_GLOBAL_RESET, reset_requests);
		goto msi_error;
	}

	/* query all PF MSIx errors */
	memset(desc, 0, bd_num * sizeof(struct hclge_desc));
	hclge_cmd_setup_basic_desc(&desc[0], HCLGE_QUERY_CLEAR_ALL_PF_MSIX_INT,
				   true);
	desc[0].flag |= cpu_to_le16(HCLGE_CMD_FLAG_NEXT);

	ret = hclge_cmd_send(&hdev->hw, &desc[0], pf_bd_num);
	if (ret) {
		dev_err(dev, "query all pf msix int cmd failed (%d)\n",
			ret);
		/* reset everything for now */
		set_bit(HNAE3_GLOBAL_RESET, reset_requests);
		goto msi_error;
	}

	/* log SSU PF errors */
	status = le32_to_cpu(desc[0].data[0]) & HCLGE_SSU_PORT_INT_MSIX_MASK;
	if (status) {
		hclge_log_error(dev, "SSU_PORT_BASED_ERR_INT",
				&hclge_ssu_port_based_pf_int[0], status);
		set_bit(HNAE3_GLOBAL_RESET, reset_requests);
	}

	/* read and log PPP PF errors */
	desc_data = (__le32 *)&desc[2];
	status = le32_to_cpu(*desc_data);
	if (status)
		hclge_log_error(dev, "PPP_PF_ABNORMAL_INT_ST0",
				&hclge_ppp_pf_abnormal_int[0], status);

	/* PPU(RCB) PF errors */
	desc_data = (__le32 *)&desc[3];
	status = le32_to_cpu(*desc_data) & HCLGE_PPU_PF_INT_MSIX_MASK;
	if (status)
		hclge_log_error(dev, "PPU_PF_ABNORMAL_INT_ST",
				&hclge_ppu_pf_abnormal_int[0], status);

	/* clear all PF MSIx errors */
	hclge_cmd_reuse_desc(&desc[0], false);
	desc[0].flag |= cpu_to_le16(HCLGE_CMD_FLAG_NEXT);

	ret = hclge_cmd_send(&hdev->hw, &desc[0], pf_bd_num);
	if (ret) {
		dev_err(dev, "clear all pf msix int cmd failed (%d)\n",
			ret);
		/* reset everything for now */
		set_bit(HNAE3_GLOBAL_RESET, reset_requests);
	}

msi_error:
	kfree(desc);
out:
	return ret;
}<|MERGE_RESOLUTION|>--- conflicted
+++ resolved
@@ -699,11 +699,7 @@
 	ret = hclge_config_ppu_error_interrupts(hdev,
 						HCLGE_PPU_PF_OTHER_INT_CMD, en);
 	if (ret)
-<<<<<<< HEAD
-		dev_err(dev, "failed(=%d) to clear NCSI interrupt status\n",
-=======
 		dev_err(dev, "fail(%d) to configure PPU PF error interrupts\n",
->>>>>>> cf26057a
 			ret);
 	return ret;
 }
