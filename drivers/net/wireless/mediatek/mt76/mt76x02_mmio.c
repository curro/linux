/*
 * Copyright (C) 2016 Felix Fietkau <nbd@nbd.name>
 * Copyright (C) 2018 Lorenzo Bianconi <lorenzo.bianconi83@gmail.com>
 *
 * Permission to use, copy, modify, and/or distribute this software for any
 * purpose with or without fee is hereby granted, provided that the above
 * copyright notice and this permission notice appear in all copies.
 *
 * THE SOFTWARE IS PROVIDED "AS IS" AND THE AUTHOR DISCLAIMS ALL WARRANTIES
 * WITH REGARD TO THIS SOFTWARE INCLUDING ALL IMPLIED WARRANTIES OF
 * MERCHANTABILITY AND FITNESS. IN NO EVENT SHALL THE AUTHOR BE LIABLE FOR
 * ANY SPECIAL, DIRECT, INDIRECT, OR CONSEQUENTIAL DAMAGES OR ANY DAMAGES
 * WHATSOEVER RESULTING FROM LOSS OF USE, DATA OR PROFITS, WHETHER IN AN
 * ACTION OF CONTRACT, NEGLIGENCE OR OTHER TORTIOUS ACTION, ARISING OUT OF
 * OR IN CONNECTION WITH THE USE OR PERFORMANCE OF THIS SOFTWARE.
 */

#include <linux/kernel.h>
#include <linux/irq.h>

#include "mt76x02.h"
#include "mt76x02_mcu.h"
#include "mt76x02_trace.h"

<<<<<<< HEAD
struct beacon_bc_data {
	struct mt76x02_dev *dev;
	struct sk_buff_head q;
	struct sk_buff *tail[8];
};

static void
mt76x02_update_beacon_iter(void *priv, u8 *mac, struct ieee80211_vif *vif)
{
	struct mt76x02_dev *dev = (struct mt76x02_dev *)priv;
	struct mt76x02_vif *mvif = (struct mt76x02_vif *)vif->drv_priv;
	struct sk_buff *skb = NULL;

	if (!(dev->beacon_mask & BIT(mvif->idx)))
		return;

	skb = ieee80211_beacon_get(mt76_hw(dev), vif);
	if (!skb)
		return;

	mt76x02_mac_set_beacon(dev, mvif->idx, skb);
}

static void
mt76x02_add_buffered_bc(void *priv, u8 *mac, struct ieee80211_vif *vif)
{
	struct beacon_bc_data *data = priv;
	struct mt76x02_dev *dev = data->dev;
	struct mt76x02_vif *mvif = (struct mt76x02_vif *)vif->drv_priv;
	struct ieee80211_tx_info *info;
	struct sk_buff *skb;

	if (!(dev->beacon_mask & BIT(mvif->idx)))
		return;

	skb = ieee80211_get_buffered_bc(mt76_hw(dev), vif);
	if (!skb)
		return;

	info = IEEE80211_SKB_CB(skb);
	info->control.vif = vif;
	info->flags |= IEEE80211_TX_CTL_ASSIGN_SEQ;
	mt76_skb_set_moredata(skb, true);
	__skb_queue_tail(&data->q, skb);
	data->tail[mvif->idx] = skb;
}

static void
mt76x02_resync_beacon_timer(struct mt76x02_dev *dev)
{
	u32 timer_val = dev->beacon_int << 4;

	dev->tbtt_count++;

	/*
	 * Beacon timer drifts by 1us every tick, the timer is configured
	 * in 1/16 TU (64us) units.
	 */
	if (dev->tbtt_count < 63)
		return;

	/*
	 * The updated beacon interval takes effect after two TBTT, because
	 * at this point the original interval has already been loaded into
	 * the next TBTT_TIMER value
	 */
	if (dev->tbtt_count == 63)
		timer_val -= 1;

	mt76_rmw_field(dev, MT_BEACON_TIME_CFG,
		       MT_BEACON_TIME_CFG_INTVAL, timer_val);

	if (dev->tbtt_count >= 64) {
		dev->tbtt_count = 0;
		return;
	}
}

static void mt76x02_pre_tbtt_tasklet(unsigned long arg)
{
	struct mt76x02_dev *dev = (struct mt76x02_dev *)arg;
	struct mt76_queue *q = &dev->mt76.q_tx[MT_TXQ_PSD];
	struct beacon_bc_data data = {};
	struct sk_buff *skb;
	int i, nframes;

	mt76x02_resync_beacon_timer(dev);

	data.dev = dev;
	__skb_queue_head_init(&data.q);
=======
static void mt76x02_pre_tbtt_tasklet(unsigned long arg)
{
	struct mt76x02_dev *dev = (struct mt76x02_dev *)arg;
	struct mt76_queue *q = dev->mt76.q_tx[MT_TXQ_PSD].q;
	struct beacon_bc_data data = {};
	struct sk_buff *skb;
	int i;

	if (mt76_hw(dev)->conf.flags & IEEE80211_CONF_OFFCHANNEL)
		return;

	mt76x02_resync_beacon_timer(dev);
>>>>>>> 0ecfebd2

	ieee80211_iterate_active_interfaces_atomic(mt76_hw(dev),
		IEEE80211_IFACE_ITER_RESUME_ALL,
		mt76x02_update_beacon_iter, dev);

	mt76_csa_check(&dev->mt76);

	if (dev->mt76.csa_complete)
		return;

<<<<<<< HEAD
	do {
		nframes = skb_queue_len(&data.q);
		ieee80211_iterate_active_interfaces_atomic(mt76_hw(dev),
			IEEE80211_IFACE_ITER_RESUME_ALL,
			mt76x02_add_buffered_bc, &data);
	} while (nframes != skb_queue_len(&data.q) &&
		 skb_queue_len(&data.q) < 8);
=======
	mt76x02_enqueue_buffered_bc(dev, &data, 8);
>>>>>>> 0ecfebd2

	if (!skb_queue_len(&data.q))
		return;

	for (i = 0; i < ARRAY_SIZE(data.tail); i++) {
		if (!data.tail[i])
			continue;

		mt76_skb_set_moredata(data.tail[i], false);
	}

	spin_lock_bh(&q->lock);
	while ((skb = __skb_dequeue(&data.q)) != NULL) {
		struct ieee80211_tx_info *info = IEEE80211_SKB_CB(skb);
		struct ieee80211_vif *vif = info->control.vif;
		struct mt76x02_vif *mvif = (struct mt76x02_vif *)vif->drv_priv;

<<<<<<< HEAD
		mt76_dma_tx_queue_skb(&dev->mt76, q, skb, &mvif->group_wcid,
				      NULL);
=======
		mt76_tx_queue_skb(dev, MT_TXQ_PSD, skb, &mvif->group_wcid,
				  NULL);
>>>>>>> 0ecfebd2
	}
	spin_unlock_bh(&q->lock);
}

<<<<<<< HEAD
=======
static void mt76x02e_pre_tbtt_enable(struct mt76x02_dev *dev, bool en)
{
	if (en)
		tasklet_enable(&dev->mt76.pre_tbtt_tasklet);
	else
		tasklet_disable(&dev->mt76.pre_tbtt_tasklet);
}

static void mt76x02e_beacon_enable(struct mt76x02_dev *dev, bool en)
{
	mt76_rmw_field(dev, MT_INT_TIMER_EN, MT_INT_TIMER_EN_PRE_TBTT_EN, en);
	if (en)
		mt76x02_irq_enable(dev, MT_INT_PRE_TBTT | MT_INT_TBTT);
	else
		mt76x02_irq_disable(dev, MT_INT_PRE_TBTT | MT_INT_TBTT);
}

void mt76x02e_init_beacon_config(struct mt76x02_dev *dev)
{
	static const struct mt76x02_beacon_ops beacon_ops = {
		.nslots = 8,
		.slot_size = 1024,
		.pre_tbtt_enable = mt76x02e_pre_tbtt_enable,
		.beacon_enable = mt76x02e_beacon_enable,
	};

	dev->beacon_ops = &beacon_ops;

	/* Fire a pre-TBTT interrupt 8 ms before TBTT */
	mt76_rmw_field(dev, MT_INT_TIMER_CFG, MT_INT_TIMER_CFG_PRE_TBTT, 8 << 4);
	mt76_rmw_field(dev, MT_INT_TIMER_CFG, MT_INT_TIMER_CFG_GP_TIMER,
		       MT_DFS_GP_INTERVAL);
	mt76_wr(dev, MT_INT_TIMER_EN, 0);

	mt76x02_init_beacon_config(dev);
}
EXPORT_SYMBOL_GPL(mt76x02e_init_beacon_config);

>>>>>>> 0ecfebd2
static int
mt76x02_init_tx_queue(struct mt76x02_dev *dev, struct mt76_sw_queue *q,
		      int idx, int n_desc)
{
	struct mt76_queue *hwq;
	int err;

	hwq = devm_kzalloc(dev->mt76.dev, sizeof(*hwq), GFP_KERNEL);
	if (!hwq)
		return -ENOMEM;

	err = mt76_queue_alloc(dev, hwq, idx, n_desc, 0, MT_TX_RING_BASE);
	if (err < 0)
		return err;

	INIT_LIST_HEAD(&q->swq);
	q->q = hwq;

	mt76x02_irq_enable(dev, MT_INT_TX_DONE(idx));

	return 0;
}

static int
mt76x02_init_rx_queue(struct mt76x02_dev *dev, struct mt76_queue *q,
		      int idx, int n_desc, int bufsize)
{
	int err;

	err = mt76_queue_alloc(dev, q, idx, n_desc, bufsize,
			       MT_RX_RING_BASE);
	if (err < 0)
		return err;

	mt76x02_irq_enable(dev, MT_INT_RX_DONE(idx));

	return 0;
}

static void mt76x02_process_tx_status_fifo(struct mt76x02_dev *dev)
{
	struct mt76x02_tx_status stat;
	u8 update = 1;

	while (kfifo_get(&dev->txstatus_fifo, &stat))
		mt76x02_send_tx_status(dev, &stat, &update);
}

static void mt76x02_tx_tasklet(unsigned long data)
{
	struct mt76x02_dev *dev = (struct mt76x02_dev *)data;

	mt76x02_mac_poll_tx_status(dev, false);
	mt76x02_process_tx_status_fifo(dev);

	mt76_txq_schedule_all(&dev->mt76);
}

static int mt76x02_poll_tx(struct napi_struct *napi, int budget)
{
	struct mt76x02_dev *dev = container_of(napi, struct mt76x02_dev, tx_napi);
	int i;

	mt76x02_mac_poll_tx_status(dev, false);

	for (i = MT_TXQ_MCU; i >= 0; i--)
		mt76_queue_tx_cleanup(dev, i, false);

	if (napi_complete_done(napi, 0))
		mt76x02_irq_enable(dev, MT_INT_TX_DONE_ALL);

	for (i = MT_TXQ_MCU; i >= 0; i--)
		mt76_queue_tx_cleanup(dev, i, false);

	tasklet_schedule(&dev->mt76.tx_tasklet);

	return 0;
}

int mt76x02_dma_init(struct mt76x02_dev *dev)
{
	struct mt76_txwi_cache __maybe_unused *t;
	int i, ret, fifo_size;
	struct mt76_queue *q;
	void *status_fifo;

	BUILD_BUG_ON(sizeof(struct mt76x02_rxwi) > MT_RX_HEADROOM);

	fifo_size = roundup_pow_of_two(32 * sizeof(struct mt76x02_tx_status));
	status_fifo = devm_kzalloc(dev->mt76.dev, fifo_size, GFP_KERNEL);
	if (!status_fifo)
		return -ENOMEM;

<<<<<<< HEAD
	tasklet_init(&dev->tx_tasklet, mt76x02_tx_tasklet, (unsigned long) dev);
	tasklet_init(&dev->pre_tbtt_tasklet, mt76x02_pre_tbtt_tasklet,
		     (unsigned long)dev);

=======
	tasklet_init(&dev->mt76.tx_tasklet, mt76x02_tx_tasklet,
		     (unsigned long) dev);
	tasklet_init(&dev->mt76.pre_tbtt_tasklet, mt76x02_pre_tbtt_tasklet,
		     (unsigned long)dev);

	spin_lock_init(&dev->txstatus_fifo_lock);
>>>>>>> 0ecfebd2
	kfifo_init(&dev->txstatus_fifo, status_fifo, fifo_size);

	mt76_dma_attach(&dev->mt76);

	mt76_wr(dev, MT_WPDMA_RST_IDX, ~0);

	for (i = 0; i < IEEE80211_NUM_ACS; i++) {
		ret = mt76x02_init_tx_queue(dev, &dev->mt76.q_tx[i],
					    mt76_ac_to_hwq(i),
					    MT_TX_RING_SIZE);
		if (ret)
			return ret;
	}

	ret = mt76x02_init_tx_queue(dev, &dev->mt76.q_tx[MT_TXQ_PSD],
				    MT_TX_HW_QUEUE_MGMT, MT_TX_RING_SIZE);
	if (ret)
		return ret;

	ret = mt76x02_init_tx_queue(dev, &dev->mt76.q_tx[MT_TXQ_MCU],
				    MT_TX_HW_QUEUE_MCU, MT_MCU_RING_SIZE);
	if (ret)
		return ret;

	ret = mt76x02_init_rx_queue(dev, &dev->mt76.q_rx[MT_RXQ_MCU], 1,
				    MT_MCU_RING_SIZE, MT_RX_BUF_SIZE);
	if (ret)
		return ret;

	q = &dev->mt76.q_rx[MT_RXQ_MAIN];
	q->buf_offset = MT_RX_HEADROOM - sizeof(struct mt76x02_rxwi);
	ret = mt76x02_init_rx_queue(dev, q, 0, MT76X02_RX_RING_SIZE,
				    MT_RX_BUF_SIZE);
	if (ret)
		return ret;

	ret = mt76_init_queues(dev);
	if (ret)
		return ret;

	netif_tx_napi_add(&dev->mt76.napi_dev, &dev->tx_napi, mt76x02_poll_tx,
			  NAPI_POLL_WEIGHT);
	napi_enable(&dev->tx_napi);

	return 0;
}
EXPORT_SYMBOL_GPL(mt76x02_dma_init);

void mt76x02_rx_poll_complete(struct mt76_dev *mdev, enum mt76_rxq_id q)
{
	struct mt76x02_dev *dev;

	dev = container_of(mdev, struct mt76x02_dev, mt76);
	mt76x02_irq_enable(dev, MT_INT_RX_DONE(q));
}
EXPORT_SYMBOL_GPL(mt76x02_rx_poll_complete);

irqreturn_t mt76x02_irq_handler(int irq, void *dev_instance)
{
	struct mt76x02_dev *dev = dev_instance;
	u32 intr;

	intr = mt76_rr(dev, MT_INT_SOURCE_CSR);
	mt76_wr(dev, MT_INT_SOURCE_CSR, intr);

	if (!test_bit(MT76_STATE_INITIALIZED, &dev->mt76.state))
		return IRQ_NONE;

	trace_dev_irq(dev, intr, dev->mt76.mmio.irqmask);

	intr &= dev->mt76.mmio.irqmask;

	if (intr & MT_INT_RX_DONE(0)) {
		mt76x02_irq_disable(dev, MT_INT_RX_DONE(0));
		napi_schedule(&dev->mt76.napi[0]);
	}

	if (intr & MT_INT_RX_DONE(1)) {
		mt76x02_irq_disable(dev, MT_INT_RX_DONE(1));
		napi_schedule(&dev->mt76.napi[1]);
	}

	if (intr & MT_INT_PRE_TBTT)
		tasklet_schedule(&dev->mt76.pre_tbtt_tasklet);

	/* send buffered multicast frames now */
	if (intr & MT_INT_TBTT) {
		if (dev->mt76.csa_complete)
			mt76_csa_finish(&dev->mt76);
		else
<<<<<<< HEAD
			mt76_queue_kick(dev, &dev->mt76.q_tx[MT_TXQ_PSD]);
=======
			mt76_queue_kick(dev, dev->mt76.q_tx[MT_TXQ_PSD].q);
>>>>>>> 0ecfebd2
	}

	if (intr & MT_INT_TX_STAT)
		mt76x02_mac_poll_tx_status(dev, true);

	if (intr & (MT_INT_TX_STAT | MT_INT_TX_DONE_ALL)) {
		mt76x02_irq_disable(dev, MT_INT_TX_DONE_ALL);
		napi_schedule(&dev->tx_napi);
	}

	if (intr & MT_INT_GPTIMER) {
		mt76x02_irq_disable(dev, MT_INT_GPTIMER);
		tasklet_schedule(&dev->dfs_pd.dfs_tasklet);
	}

	return IRQ_HANDLED;
}
EXPORT_SYMBOL_GPL(mt76x02_irq_handler);

static void mt76x02_dma_enable(struct mt76x02_dev *dev)
{
	u32 val;

	mt76_wr(dev, MT_MAC_SYS_CTRL, MT_MAC_SYS_CTRL_ENABLE_TX);
	mt76x02_wait_for_wpdma(&dev->mt76, 1000);
	usleep_range(50, 100);

	val = FIELD_PREP(MT_WPDMA_GLO_CFG_DMA_BURST_SIZE, 3) |
	      MT_WPDMA_GLO_CFG_TX_DMA_EN |
	      MT_WPDMA_GLO_CFG_RX_DMA_EN;
	mt76_set(dev, MT_WPDMA_GLO_CFG, val);
	mt76_clear(dev, MT_WPDMA_GLO_CFG,
		   MT_WPDMA_GLO_CFG_TX_WRITEBACK_DONE);
}

void mt76x02_dma_cleanup(struct mt76x02_dev *dev)
{
	tasklet_kill(&dev->mt76.tx_tasklet);
	netif_napi_del(&dev->tx_napi);
	mt76_dma_cleanup(&dev->mt76);
}
EXPORT_SYMBOL_GPL(mt76x02_dma_cleanup);

void mt76x02_dma_disable(struct mt76x02_dev *dev)
{
	u32 val = mt76_rr(dev, MT_WPDMA_GLO_CFG);

	val &= MT_WPDMA_GLO_CFG_DMA_BURST_SIZE |
	       MT_WPDMA_GLO_CFG_BIG_ENDIAN |
	       MT_WPDMA_GLO_CFG_HDR_SEG_LEN;
	val |= MT_WPDMA_GLO_CFG_TX_WRITEBACK_DONE;
	mt76_wr(dev, MT_WPDMA_GLO_CFG, val);
}
EXPORT_SYMBOL_GPL(mt76x02_dma_disable);

void mt76x02_mac_start(struct mt76x02_dev *dev)
{
	mt76x02_dma_enable(dev);
	mt76_wr(dev, MT_RX_FILTR_CFG, dev->mt76.rxfilter);
	mt76_wr(dev, MT_MAC_SYS_CTRL,
		MT_MAC_SYS_CTRL_ENABLE_TX |
		MT_MAC_SYS_CTRL_ENABLE_RX);
	mt76x02_irq_enable(dev,
			   MT_INT_RX_DONE_ALL | MT_INT_TX_DONE_ALL |
			   MT_INT_TX_STAT);
}
EXPORT_SYMBOL_GPL(mt76x02_mac_start);

static bool mt76x02_tx_hang(struct mt76x02_dev *dev)
{
	u32 dma_idx, prev_dma_idx;
	struct mt76_queue *q;
	int i;

	for (i = 0; i < 4; i++) {
<<<<<<< HEAD
		q = &dev->mt76.q_tx[i];
=======
		q = dev->mt76.q_tx[i].q;
>>>>>>> 0ecfebd2

		if (!q->queued)
			continue;

		prev_dma_idx = dev->mt76.tx_dma_idx[i];
<<<<<<< HEAD
		dma_idx = ioread32(&q->regs->dma_idx);
=======
		dma_idx = readl(&q->regs->dma_idx);
>>>>>>> 0ecfebd2
		dev->mt76.tx_dma_idx[i] = dma_idx;

		if (prev_dma_idx == dma_idx)
			break;
	}

	return i < 4;
}

static void mt76x02_key_sync(struct ieee80211_hw *hw, struct ieee80211_vif *vif,
			     struct ieee80211_sta *sta,
			     struct ieee80211_key_conf *key, void *data)
{
	struct mt76x02_dev *dev = hw->priv;
	struct mt76_wcid *wcid;

	if (!sta)
	    return;

	wcid = (struct mt76_wcid *) sta->drv_priv;

	if (wcid->hw_key_idx != key->keyidx || wcid->sw_iv)
	    return;

	mt76x02_mac_wcid_sync_pn(dev, wcid->idx, key);
}

static void mt76x02_reset_state(struct mt76x02_dev *dev)
{
	int i;

	lockdep_assert_held(&dev->mt76.mutex);

	clear_bit(MT76_STATE_RUNNING, &dev->mt76.state);

	rcu_read_lock();
	ieee80211_iter_keys_rcu(dev->mt76.hw, NULL, mt76x02_key_sync, NULL);
	rcu_read_unlock();

	for (i = 0; i < ARRAY_SIZE(dev->mt76.wcid); i++) {
		struct ieee80211_sta *sta;
		struct ieee80211_vif *vif;
		struct mt76x02_sta *msta;
		struct mt76_wcid *wcid;
		void *priv;

		wcid = rcu_dereference_protected(dev->mt76.wcid[i],
					lockdep_is_held(&dev->mt76.mutex));
		if (!wcid)
			continue;

		priv = msta = container_of(wcid, struct mt76x02_sta, wcid);
		sta = container_of(priv, struct ieee80211_sta, drv_priv);

		priv = msta->vif;
		vif = container_of(priv, struct ieee80211_vif, drv_priv);

		__mt76_sta_remove(&dev->mt76, vif, sta);
		memset(msta, 0, sizeof(*msta));
	}

	dev->vif_mask = 0;
<<<<<<< HEAD
	dev->beacon_mask = 0;
=======
	dev->mt76.beacon_mask = 0;
>>>>>>> 0ecfebd2
}

static void mt76x02_watchdog_reset(struct mt76x02_dev *dev)
{
	u32 mask = dev->mt76.mmio.irqmask;
	bool restart = dev->mt76.mcu_ops->mcu_restart;
	int i;

	ieee80211_stop_queues(dev->mt76.hw);
	set_bit(MT76_RESET, &dev->mt76.state);

<<<<<<< HEAD
	tasklet_disable(&dev->pre_tbtt_tasklet);
	tasklet_disable(&dev->tx_tasklet);
=======
	tasklet_disable(&dev->mt76.pre_tbtt_tasklet);
	tasklet_disable(&dev->mt76.tx_tasklet);
	napi_disable(&dev->tx_napi);
>>>>>>> 0ecfebd2

	for (i = 0; i < ARRAY_SIZE(dev->mt76.napi); i++)
		napi_disable(&dev->mt76.napi[i]);

	mutex_lock(&dev->mt76.mutex);

	if (restart)
		mt76x02_reset_state(dev);

<<<<<<< HEAD
	if (dev->beacon_mask)
=======
	if (dev->mt76.beacon_mask)
>>>>>>> 0ecfebd2
		mt76_clear(dev, MT_BEACON_TIME_CFG,
			   MT_BEACON_TIME_CFG_BEACON_TX |
			   MT_BEACON_TIME_CFG_TBTT_EN);

	mt76x02_irq_disable(dev, mask);

	/* perform device reset */
	mt76_clear(dev, MT_TXOP_CTRL_CFG, MT_TXOP_ED_CCA_EN);
	mt76_wr(dev, MT_MAC_SYS_CTRL, 0);
	mt76_clear(dev, MT_WPDMA_GLO_CFG,
		   MT_WPDMA_GLO_CFG_TX_DMA_EN | MT_WPDMA_GLO_CFG_RX_DMA_EN);
	usleep_range(5000, 10000);
	mt76_wr(dev, MT_INT_SOURCE_CSR, 0xffffffff);

	/* let fw reset DMA */
	mt76_set(dev, 0x734, 0x3);

	if (restart)
<<<<<<< HEAD
		dev->mt76.mcu_ops->mcu_restart(&dev->mt76);
=======
		mt76_mcu_restart(dev);
>>>>>>> 0ecfebd2

	for (i = 0; i < ARRAY_SIZE(dev->mt76.q_tx); i++)
		mt76_queue_tx_cleanup(dev, i, true);

	for (i = 0; i < ARRAY_SIZE(dev->mt76.q_rx); i++)
		mt76_queue_rx_reset(dev, i);

	mt76x02_mac_start(dev);

	if (dev->ed_monitor)
		mt76_set(dev, MT_TXOP_CTRL_CFG, MT_TXOP_ED_CCA_EN);

<<<<<<< HEAD
	if (dev->beacon_mask && !restart)
=======
	if (dev->mt76.beacon_mask && !restart)
>>>>>>> 0ecfebd2
		mt76_set(dev, MT_BEACON_TIME_CFG,
			 MT_BEACON_TIME_CFG_BEACON_TX |
			 MT_BEACON_TIME_CFG_TBTT_EN);

	mt76x02_irq_enable(dev, mask);

	mutex_unlock(&dev->mt76.mutex);

	clear_bit(MT76_RESET, &dev->mt76.state);

<<<<<<< HEAD
	tasklet_enable(&dev->tx_tasklet);
	tasklet_schedule(&dev->tx_tasklet);

	tasklet_enable(&dev->pre_tbtt_tasklet);
=======
	tasklet_enable(&dev->mt76.tx_tasklet);
	napi_enable(&dev->tx_napi);
	napi_schedule(&dev->tx_napi);

	tasklet_enable(&dev->mt76.pre_tbtt_tasklet);
>>>>>>> 0ecfebd2

	for (i = 0; i < ARRAY_SIZE(dev->mt76.napi); i++) {
		napi_enable(&dev->mt76.napi[i]);
		napi_schedule(&dev->mt76.napi[i]);
	}

	if (restart) {
		mt76x02_mcu_function_select(dev, Q_SELECT, 1);
		ieee80211_restart_hw(dev->mt76.hw);
	} else {
		ieee80211_wake_queues(dev->mt76.hw);
		mt76_txq_schedule_all(&dev->mt76);
	}
}

static void mt76x02_check_tx_hang(struct mt76x02_dev *dev)
{
	if (mt76x02_tx_hang(dev)) {
		if (++dev->tx_hang_check >= MT_TX_HANG_TH)
			goto restart;
	} else {
		dev->tx_hang_check = 0;
	}

	if (dev->mcu_timeout)
		goto restart;

	return;

restart:
	mt76x02_watchdog_reset(dev);

	mutex_lock(&dev->mt76.mmio.mcu.mutex);
	dev->mcu_timeout = 0;
	mutex_unlock(&dev->mt76.mmio.mcu.mutex);

	dev->tx_hang_reset++;
	dev->tx_hang_check = 0;
	memset(dev->mt76.tx_dma_idx, 0xff,
	       sizeof(dev->mt76.tx_dma_idx));
}

void mt76x02_wdt_work(struct work_struct *work)
{
	struct mt76x02_dev *dev = container_of(work, struct mt76x02_dev,
					       wdt_work.work);

	mt76x02_check_tx_hang(dev);

	ieee80211_queue_delayed_work(mt76_hw(dev), &dev->wdt_work,
				     MT_WATCHDOG_TIME);
}<|MERGE_RESOLUTION|>--- conflicted
+++ resolved
@@ -22,98 +22,6 @@
 #include "mt76x02_mcu.h"
 #include "mt76x02_trace.h"
 
-<<<<<<< HEAD
-struct beacon_bc_data {
-	struct mt76x02_dev *dev;
-	struct sk_buff_head q;
-	struct sk_buff *tail[8];
-};
-
-static void
-mt76x02_update_beacon_iter(void *priv, u8 *mac, struct ieee80211_vif *vif)
-{
-	struct mt76x02_dev *dev = (struct mt76x02_dev *)priv;
-	struct mt76x02_vif *mvif = (struct mt76x02_vif *)vif->drv_priv;
-	struct sk_buff *skb = NULL;
-
-	if (!(dev->beacon_mask & BIT(mvif->idx)))
-		return;
-
-	skb = ieee80211_beacon_get(mt76_hw(dev), vif);
-	if (!skb)
-		return;
-
-	mt76x02_mac_set_beacon(dev, mvif->idx, skb);
-}
-
-static void
-mt76x02_add_buffered_bc(void *priv, u8 *mac, struct ieee80211_vif *vif)
-{
-	struct beacon_bc_data *data = priv;
-	struct mt76x02_dev *dev = data->dev;
-	struct mt76x02_vif *mvif = (struct mt76x02_vif *)vif->drv_priv;
-	struct ieee80211_tx_info *info;
-	struct sk_buff *skb;
-
-	if (!(dev->beacon_mask & BIT(mvif->idx)))
-		return;
-
-	skb = ieee80211_get_buffered_bc(mt76_hw(dev), vif);
-	if (!skb)
-		return;
-
-	info = IEEE80211_SKB_CB(skb);
-	info->control.vif = vif;
-	info->flags |= IEEE80211_TX_CTL_ASSIGN_SEQ;
-	mt76_skb_set_moredata(skb, true);
-	__skb_queue_tail(&data->q, skb);
-	data->tail[mvif->idx] = skb;
-}
-
-static void
-mt76x02_resync_beacon_timer(struct mt76x02_dev *dev)
-{
-	u32 timer_val = dev->beacon_int << 4;
-
-	dev->tbtt_count++;
-
-	/*
-	 * Beacon timer drifts by 1us every tick, the timer is configured
-	 * in 1/16 TU (64us) units.
-	 */
-	if (dev->tbtt_count < 63)
-		return;
-
-	/*
-	 * The updated beacon interval takes effect after two TBTT, because
-	 * at this point the original interval has already been loaded into
-	 * the next TBTT_TIMER value
-	 */
-	if (dev->tbtt_count == 63)
-		timer_val -= 1;
-
-	mt76_rmw_field(dev, MT_BEACON_TIME_CFG,
-		       MT_BEACON_TIME_CFG_INTVAL, timer_val);
-
-	if (dev->tbtt_count >= 64) {
-		dev->tbtt_count = 0;
-		return;
-	}
-}
-
-static void mt76x02_pre_tbtt_tasklet(unsigned long arg)
-{
-	struct mt76x02_dev *dev = (struct mt76x02_dev *)arg;
-	struct mt76_queue *q = &dev->mt76.q_tx[MT_TXQ_PSD];
-	struct beacon_bc_data data = {};
-	struct sk_buff *skb;
-	int i, nframes;
-
-	mt76x02_resync_beacon_timer(dev);
-
-	data.dev = dev;
-	__skb_queue_head_init(&data.q);
-=======
 static void mt76x02_pre_tbtt_tasklet(unsigned long arg)
 {
 	struct mt76x02_dev *dev = (struct mt76x02_dev *)arg;
@@ -126,7 +34,6 @@
 		return;
 
 	mt76x02_resync_beacon_timer(dev);
->>>>>>> 0ecfebd2
 
 	ieee80211_iterate_active_interfaces_atomic(mt76_hw(dev),
 		IEEE80211_IFACE_ITER_RESUME_ALL,
@@ -137,17 +44,7 @@
 	if (dev->mt76.csa_complete)
 		return;
 
-<<<<<<< HEAD
-	do {
-		nframes = skb_queue_len(&data.q);
-		ieee80211_iterate_active_interfaces_atomic(mt76_hw(dev),
-			IEEE80211_IFACE_ITER_RESUME_ALL,
-			mt76x02_add_buffered_bc, &data);
-	} while (nframes != skb_queue_len(&data.q) &&
-		 skb_queue_len(&data.q) < 8);
-=======
 	mt76x02_enqueue_buffered_bc(dev, &data, 8);
->>>>>>> 0ecfebd2
 
 	if (!skb_queue_len(&data.q))
 		return;
@@ -165,19 +62,12 @@
 		struct ieee80211_vif *vif = info->control.vif;
 		struct mt76x02_vif *mvif = (struct mt76x02_vif *)vif->drv_priv;
 
-<<<<<<< HEAD
-		mt76_dma_tx_queue_skb(&dev->mt76, q, skb, &mvif->group_wcid,
-				      NULL);
-=======
 		mt76_tx_queue_skb(dev, MT_TXQ_PSD, skb, &mvif->group_wcid,
 				  NULL);
->>>>>>> 0ecfebd2
 	}
 	spin_unlock_bh(&q->lock);
 }
 
-<<<<<<< HEAD
-=======
 static void mt76x02e_pre_tbtt_enable(struct mt76x02_dev *dev, bool en)
 {
 	if (en)
@@ -216,7 +106,6 @@
 }
 EXPORT_SYMBOL_GPL(mt76x02e_init_beacon_config);
 
->>>>>>> 0ecfebd2
 static int
 mt76x02_init_tx_queue(struct mt76x02_dev *dev, struct mt76_sw_queue *q,
 		      int idx, int n_desc)
@@ -310,19 +199,12 @@
 	if (!status_fifo)
 		return -ENOMEM;
 
-<<<<<<< HEAD
-	tasklet_init(&dev->tx_tasklet, mt76x02_tx_tasklet, (unsigned long) dev);
-	tasklet_init(&dev->pre_tbtt_tasklet, mt76x02_pre_tbtt_tasklet,
-		     (unsigned long)dev);
-
-=======
 	tasklet_init(&dev->mt76.tx_tasklet, mt76x02_tx_tasklet,
 		     (unsigned long) dev);
 	tasklet_init(&dev->mt76.pre_tbtt_tasklet, mt76x02_pre_tbtt_tasklet,
 		     (unsigned long)dev);
 
 	spin_lock_init(&dev->txstatus_fifo_lock);
->>>>>>> 0ecfebd2
 	kfifo_init(&dev->txstatus_fifo, status_fifo, fifo_size);
 
 	mt76_dma_attach(&dev->mt76);
@@ -413,11 +295,7 @@
 		if (dev->mt76.csa_complete)
 			mt76_csa_finish(&dev->mt76);
 		else
-<<<<<<< HEAD
-			mt76_queue_kick(dev, &dev->mt76.q_tx[MT_TXQ_PSD]);
-=======
 			mt76_queue_kick(dev, dev->mt76.q_tx[MT_TXQ_PSD].q);
->>>>>>> 0ecfebd2
 	}
 
 	if (intr & MT_INT_TX_STAT)
@@ -493,21 +371,13 @@
 	int i;
 
 	for (i = 0; i < 4; i++) {
-<<<<<<< HEAD
-		q = &dev->mt76.q_tx[i];
-=======
 		q = dev->mt76.q_tx[i].q;
->>>>>>> 0ecfebd2
 
 		if (!q->queued)
 			continue;
 
 		prev_dma_idx = dev->mt76.tx_dma_idx[i];
-<<<<<<< HEAD
-		dma_idx = ioread32(&q->regs->dma_idx);
-=======
 		dma_idx = readl(&q->regs->dma_idx);
->>>>>>> 0ecfebd2
 		dev->mt76.tx_dma_idx[i] = dma_idx;
 
 		if (prev_dma_idx == dma_idx)
@@ -570,11 +440,7 @@
 	}
 
 	dev->vif_mask = 0;
-<<<<<<< HEAD
-	dev->beacon_mask = 0;
-=======
 	dev->mt76.beacon_mask = 0;
->>>>>>> 0ecfebd2
 }
 
 static void mt76x02_watchdog_reset(struct mt76x02_dev *dev)
@@ -586,14 +452,9 @@
 	ieee80211_stop_queues(dev->mt76.hw);
 	set_bit(MT76_RESET, &dev->mt76.state);
 
-<<<<<<< HEAD
-	tasklet_disable(&dev->pre_tbtt_tasklet);
-	tasklet_disable(&dev->tx_tasklet);
-=======
 	tasklet_disable(&dev->mt76.pre_tbtt_tasklet);
 	tasklet_disable(&dev->mt76.tx_tasklet);
 	napi_disable(&dev->tx_napi);
->>>>>>> 0ecfebd2
 
 	for (i = 0; i < ARRAY_SIZE(dev->mt76.napi); i++)
 		napi_disable(&dev->mt76.napi[i]);
@@ -603,11 +464,7 @@
 	if (restart)
 		mt76x02_reset_state(dev);
 
-<<<<<<< HEAD
-	if (dev->beacon_mask)
-=======
 	if (dev->mt76.beacon_mask)
->>>>>>> 0ecfebd2
 		mt76_clear(dev, MT_BEACON_TIME_CFG,
 			   MT_BEACON_TIME_CFG_BEACON_TX |
 			   MT_BEACON_TIME_CFG_TBTT_EN);
@@ -626,11 +483,7 @@
 	mt76_set(dev, 0x734, 0x3);
 
 	if (restart)
-<<<<<<< HEAD
-		dev->mt76.mcu_ops->mcu_restart(&dev->mt76);
-=======
 		mt76_mcu_restart(dev);
->>>>>>> 0ecfebd2
 
 	for (i = 0; i < ARRAY_SIZE(dev->mt76.q_tx); i++)
 		mt76_queue_tx_cleanup(dev, i, true);
@@ -643,11 +496,7 @@
 	if (dev->ed_monitor)
 		mt76_set(dev, MT_TXOP_CTRL_CFG, MT_TXOP_ED_CCA_EN);
 
-<<<<<<< HEAD
-	if (dev->beacon_mask && !restart)
-=======
 	if (dev->mt76.beacon_mask && !restart)
->>>>>>> 0ecfebd2
 		mt76_set(dev, MT_BEACON_TIME_CFG,
 			 MT_BEACON_TIME_CFG_BEACON_TX |
 			 MT_BEACON_TIME_CFG_TBTT_EN);
@@ -658,18 +507,11 @@
 
 	clear_bit(MT76_RESET, &dev->mt76.state);
 
-<<<<<<< HEAD
-	tasklet_enable(&dev->tx_tasklet);
-	tasklet_schedule(&dev->tx_tasklet);
-
-	tasklet_enable(&dev->pre_tbtt_tasklet);
-=======
 	tasklet_enable(&dev->mt76.tx_tasklet);
 	napi_enable(&dev->tx_napi);
 	napi_schedule(&dev->tx_napi);
 
 	tasklet_enable(&dev->mt76.pre_tbtt_tasklet);
->>>>>>> 0ecfebd2
 
 	for (i = 0; i < ARRAY_SIZE(dev->mt76.napi); i++) {
 		napi_enable(&dev->mt76.napi[i]);
