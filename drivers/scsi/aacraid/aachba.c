--- conflicted
+++ resolved
@@ -3253,10 +3253,6 @@
 	case START_STOP:
 		return aac_start_stop(scsicmd);
 
-<<<<<<< HEAD
-		fallthrough;
-=======
->>>>>>> 8c657235
 	default:
 	/*
 	 *	Unhandled commands
