/******************************************************************************
 * Talks to Xen Store to figure out what devices we have.
 *
 * Copyright (C) 2005 Rusty Russell, IBM Corporation
 * Copyright (C) 2005 Mike Wray, Hewlett-Packard
 * Copyright (C) 2005, 2006 XenSource Ltd
 *
 * This program is free software; you can redistribute it and/or
 * modify it under the terms of the GNU General Public License version 2
 * as published by the Free Software Foundation; or, when distributed
 * separately from the Linux kernel or incorporated into other
 * software packages, subject to the following license:
 *
 * Permission is hereby granted, free of charge, to any person obtaining a copy
 * of this source file (the "Software"), to deal in the Software without
 * restriction, including without limitation the rights to use, copy, modify,
 * merge, publish, distribute, sublicense, and/or sell copies of the Software,
 * and to permit persons to whom the Software is furnished to do so, subject to
 * the following conditions:
 *
 * The above copyright notice and this permission notice shall be included in
 * all copies or substantial portions of the Software.
 *
 * THE SOFTWARE IS PROVIDED "AS IS", WITHOUT WARRANTY OF ANY KIND, EXPRESS OR
 * IMPLIED, INCLUDING BUT NOT LIMITED TO THE WARRANTIES OF MERCHANTABILITY,
 * FITNESS FOR A PARTICULAR PURPOSE AND NONINFRINGEMENT. IN NO EVENT SHALL THE
 * AUTHORS OR COPYRIGHT HOLDERS BE LIABLE FOR ANY CLAIM, DAMAGES OR OTHER
 * LIABILITY, WHETHER IN AN ACTION OF CONTRACT, TORT OR OTHERWISE, ARISING
 * FROM, OUT OF OR IN CONNECTION WITH THE SOFTWARE OR THE USE OR OTHER DEALINGS
 * IN THE SOFTWARE.
 */

#define DPRINTK(fmt, args...)				\
	pr_debug("xenbus_probe (%s:%d) " fmt ".\n",	\
		 __func__, __LINE__, ##args)

#include <linux/kernel.h>
#include <linux/err.h>
#include <linux/string.h>
#include <linux/ctype.h>
#include <linux/fcntl.h>
#include <linux/mm.h>
#include <linux/proc_fs.h>
#include <linux/notifier.h>
#include <linux/kthread.h>
#include <linux/mutex.h>
#include <linux/io.h>
#include <linux/slab.h>
#include <linux/module.h>

#include <asm/page.h>
#include <asm/pgtable.h>
#include <asm/xen/hypervisor.h>

#include <xen/xen.h>
#include <xen/xenbus.h>
#include <xen/events.h>
#include <xen/page.h>

#include <xen/hvm.h>

#include "xenbus_comms.h"
#include "xenbus_probe.h"


int xen_store_evtchn;
EXPORT_SYMBOL_GPL(xen_store_evtchn);

struct xenstore_domain_interface *xen_store_interface;
EXPORT_SYMBOL_GPL(xen_store_interface);

static unsigned long xen_store_mfn;

static BLOCKING_NOTIFIER_HEAD(xenstore_chain);

/* If something in array of ids matches this device, return it. */
static const struct xenbus_device_id *
match_device(const struct xenbus_device_id *arr, struct xenbus_device *dev)
{
	for (; *arr->devicetype != '\0'; arr++) {
		if (!strcmp(arr->devicetype, dev->devicetype))
			return arr;
	}
	return NULL;
}

int xenbus_match(struct device *_dev, struct device_driver *_drv)
{
	struct xenbus_driver *drv = to_xenbus_driver(_drv);

	if (!drv->ids)
		return 0;

	return match_device(drv->ids, to_xenbus_device(_dev)) != NULL;
}
EXPORT_SYMBOL_GPL(xenbus_match);


static void free_otherend_details(struct xenbus_device *dev)
{
	kfree(dev->otherend);
	dev->otherend = NULL;
}


static void free_otherend_watch(struct xenbus_device *dev)
{
	if (dev->otherend_watch.node) {
		unregister_xenbus_watch(&dev->otherend_watch);
		kfree(dev->otherend_watch.node);
		dev->otherend_watch.node = NULL;
	}
}


static int talk_to_otherend(struct xenbus_device *dev)
{
	struct xenbus_driver *drv = to_xenbus_driver(dev->dev.driver);

	free_otherend_watch(dev);
	free_otherend_details(dev);

	return drv->read_otherend_details(dev);
}



static int watch_otherend(struct xenbus_device *dev)
{
	struct xen_bus_type *bus =
		container_of(dev->dev.bus, struct xen_bus_type, bus);

	return xenbus_watch_pathfmt(dev, &dev->otherend_watch,
				    bus->otherend_changed,
				    "%s/%s", dev->otherend, "state");
}


int xenbus_read_otherend_details(struct xenbus_device *xendev,
				 char *id_node, char *path_node)
{
	int err = xenbus_gather(XBT_NIL, xendev->nodename,
				id_node, "%i", &xendev->otherend_id,
				path_node, NULL, &xendev->otherend,
				NULL);
	if (err) {
		xenbus_dev_fatal(xendev, err,
				 "reading other end details from %s",
				 xendev->nodename);
		return err;
	}
	if (strlen(xendev->otherend) == 0 ||
	    !xenbus_exists(XBT_NIL, xendev->otherend, "")) {
		xenbus_dev_fatal(xendev, -ENOENT,
				 "unable to read other end from %s.  "
				 "missing or inaccessible.",
				 xendev->nodename);
		free_otherend_details(xendev);
		return -ENOENT;
	}

	return 0;
}
EXPORT_SYMBOL_GPL(xenbus_read_otherend_details);

void xenbus_otherend_changed(struct xenbus_watch *watch,
			     const char **vec, unsigned int len,
			     int ignore_on_shutdown)
{
	struct xenbus_device *dev =
		container_of(watch, struct xenbus_device, otherend_watch);
	struct xenbus_driver *drv = to_xenbus_driver(dev->dev.driver);
	enum xenbus_state state;

	/* Protect us against watches firing on old details when the otherend
	   details change, say immediately after a resume. */
	if (!dev->otherend ||
	    strncmp(dev->otherend, vec[XS_WATCH_PATH],
		    strlen(dev->otherend))) {
		dev_dbg(&dev->dev, "Ignoring watch at %s\n",
			vec[XS_WATCH_PATH]);
		return;
	}

	state = xenbus_read_driver_state(dev->otherend);

	dev_dbg(&dev->dev, "state is %d, (%s), %s, %s\n",
		state, xenbus_strstate(state), dev->otherend_watch.node,
		vec[XS_WATCH_PATH]);

	/*
	 * Ignore xenbus transitions during shutdown. This prevents us doing
	 * work that can fail e.g., when the rootfs is gone.
	 */
	if (system_state > SYSTEM_RUNNING) {
		if (ignore_on_shutdown && (state == XenbusStateClosing))
			xenbus_frontend_closed(dev);
		return;
	}

	if (drv->otherend_changed)
		drv->otherend_changed(dev, state);
}
EXPORT_SYMBOL_GPL(xenbus_otherend_changed);

int xenbus_dev_probe(struct device *_dev)
{
	struct xenbus_device *dev = to_xenbus_device(_dev);
	struct xenbus_driver *drv = to_xenbus_driver(_dev->driver);
	const struct xenbus_device_id *id;
	int err;

	DPRINTK("%s", dev->nodename);

	if (!drv->probe) {
		err = -ENODEV;
		goto fail;
	}

	id = match_device(drv->ids, dev);
	if (!id) {
		err = -ENODEV;
		goto fail;
	}

	err = talk_to_otherend(dev);
	if (err) {
		dev_warn(&dev->dev, "talk_to_otherend on %s failed.\n",
			 dev->nodename);
		return err;
	}

	err = drv->probe(dev, id);
	if (err)
		goto fail;

	err = watch_otherend(dev);
	if (err) {
		dev_warn(&dev->dev, "watch_otherend on %s failed.\n",
		       dev->nodename);
		return err;
	}

	return 0;
fail:
	xenbus_dev_error(dev, err, "xenbus_dev_probe on %s", dev->nodename);
	xenbus_switch_state(dev, XenbusStateClosed);
	return err;
}
EXPORT_SYMBOL_GPL(xenbus_dev_probe);

int xenbus_dev_remove(struct device *_dev)
{
	struct xenbus_device *dev = to_xenbus_device(_dev);
	struct xenbus_driver *drv = to_xenbus_driver(_dev->driver);

	DPRINTK("%s", dev->nodename);

	free_otherend_watch(dev);
	free_otherend_details(dev);

	if (drv->remove)
		drv->remove(dev);

	xenbus_switch_state(dev, XenbusStateClosed);
	return 0;
}
EXPORT_SYMBOL_GPL(xenbus_dev_remove);

void xenbus_dev_shutdown(struct device *_dev)
{
	struct xenbus_device *dev = to_xenbus_device(_dev);
	unsigned long timeout = 5*HZ;

	DPRINTK("%s", dev->nodename);

	get_device(&dev->dev);
	if (dev->state != XenbusStateConnected) {
		printk(KERN_INFO "%s: %s: %s != Connected, skipping\n", __func__,
		       dev->nodename, xenbus_strstate(dev->state));
		goto out;
	}
	xenbus_switch_state(dev, XenbusStateClosing);
	timeout = wait_for_completion_timeout(&dev->down, timeout);
	if (!timeout)
		printk(KERN_INFO "%s: %s timeout closing device\n",
		       __func__, dev->nodename);
 out:
	put_device(&dev->dev);
}
EXPORT_SYMBOL_GPL(xenbus_dev_shutdown);

int xenbus_register_driver_common(struct xenbus_driver *drv,
				  struct xen_bus_type *bus,
				  struct module *owner,
				  const char *mod_name)
{
	drv->driver.name = drv->name;
	drv->driver.bus = &bus->bus;
	drv->driver.owner = owner;
	drv->driver.mod_name = mod_name;

	return driver_register(&drv->driver);
}
EXPORT_SYMBOL_GPL(xenbus_register_driver_common);

void xenbus_unregister_driver(struct xenbus_driver *drv)
{
	driver_unregister(&drv->driver);
}
EXPORT_SYMBOL_GPL(xenbus_unregister_driver);

struct xb_find_info {
	struct xenbus_device *dev;
	const char *nodename;
};

static int cmp_dev(struct device *dev, void *data)
{
	struct xenbus_device *xendev = to_xenbus_device(dev);
	struct xb_find_info *info = data;

	if (!strcmp(xendev->nodename, info->nodename)) {
		info->dev = xendev;
		get_device(dev);
		return 1;
	}
	return 0;
}

struct xenbus_device *xenbus_device_find(const char *nodename,
					 struct bus_type *bus)
{
	struct xb_find_info info = { .dev = NULL, .nodename = nodename };

	bus_for_each_dev(bus, NULL, &info, cmp_dev);
	return info.dev;
}

static int cleanup_dev(struct device *dev, void *data)
{
	struct xenbus_device *xendev = to_xenbus_device(dev);
	struct xb_find_info *info = data;
	int len = strlen(info->nodename);

	DPRINTK("%s", info->nodename);

	/* Match the info->nodename path, or any subdirectory of that path. */
	if (strncmp(xendev->nodename, info->nodename, len))
		return 0;

	/* If the node name is longer, ensure it really is a subdirectory. */
	if ((strlen(xendev->nodename) > len) && (xendev->nodename[len] != '/'))
		return 0;

	info->dev = xendev;
	get_device(dev);
	return 1;
}

static void xenbus_cleanup_devices(const char *path, struct bus_type *bus)
{
	struct xb_find_info info = { .nodename = path };

	do {
		info.dev = NULL;
		bus_for_each_dev(bus, NULL, &info, cleanup_dev);
		if (info.dev) {
			device_unregister(&info.dev->dev);
			put_device(&info.dev->dev);
		}
	} while (info.dev);
}

static void xenbus_dev_release(struct device *dev)
{
	if (dev)
		kfree(to_xenbus_device(dev));
}

static ssize_t nodename_show(struct device *dev,
			     struct device_attribute *attr, char *buf)
{
	return sprintf(buf, "%s\n", to_xenbus_device(dev)->nodename);
}

static ssize_t devtype_show(struct device *dev,
			    struct device_attribute *attr, char *buf)
{
	return sprintf(buf, "%s\n", to_xenbus_device(dev)->devicetype);
}

static ssize_t modalias_show(struct device *dev,
			     struct device_attribute *attr, char *buf)
{
	return sprintf(buf, "%s:%s\n", dev->bus->name,
		       to_xenbus_device(dev)->devicetype);
}

struct device_attribute xenbus_dev_attrs[] = {
	__ATTR_RO(nodename),
	__ATTR_RO(devtype),
	__ATTR_RO(modalias),
	__ATTR_NULL
};
EXPORT_SYMBOL_GPL(xenbus_dev_attrs);

int xenbus_probe_node(struct xen_bus_type *bus,
		      const char *type,
		      const char *nodename)
{
	char devname[XEN_BUS_ID_SIZE];
	int err;
	struct xenbus_device *xendev;
	size_t stringlen;
	char *tmpstring;

	enum xenbus_state state = xenbus_read_driver_state(nodename);

	if (state != XenbusStateInitialising) {
		/* Device is not new, so ignore it.  This can happen if a
		   device is going away after switching to Closed.  */
		return 0;
	}

	stringlen = strlen(nodename) + 1 + strlen(type) + 1;
	xendev = kzalloc(sizeof(*xendev) + stringlen, GFP_KERNEL);
	if (!xendev)
		return -ENOMEM;

	xendev->state = XenbusStateInitialising;

	/* Copy the strings into the extra space. */

	tmpstring = (char *)(xendev + 1);
	strcpy(tmpstring, nodename);
	xendev->nodename = tmpstring;

	tmpstring += strlen(tmpstring) + 1;
	strcpy(tmpstring, type);
	xendev->devicetype = tmpstring;
	init_completion(&xendev->down);

	xendev->dev.bus = &bus->bus;
	xendev->dev.release = xenbus_dev_release;

	err = bus->get_bus_id(devname, xendev->nodename);
	if (err)
		goto fail;

	dev_set_name(&xendev->dev, devname);

	/* Register with generic device framework. */
	err = device_register(&xendev->dev);
	if (err)
		goto fail;

	return 0;
fail:
	kfree(xendev);
	return err;
}
EXPORT_SYMBOL_GPL(xenbus_probe_node);

static int xenbus_probe_device_type(struct xen_bus_type *bus, const char *type)
{
	int err = 0;
	char **dir;
	unsigned int dir_n = 0;
	int i;

	dir = xenbus_directory(XBT_NIL, bus->root, type, &dir_n);
	if (IS_ERR(dir))
		return PTR_ERR(dir);

	for (i = 0; i < dir_n; i++) {
		err = bus->probe(bus, type, dir[i]);
		if (err)
			break;
	}

	kfree(dir);
	return err;
}

int xenbus_probe_devices(struct xen_bus_type *bus)
{
	int err = 0;
	char **dir;
	unsigned int i, dir_n;

	dir = xenbus_directory(XBT_NIL, bus->root, "", &dir_n);
	if (IS_ERR(dir))
		return PTR_ERR(dir);

	for (i = 0; i < dir_n; i++) {
		err = xenbus_probe_device_type(bus, dir[i]);
		if (err)
			break;
	}

	kfree(dir);
	return err;
}
EXPORT_SYMBOL_GPL(xenbus_probe_devices);

static unsigned int char_count(const char *str, char c)
{
	unsigned int i, ret = 0;

	for (i = 0; str[i]; i++)
		if (str[i] == c)
			ret++;
	return ret;
}

static int strsep_len(const char *str, char c, unsigned int len)
{
	unsigned int i;

	for (i = 0; str[i]; i++)
		if (str[i] == c) {
			if (len == 0)
				return i;
			len--;
		}
	return (len == 0) ? i : -ERANGE;
}

void xenbus_dev_changed(const char *node, struct xen_bus_type *bus)
{
	int exists, rootlen;
	struct xenbus_device *dev;
	char type[XEN_BUS_ID_SIZE];
	const char *p, *root;

	if (char_count(node, '/') < 2)
		return;

	exists = xenbus_exists(XBT_NIL, node, "");
	if (!exists) {
		xenbus_cleanup_devices(node, &bus->bus);
		return;
	}

	/* backend/<type>/... or device/<type>/... */
	p = strchr(node, '/') + 1;
	snprintf(type, XEN_BUS_ID_SIZE, "%.*s", (int)strcspn(p, "/"), p);
	type[XEN_BUS_ID_SIZE-1] = '\0';

	rootlen = strsep_len(node, '/', bus->levels);
	if (rootlen < 0)
		return;
	root = kasprintf(GFP_KERNEL, "%.*s", rootlen, node);
	if (!root)
		return;

	dev = xenbus_device_find(root, &bus->bus);
	if (!dev)
		xenbus_probe_node(bus, type, root);
	else
		put_device(&dev->dev);

	kfree(root);
}
EXPORT_SYMBOL_GPL(xenbus_dev_changed);

int xenbus_dev_suspend(struct device *dev)
{
	int err = 0;
	struct xenbus_driver *drv;
	struct xenbus_device *xdev
		= container_of(dev, struct xenbus_device, dev);

	DPRINTK("%s", xdev->nodename);

	if (dev->driver == NULL)
		return 0;
	drv = to_xenbus_driver(dev->driver);
	if (drv->suspend)
		err = drv->suspend(xdev);
	if (err)
		printk(KERN_WARNING
		       "xenbus: suspend %s failed: %i\n", dev_name(dev), err);
	return 0;
}
EXPORT_SYMBOL_GPL(xenbus_dev_suspend);

int xenbus_dev_resume(struct device *dev)
{
	int err;
	struct xenbus_driver *drv;
	struct xenbus_device *xdev
		= container_of(dev, struct xenbus_device, dev);

	DPRINTK("%s", xdev->nodename);

	if (dev->driver == NULL)
		return 0;
	drv = to_xenbus_driver(dev->driver);
	err = talk_to_otherend(xdev);
	if (err) {
		printk(KERN_WARNING
		       "xenbus: resume (talk_to_otherend) %s failed: %i\n",
		       dev_name(dev), err);
		return err;
	}

	xdev->state = XenbusStateInitialising;

	if (drv->resume) {
		err = drv->resume(xdev);
		if (err) {
			printk(KERN_WARNING
			       "xenbus: resume %s failed: %i\n",
			       dev_name(dev), err);
			return err;
		}
	}

	err = watch_otherend(xdev);
	if (err) {
		printk(KERN_WARNING
		       "xenbus_probe: resume (watch_otherend) %s failed: "
		       "%d.\n", dev_name(dev), err);
		return err;
	}

	return 0;
}
EXPORT_SYMBOL_GPL(xenbus_dev_resume);

int xenbus_dev_cancel(struct device *dev)
{
	/* Do nothing */
	DPRINTK("cancel");
	return 0;
}
EXPORT_SYMBOL_GPL(xenbus_dev_cancel);

/* A flag to determine if xenstored is 'ready' (i.e. has started) */
int xenstored_ready;


int register_xenstore_notifier(struct notifier_block *nb)
{
	int ret = 0;

	if (xenstored_ready > 0)
		ret = nb->notifier_call(nb, 0, NULL);
	else
		blocking_notifier_chain_register(&xenstore_chain, nb);

	return ret;
}
EXPORT_SYMBOL_GPL(register_xenstore_notifier);

void unregister_xenstore_notifier(struct notifier_block *nb)
{
	blocking_notifier_chain_unregister(&xenstore_chain, nb);
}
EXPORT_SYMBOL_GPL(unregister_xenstore_notifier);

void xenbus_probe(struct work_struct *unused)
{
	xenstored_ready = 1;

	/* Notify others that xenstore is up */
	blocking_notifier_call_chain(&xenstore_chain, 0, NULL);
}
EXPORT_SYMBOL_GPL(xenbus_probe);

static int __init xenbus_probe_initcall(void)
{
	if (!xen_domain())
		return -ENODEV;

	if (xen_initial_domain() || xen_hvm_domain())
		return 0;

	xenbus_probe(NULL);
	return 0;
}

device_initcall(xenbus_probe_initcall);

/* Set up event channel for xenstored which is run as a local process
 * (this is normally used only in dom0)
 */
static int __init xenstored_local_init(void)
{
	int err = 0;
	unsigned long page = 0;
	struct evtchn_alloc_unbound alloc_unbound;

	/* Allocate Xenstore page */
	page = get_zeroed_page(GFP_KERNEL);
	if (!page)
		goto out_err;

	xen_store_mfn = xen_start_info->store_mfn =
		pfn_to_mfn(virt_to_phys((void *)page) >>
			   PAGE_SHIFT);

	/* Next allocate a local port which xenstored can bind to */
	alloc_unbound.dom        = DOMID_SELF;
	alloc_unbound.remote_dom = DOMID_SELF;

	err = HYPERVISOR_event_channel_op(EVTCHNOP_alloc_unbound,
					  &alloc_unbound);
	if (err == -ENOSYS)
		goto out_err;

	BUG_ON(err);
	xen_store_evtchn = xen_start_info->store_evtchn =
		alloc_unbound.port;

	return 0;

 out_err:
	if (page != 0)
		free_page(page);
	return err;
}

static int __init xenbus_init(void)
{
	int err = 0;

	if (!xen_domain())
		return -ENODEV;

	if (xen_hvm_domain()) {
		uint64_t v = 0;
		err = hvm_get_parameter(HVM_PARAM_STORE_EVTCHN, &v);
		if (err)
			goto out_error;
		xen_store_evtchn = (int)v;
		err = hvm_get_parameter(HVM_PARAM_STORE_PFN, &v);
		if (err)
			goto out_error;
		xen_store_mfn = (unsigned long)v;
		xen_store_interface = ioremap(xen_store_mfn << PAGE_SHIFT, PAGE_SIZE);
	} else {
		xen_store_evtchn = xen_start_info->store_evtchn;
		xen_store_mfn = xen_start_info->store_mfn;
		if (xen_store_evtchn)
			xenstored_ready = 1;
		else {
			err = xenstored_local_init();
			if (err)
				goto out_error;
		}
		xen_store_interface = mfn_to_virt(xen_store_mfn);
	}

	/* Initialize the interface to xenstore. */
	err = xs_init();
	if (err) {
		printk(KERN_WARNING
		       "XENBUS: Error initializing xenstore comms: %i\n", err);
		goto out_error;
	}

#ifdef CONFIG_XEN_COMPAT_XENFS
	/*
	 * Create xenfs mountpoint in /proc for compatibility with
	 * utilities that expect to find "xenbus" under "/proc/xen".
	 */
	proc_mkdir("xen", NULL);
#endif

<<<<<<< HEAD
 out_error:
=======
	return 0;

out_error:
	if (page != 0)
		free_page(page);

>>>>>>> 6b71c52e
	return err;
}

postcore_initcall(xenbus_init);

MODULE_LICENSE("GPL");<|MERGE_RESOLUTION|>--- conflicted
+++ resolved
@@ -770,16 +770,7 @@
 	proc_mkdir("xen", NULL);
 #endif
 
-<<<<<<< HEAD
- out_error:
-=======
-	return 0;
-
 out_error:
-	if (page != 0)
-		free_page(page);
-
->>>>>>> 6b71c52e
 	return err;
 }
 
