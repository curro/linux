/*
 * builtin-trace.c
 *
 * Builtin 'trace' command:
 *
 * Display a continuously updated trace of any workload, CPU, specific PID,
 * system wide, etc.  Default format is loosely strace like, but any other
 * event may be specified using --event.
 *
 * Copyright (C) 2012, 2013, 2014, 2015 Red Hat Inc, Arnaldo Carvalho de Melo <acme@redhat.com>
 *
 * Initially based on the 'trace' prototype by Thomas Gleixner:
 *
 * http://lwn.net/Articles/415728/ ("Announcing a new utility: 'trace'")
 *
 * Released under the GPL v2. (and only v2, not any later version)
 */

#include <traceevent/event-parse.h>
#include <api/fs/tracing_path.h>
#include "builtin.h"
#include "util/cgroup.h"
#include "util/color.h"
#include "util/debug.h"
#include "util/env.h"
#include "util/event.h"
#include "util/evlist.h"
#include <subcmd/exec-cmd.h>
#include "util/machine.h"
#include "util/path.h"
#include "util/session.h"
#include "util/thread.h"
#include <subcmd/parse-options.h>
#include "util/strlist.h"
#include "util/intlist.h"
#include "util/thread_map.h"
#include "util/stat.h"
#include "trace/beauty/beauty.h"
#include "trace-event.h"
#include "util/parse-events.h"
#include "util/bpf-loader.h"
#include "callchain.h"
#include "print_binary.h"
#include "string2.h"
#include "syscalltbl.h"
#include "rb_resort.h"

#include <errno.h>
#include <inttypes.h>
#include <poll.h>
#include <signal.h>
#include <stdlib.h>
#include <string.h>
#include <linux/err.h>
#include <linux/filter.h>
#include <linux/kernel.h>
#include <linux/random.h>
#include <linux/stringify.h>
#include <linux/time64.h>
#include <fcntl.h>

#include "sane_ctype.h"

#ifndef O_CLOEXEC
# define O_CLOEXEC		02000000
#endif

#ifndef F_LINUX_SPECIFIC_BASE
# define F_LINUX_SPECIFIC_BASE	1024
#endif

struct trace {
	struct perf_tool	tool;
	struct syscalltbl	*sctbl;
	struct {
		int		max;
		struct syscall  *table;
		struct {
			struct perf_evsel *sys_enter,
					  *sys_exit,
					  *augmented;
		}		events;
	} syscalls;
	struct record_opts	opts;
	struct perf_evlist	*evlist;
	struct machine		*host;
	struct thread		*current;
	struct cgroup		*cgroup;
	u64			base_time;
	FILE			*output;
	unsigned long		nr_events;
	struct strlist		*ev_qualifier;
	struct {
		size_t		nr;
		int		*entries;
	}			ev_qualifier_ids;
	struct {
		size_t		nr;
		pid_t		*entries;
	}			filter_pids;
	double			duration_filter;
	double			runtime_ms;
	struct {
		u64		vfs_getname,
				proc_getname;
	} stats;
	unsigned int		max_stack;
	unsigned int		min_stack;
	bool			not_ev_qualifier;
	bool			live;
	bool			full_time;
	bool			sched;
	bool			multiple_threads;
	bool			summary;
	bool			summary_only;
	bool			failure_only;
	bool			show_comm;
	bool			print_sample;
	bool			show_tool_stats;
	bool			trace_syscalls;
	bool			kernel_syscallchains;
	bool			force;
	bool			vfs_getname;
	int			trace_pgfaults;
};

struct tp_field {
	int offset;
	union {
		u64 (*integer)(struct tp_field *field, struct perf_sample *sample);
		void *(*pointer)(struct tp_field *field, struct perf_sample *sample);
	};
};

#define TP_UINT_FIELD(bits) \
static u64 tp_field__u##bits(struct tp_field *field, struct perf_sample *sample) \
{ \
	u##bits value; \
	memcpy(&value, sample->raw_data + field->offset, sizeof(value)); \
	return value;  \
}

TP_UINT_FIELD(8);
TP_UINT_FIELD(16);
TP_UINT_FIELD(32);
TP_UINT_FIELD(64);

#define TP_UINT_FIELD__SWAPPED(bits) \
static u64 tp_field__swapped_u##bits(struct tp_field *field, struct perf_sample *sample) \
{ \
	u##bits value; \
	memcpy(&value, sample->raw_data + field->offset, sizeof(value)); \
	return bswap_##bits(value);\
}

TP_UINT_FIELD__SWAPPED(16);
TP_UINT_FIELD__SWAPPED(32);
TP_UINT_FIELD__SWAPPED(64);

static int __tp_field__init_uint(struct tp_field *field, int size, int offset, bool needs_swap)
{
	field->offset = offset;

	switch (size) {
	case 1:
		field->integer = tp_field__u8;
		break;
	case 2:
		field->integer = needs_swap ? tp_field__swapped_u16 : tp_field__u16;
		break;
	case 4:
		field->integer = needs_swap ? tp_field__swapped_u32 : tp_field__u32;
		break;
	case 8:
		field->integer = needs_swap ? tp_field__swapped_u64 : tp_field__u64;
		break;
	default:
		return -1;
	}

	return 0;
}

<<<<<<< HEAD
static int tp_field__init_uint(struct tp_field *field, struct format_field *format_field, bool needs_swap)
=======
static int tp_field__init_uint(struct tp_field *field, struct tep_format_field *format_field, bool needs_swap)
>>>>>>> 0fd79184
{
	return __tp_field__init_uint(field, format_field->size, format_field->offset, needs_swap);
}

static void *tp_field__ptr(struct tp_field *field, struct perf_sample *sample)
{
	return sample->raw_data + field->offset;
}

static int __tp_field__init_ptr(struct tp_field *field, int offset)
{
	field->offset = offset;
	field->pointer = tp_field__ptr;
	return 0;
}

<<<<<<< HEAD
static int tp_field__init_ptr(struct tp_field *field, struct format_field *format_field)
=======
static int tp_field__init_ptr(struct tp_field *field, struct tep_format_field *format_field)
>>>>>>> 0fd79184
{
	return __tp_field__init_ptr(field, format_field->offset);
}

struct syscall_tp {
	struct tp_field id;
	union {
		struct tp_field args, ret;
	};
};

static int perf_evsel__init_tp_uint_field(struct perf_evsel *evsel,
					  struct tp_field *field,
					  const char *name)
{
	struct tep_format_field *format_field = perf_evsel__field(evsel, name);

	if (format_field == NULL)
		return -1;

	return tp_field__init_uint(field, format_field, evsel->needs_swap);
}

#define perf_evsel__init_sc_tp_uint_field(evsel, name) \
	({ struct syscall_tp *sc = evsel->priv;\
	   perf_evsel__init_tp_uint_field(evsel, &sc->name, #name); })

static int perf_evsel__init_tp_ptr_field(struct perf_evsel *evsel,
					 struct tp_field *field,
					 const char *name)
{
	struct tep_format_field *format_field = perf_evsel__field(evsel, name);

	if (format_field == NULL)
		return -1;

	return tp_field__init_ptr(field, format_field);
}

#define perf_evsel__init_sc_tp_ptr_field(evsel, name) \
	({ struct syscall_tp *sc = evsel->priv;\
	   perf_evsel__init_tp_ptr_field(evsel, &sc->name, #name); })

static void perf_evsel__delete_priv(struct perf_evsel *evsel)
{
	zfree(&evsel->priv);
	perf_evsel__delete(evsel);
}

static int perf_evsel__init_syscall_tp(struct perf_evsel *evsel)
{
	struct syscall_tp *sc = evsel->priv = malloc(sizeof(struct syscall_tp));

	if (evsel->priv != NULL) {
		if (perf_evsel__init_tp_uint_field(evsel, &sc->id, "__syscall_nr"))
			goto out_delete;
		return 0;
	}

	return -ENOMEM;
out_delete:
	zfree(&evsel->priv);
	return -ENOENT;
}

static int perf_evsel__init_augmented_syscall_tp(struct perf_evsel *evsel)
{
	struct syscall_tp *sc = evsel->priv = malloc(sizeof(struct syscall_tp));

	if (evsel->priv != NULL) {       /* field, sizeof_field, offsetof_field */
		if (__tp_field__init_uint(&sc->id, sizeof(long), sizeof(long long), evsel->needs_swap))
			goto out_delete;

		return 0;
	}

	return -ENOMEM;
out_delete:
	zfree(&evsel->priv);
	return -EINVAL;
}

static int perf_evsel__init_augmented_syscall_tp_args(struct perf_evsel *evsel)
{
	struct syscall_tp *sc = evsel->priv;

	return __tp_field__init_ptr(&sc->args, sc->id.offset + sizeof(u64));
}

<<<<<<< HEAD
=======
static int perf_evsel__init_augmented_syscall_tp_ret(struct perf_evsel *evsel)
{
	struct syscall_tp *sc = evsel->priv;

	return __tp_field__init_uint(&sc->ret, sizeof(u64), sc->id.offset + sizeof(u64), evsel->needs_swap);
}

>>>>>>> 0fd79184
static int perf_evsel__init_raw_syscall_tp(struct perf_evsel *evsel, void *handler)
{
	evsel->priv = malloc(sizeof(struct syscall_tp));
	if (evsel->priv != NULL) {
		if (perf_evsel__init_sc_tp_uint_field(evsel, id))
			goto out_delete;

		evsel->handler = handler;
		return 0;
	}

	return -ENOMEM;

out_delete:
	zfree(&evsel->priv);
	return -ENOENT;
}

static struct perf_evsel *perf_evsel__raw_syscall_newtp(const char *direction, void *handler)
{
	struct perf_evsel *evsel = perf_evsel__newtp("raw_syscalls", direction);

	/* older kernel (e.g., RHEL6) use syscalls:{enter,exit} */
	if (IS_ERR(evsel))
		evsel = perf_evsel__newtp("syscalls", direction);

	if (IS_ERR(evsel))
		return NULL;

	if (perf_evsel__init_raw_syscall_tp(evsel, handler))
		goto out_delete;

	return evsel;

out_delete:
	perf_evsel__delete_priv(evsel);
	return NULL;
}

#define perf_evsel__sc_tp_uint(evsel, name, sample) \
	({ struct syscall_tp *fields = evsel->priv; \
	   fields->name.integer(&fields->name, sample); })

#define perf_evsel__sc_tp_ptr(evsel, name, sample) \
	({ struct syscall_tp *fields = evsel->priv; \
	   fields->name.pointer(&fields->name, sample); })

size_t strarray__scnprintf(struct strarray *sa, char *bf, size_t size, const char *intfmt, int val)
{
	int idx = val - sa->offset;

	if (idx < 0 || idx >= sa->nr_entries || sa->entries[idx] == NULL)
		return scnprintf(bf, size, intfmt, val);

	return scnprintf(bf, size, "%s", sa->entries[idx]);
}

static size_t __syscall_arg__scnprintf_strarray(char *bf, size_t size,
						const char *intfmt,
					        struct syscall_arg *arg)
{
	return strarray__scnprintf(arg->parm, bf, size, intfmt, arg->val);
}

static size_t syscall_arg__scnprintf_strarray(char *bf, size_t size,
					      struct syscall_arg *arg)
{
	return __syscall_arg__scnprintf_strarray(bf, size, "%d", arg);
}

#define SCA_STRARRAY syscall_arg__scnprintf_strarray

struct strarrays {
	int		nr_entries;
	struct strarray **entries;
};

#define DEFINE_STRARRAYS(array) struct strarrays strarrays__##array = { \
	.nr_entries = ARRAY_SIZE(array), \
	.entries = array, \
}

size_t syscall_arg__scnprintf_strarrays(char *bf, size_t size,
					struct syscall_arg *arg)
{
	struct strarrays *sas = arg->parm;
	int i;

	for (i = 0; i < sas->nr_entries; ++i) {
		struct strarray *sa = sas->entries[i];
		int idx = arg->val - sa->offset;

		if (idx >= 0 && idx < sa->nr_entries) {
			if (sa->entries[idx] == NULL)
				break;
			return scnprintf(bf, size, "%s", sa->entries[idx]);
		}
	}

	return scnprintf(bf, size, "%d", arg->val);
}

#ifndef AT_FDCWD
#define AT_FDCWD	-100
#endif

static size_t syscall_arg__scnprintf_fd_at(char *bf, size_t size,
					   struct syscall_arg *arg)
{
	int fd = arg->val;

	if (fd == AT_FDCWD)
		return scnprintf(bf, size, "CWD");

	return syscall_arg__scnprintf_fd(bf, size, arg);
}

#define SCA_FDAT syscall_arg__scnprintf_fd_at

static size_t syscall_arg__scnprintf_close_fd(char *bf, size_t size,
					      struct syscall_arg *arg);

#define SCA_CLOSE_FD syscall_arg__scnprintf_close_fd

size_t syscall_arg__scnprintf_hex(char *bf, size_t size, struct syscall_arg *arg)
{
	return scnprintf(bf, size, "%#lx", arg->val);
}

size_t syscall_arg__scnprintf_int(char *bf, size_t size, struct syscall_arg *arg)
{
	return scnprintf(bf, size, "%d", arg->val);
}

size_t syscall_arg__scnprintf_long(char *bf, size_t size, struct syscall_arg *arg)
{
	return scnprintf(bf, size, "%ld", arg->val);
}

static const char *bpf_cmd[] = {
	"MAP_CREATE", "MAP_LOOKUP_ELEM", "MAP_UPDATE_ELEM", "MAP_DELETE_ELEM",
	"MAP_GET_NEXT_KEY", "PROG_LOAD",
};
static DEFINE_STRARRAY(bpf_cmd);

static const char *epoll_ctl_ops[] = { "ADD", "DEL", "MOD", };
static DEFINE_STRARRAY_OFFSET(epoll_ctl_ops, 1);

static const char *itimers[] = { "REAL", "VIRTUAL", "PROF", };
static DEFINE_STRARRAY(itimers);

static const char *keyctl_options[] = {
	"GET_KEYRING_ID", "JOIN_SESSION_KEYRING", "UPDATE", "REVOKE", "CHOWN",
	"SETPERM", "DESCRIBE", "CLEAR", "LINK", "UNLINK", "SEARCH", "READ",
	"INSTANTIATE", "NEGATE", "SET_REQKEY_KEYRING", "SET_TIMEOUT",
	"ASSUME_AUTHORITY", "GET_SECURITY", "SESSION_TO_PARENT", "REJECT",
	"INSTANTIATE_IOV", "INVALIDATE", "GET_PERSISTENT",
};
static DEFINE_STRARRAY(keyctl_options);

static const char *whences[] = { "SET", "CUR", "END",
#ifdef SEEK_DATA
"DATA",
#endif
#ifdef SEEK_HOLE
"HOLE",
#endif
};
static DEFINE_STRARRAY(whences);

static const char *fcntl_cmds[] = {
	"DUPFD", "GETFD", "SETFD", "GETFL", "SETFL", "GETLK", "SETLK",
	"SETLKW", "SETOWN", "GETOWN", "SETSIG", "GETSIG", "GETLK64",
	"SETLK64", "SETLKW64", "SETOWN_EX", "GETOWN_EX",
	"GETOWNER_UIDS",
};
static DEFINE_STRARRAY(fcntl_cmds);

static const char *fcntl_linux_specific_cmds[] = {
	"SETLEASE", "GETLEASE", "NOTIFY", [5] =	"CANCELLK", "DUPFD_CLOEXEC",
	"SETPIPE_SZ", "GETPIPE_SZ", "ADD_SEALS", "GET_SEALS",
	"GET_RW_HINT", "SET_RW_HINT", "GET_FILE_RW_HINT", "SET_FILE_RW_HINT",
};

static DEFINE_STRARRAY_OFFSET(fcntl_linux_specific_cmds, F_LINUX_SPECIFIC_BASE);

static struct strarray *fcntl_cmds_arrays[] = {
	&strarray__fcntl_cmds,
	&strarray__fcntl_linux_specific_cmds,
};

static DEFINE_STRARRAYS(fcntl_cmds_arrays);

static const char *rlimit_resources[] = {
	"CPU", "FSIZE", "DATA", "STACK", "CORE", "RSS", "NPROC", "NOFILE",
	"MEMLOCK", "AS", "LOCKS", "SIGPENDING", "MSGQUEUE", "NICE", "RTPRIO",
	"RTTIME",
};
static DEFINE_STRARRAY(rlimit_resources);

static const char *sighow[] = { "BLOCK", "UNBLOCK", "SETMASK", };
static DEFINE_STRARRAY(sighow);

static const char *clockid[] = {
	"REALTIME", "MONOTONIC", "PROCESS_CPUTIME_ID", "THREAD_CPUTIME_ID",
	"MONOTONIC_RAW", "REALTIME_COARSE", "MONOTONIC_COARSE", "BOOTTIME",
	"REALTIME_ALARM", "BOOTTIME_ALARM", "SGI_CYCLE", "TAI"
};
static DEFINE_STRARRAY(clockid);

static size_t syscall_arg__scnprintf_access_mode(char *bf, size_t size,
						 struct syscall_arg *arg)
{
	size_t printed = 0;
	int mode = arg->val;

	if (mode == F_OK) /* 0 */
		return scnprintf(bf, size, "F");
#define	P_MODE(n) \
	if (mode & n##_OK) { \
		printed += scnprintf(bf + printed, size - printed, "%s", #n); \
		mode &= ~n##_OK; \
	}

	P_MODE(R);
	P_MODE(W);
	P_MODE(X);
#undef P_MODE

	if (mode)
		printed += scnprintf(bf + printed, size - printed, "|%#x", mode);

	return printed;
}

#define SCA_ACCMODE syscall_arg__scnprintf_access_mode

static size_t syscall_arg__scnprintf_filename(char *bf, size_t size,
					      struct syscall_arg *arg);

#define SCA_FILENAME syscall_arg__scnprintf_filename

static size_t syscall_arg__scnprintf_pipe_flags(char *bf, size_t size,
						struct syscall_arg *arg)
{
	int printed = 0, flags = arg->val;

#define	P_FLAG(n) \
	if (flags & O_##n) { \
		printed += scnprintf(bf + printed, size - printed, "%s%s", printed ? "|" : "", #n); \
		flags &= ~O_##n; \
	}

	P_FLAG(CLOEXEC);
	P_FLAG(NONBLOCK);
#undef P_FLAG

	if (flags)
		printed += scnprintf(bf + printed, size - printed, "%s%#x", printed ? "|" : "", flags);

	return printed;
}

#define SCA_PIPE_FLAGS syscall_arg__scnprintf_pipe_flags

#ifndef GRND_NONBLOCK
#define GRND_NONBLOCK	0x0001
#endif
#ifndef GRND_RANDOM
#define GRND_RANDOM	0x0002
#endif

static size_t syscall_arg__scnprintf_getrandom_flags(char *bf, size_t size,
						   struct syscall_arg *arg)
{
	int printed = 0, flags = arg->val;

#define	P_FLAG(n) \
	if (flags & GRND_##n) { \
		printed += scnprintf(bf + printed, size - printed, "%s%s", printed ? "|" : "", #n); \
		flags &= ~GRND_##n; \
	}

	P_FLAG(RANDOM);
	P_FLAG(NONBLOCK);
#undef P_FLAG

	if (flags)
		printed += scnprintf(bf + printed, size - printed, "%s%#x", printed ? "|" : "", flags);

	return printed;
}

#define SCA_GETRANDOM_FLAGS syscall_arg__scnprintf_getrandom_flags

#define STRARRAY(name, array) \
	  { .scnprintf	= SCA_STRARRAY, \
	    .parm	= &strarray__##array, }

#include "trace/beauty/arch_errno_names.c"
#include "trace/beauty/eventfd.c"
#include "trace/beauty/futex_op.c"
#include "trace/beauty/futex_val3.c"
#include "trace/beauty/mmap.c"
#include "trace/beauty/mode_t.c"
#include "trace/beauty/msg_flags.c"
#include "trace/beauty/open_flags.c"
#include "trace/beauty/perf_event_open.c"
#include "trace/beauty/pid.c"
#include "trace/beauty/sched_policy.c"
#include "trace/beauty/seccomp.c"
#include "trace/beauty/signum.c"
#include "trace/beauty/socket_type.c"
#include "trace/beauty/waitid_options.c"

struct syscall_arg_fmt {
	size_t	   (*scnprintf)(char *bf, size_t size, struct syscall_arg *arg);
	void	   *parm;
	const char *name;
	bool	   show_zero;
};

static struct syscall_fmt {
	const char *name;
	const char *alias;
	struct syscall_arg_fmt arg[6];
	u8	   nr_args;
	bool	   errpid;
	bool	   timeout;
	bool	   hexret;
} syscall_fmts[] = {
	{ .name	    = "access",
	  .arg = { [1] = { .scnprintf = SCA_ACCMODE,  /* mode */ }, }, },
	{ .name	    = "bind",
	  .arg = { [1] = { .scnprintf = SCA_SOCKADDR, /* umyaddr */ }, }, },
	{ .name	    = "bpf",
	  .arg = { [0] = STRARRAY(cmd, bpf_cmd), }, },
	{ .name	    = "brk",	    .hexret = true,
	  .arg = { [0] = { .scnprintf = SCA_HEX, /* brk */ }, }, },
	{ .name     = "clock_gettime",
	  .arg = { [0] = STRARRAY(clk_id, clockid), }, },
	{ .name	    = "clone",	    .errpid = true, .nr_args = 5,
	  .arg = { [0] = { .name = "flags",	    .scnprintf = SCA_CLONE_FLAGS, },
		   [1] = { .name = "child_stack",   .scnprintf = SCA_HEX, },
		   [2] = { .name = "parent_tidptr", .scnprintf = SCA_HEX, },
		   [3] = { .name = "child_tidptr",  .scnprintf = SCA_HEX, },
		   [4] = { .name = "tls",	    .scnprintf = SCA_HEX, }, }, },
	{ .name	    = "close",
	  .arg = { [0] = { .scnprintf = SCA_CLOSE_FD, /* fd */ }, }, },
	{ .name	    = "connect",
	  .arg = { [1] = { .scnprintf = SCA_SOCKADDR, /* servaddr */ }, }, },
	{ .name	    = "epoll_ctl",
	  .arg = { [1] = STRARRAY(op, epoll_ctl_ops), }, },
	{ .name	    = "eventfd2",
	  .arg = { [1] = { .scnprintf = SCA_EFD_FLAGS, /* flags */ }, }, },
	{ .name	    = "fchmodat",
	  .arg = { [0] = { .scnprintf = SCA_FDAT, /* fd */ }, }, },
	{ .name	    = "fchownat",
	  .arg = { [0] = { .scnprintf = SCA_FDAT, /* fd */ }, }, },
	{ .name	    = "fcntl",
	  .arg = { [1] = { .scnprintf = SCA_FCNTL_CMD, /* cmd */
			   .parm      = &strarrays__fcntl_cmds_arrays,
			   .show_zero = true, },
		   [2] = { .scnprintf =  SCA_FCNTL_ARG, /* arg */ }, }, },
	{ .name	    = "flock",
	  .arg = { [1] = { .scnprintf = SCA_FLOCK, /* cmd */ }, }, },
	{ .name	    = "fstat", .alias = "newfstat", },
	{ .name	    = "fstatat", .alias = "newfstatat", },
	{ .name	    = "futex",
	  .arg = { [1] = { .scnprintf = SCA_FUTEX_OP, /* op */ },
		   [5] = { .scnprintf = SCA_FUTEX_VAL3, /* val3 */ }, }, },
	{ .name	    = "futimesat",
	  .arg = { [0] = { .scnprintf = SCA_FDAT, /* fd */ }, }, },
	{ .name	    = "getitimer",
	  .arg = { [0] = STRARRAY(which, itimers), }, },
	{ .name	    = "getpid",	    .errpid = true, },
	{ .name	    = "getpgid",    .errpid = true, },
	{ .name	    = "getppid",    .errpid = true, },
	{ .name	    = "getrandom",
	  .arg = { [2] = { .scnprintf = SCA_GETRANDOM_FLAGS, /* flags */ }, }, },
	{ .name	    = "getrlimit",
	  .arg = { [0] = STRARRAY(resource, rlimit_resources), }, },
	{ .name	    = "gettid",	    .errpid = true, },
	{ .name	    = "ioctl",
	  .arg = {
#if defined(__i386__) || defined(__x86_64__)
/*
 * FIXME: Make this available to all arches.
 */
		   [1] = { .scnprintf = SCA_IOCTL_CMD, /* cmd */ },
		   [2] = { .scnprintf = SCA_HEX, /* arg */ }, }, },
#else
		   [2] = { .scnprintf = SCA_HEX, /* arg */ }, }, },
#endif
	{ .name	    = "kcmp",	    .nr_args = 5,
	  .arg = { [0] = { .name = "pid1",	.scnprintf = SCA_PID, },
		   [1] = { .name = "pid2",	.scnprintf = SCA_PID, },
		   [2] = { .name = "type",	.scnprintf = SCA_KCMP_TYPE, },
		   [3] = { .name = "idx1",	.scnprintf = SCA_KCMP_IDX, },
		   [4] = { .name = "idx2",	.scnprintf = SCA_KCMP_IDX, }, }, },
	{ .name	    = "keyctl",
	  .arg = { [0] = STRARRAY(option, keyctl_options), }, },
	{ .name	    = "kill",
	  .arg = { [1] = { .scnprintf = SCA_SIGNUM, /* sig */ }, }, },
	{ .name	    = "linkat",
	  .arg = { [0] = { .scnprintf = SCA_FDAT, /* fd */ }, }, },
	{ .name	    = "lseek",
	  .arg = { [2] = STRARRAY(whence, whences), }, },
	{ .name	    = "lstat", .alias = "newlstat", },
	{ .name     = "madvise",
	  .arg = { [0] = { .scnprintf = SCA_HEX,      /* start */ },
		   [2] = { .scnprintf = SCA_MADV_BHV, /* behavior */ }, }, },
	{ .name	    = "mkdirat",
	  .arg = { [0] = { .scnprintf = SCA_FDAT, /* fd */ }, }, },
	{ .name	    = "mknodat",
	  .arg = { [0] = { .scnprintf = SCA_FDAT, /* fd */ }, }, },
	{ .name	    = "mlock",
	  .arg = { [0] = { .scnprintf = SCA_HEX, /* addr */ }, }, },
	{ .name	    = "mlockall",
	  .arg = { [0] = { .scnprintf = SCA_HEX, /* addr */ }, }, },
	{ .name	    = "mmap",	    .hexret = true,
/* The standard mmap maps to old_mmap on s390x */
#if defined(__s390x__)
	.alias = "old_mmap",
#endif
	  .arg = { [0] = { .scnprintf = SCA_HEX,	/* addr */ },
		   [2] = { .scnprintf = SCA_MMAP_PROT,	/* prot */ },
		   [3] = { .scnprintf = SCA_MMAP_FLAGS,	/* flags */ }, }, },
	{ .name	    = "mprotect",
	  .arg = { [0] = { .scnprintf = SCA_HEX,	/* start */ },
		   [2] = { .scnprintf = SCA_MMAP_PROT,	/* prot */ }, }, },
	{ .name	    = "mq_unlink",
	  .arg = { [0] = { .scnprintf = SCA_FILENAME, /* u_name */ }, }, },
	{ .name	    = "mremap",	    .hexret = true,
	  .arg = { [0] = { .scnprintf = SCA_HEX,	  /* addr */ },
		   [3] = { .scnprintf = SCA_MREMAP_FLAGS, /* flags */ },
		   [4] = { .scnprintf = SCA_HEX,	  /* new_addr */ }, }, },
	{ .name	    = "munlock",
	  .arg = { [0] = { .scnprintf = SCA_HEX, /* addr */ }, }, },
	{ .name	    = "munmap",
	  .arg = { [0] = { .scnprintf = SCA_HEX, /* addr */ }, }, },
	{ .name	    = "name_to_handle_at",
	  .arg = { [0] = { .scnprintf = SCA_FDAT, /* dfd */ }, }, },
	{ .name	    = "newfstatat",
	  .arg = { [0] = { .scnprintf = SCA_FDAT, /* dfd */ }, }, },
	{ .name	    = "open",
	  .arg = { [1] = { .scnprintf = SCA_OPEN_FLAGS, /* flags */ }, }, },
	{ .name	    = "open_by_handle_at",
	  .arg = { [0] = { .scnprintf = SCA_FDAT,	/* dfd */ },
		   [2] = { .scnprintf = SCA_OPEN_FLAGS, /* flags */ }, }, },
	{ .name	    = "openat",
	  .arg = { [0] = { .scnprintf = SCA_FDAT,	/* dfd */ },
		   [2] = { .scnprintf = SCA_OPEN_FLAGS, /* flags */ }, }, },
	{ .name	    = "perf_event_open",
	  .arg = { [2] = { .scnprintf = SCA_INT,	/* cpu */ },
		   [3] = { .scnprintf = SCA_FD,		/* group_fd */ },
		   [4] = { .scnprintf = SCA_PERF_FLAGS, /* flags */ }, }, },
	{ .name	    = "pipe2",
	  .arg = { [1] = { .scnprintf = SCA_PIPE_FLAGS, /* flags */ }, }, },
	{ .name	    = "pkey_alloc",
	  .arg = { [1] = { .scnprintf = SCA_PKEY_ALLOC_ACCESS_RIGHTS,	/* access_rights */ }, }, },
	{ .name	    = "pkey_free",
	  .arg = { [0] = { .scnprintf = SCA_INT,	/* key */ }, }, },
	{ .name	    = "pkey_mprotect",
	  .arg = { [0] = { .scnprintf = SCA_HEX,	/* start */ },
		   [2] = { .scnprintf = SCA_MMAP_PROT,	/* prot */ },
		   [3] = { .scnprintf = SCA_INT,	/* pkey */ }, }, },
	{ .name	    = "poll", .timeout = true, },
	{ .name	    = "ppoll", .timeout = true, },
	{ .name	    = "prctl", .alias = "arch_prctl",
	  .arg = { [0] = { .scnprintf = SCA_PRCTL_OPTION, /* option */ },
		   [1] = { .scnprintf = SCA_PRCTL_ARG2, /* arg2 */ },
		   [2] = { .scnprintf = SCA_PRCTL_ARG3, /* arg3 */ }, }, },
	{ .name	    = "pread", .alias = "pread64", },
	{ .name	    = "preadv", .alias = "pread", },
	{ .name	    = "prlimit64",
	  .arg = { [1] = STRARRAY(resource, rlimit_resources), }, },
	{ .name	    = "pwrite", .alias = "pwrite64", },
	{ .name	    = "readlinkat",
	  .arg = { [0] = { .scnprintf = SCA_FDAT, /* dfd */ }, }, },
	{ .name	    = "recvfrom",
	  .arg = { [3] = { .scnprintf = SCA_MSG_FLAGS, /* flags */ }, }, },
	{ .name	    = "recvmmsg",
	  .arg = { [3] = { .scnprintf = SCA_MSG_FLAGS, /* flags */ }, }, },
	{ .name	    = "recvmsg",
	  .arg = { [2] = { .scnprintf = SCA_MSG_FLAGS, /* flags */ }, }, },
	{ .name	    = "renameat",
	  .arg = { [0] = { .scnprintf = SCA_FDAT, /* dfd */ }, }, },
	{ .name	    = "rt_sigaction",
	  .arg = { [0] = { .scnprintf = SCA_SIGNUM, /* sig */ }, }, },
	{ .name	    = "rt_sigprocmask",
	  .arg = { [0] = STRARRAY(how, sighow), }, },
	{ .name	    = "rt_sigqueueinfo",
	  .arg = { [1] = { .scnprintf = SCA_SIGNUM, /* sig */ }, }, },
	{ .name	    = "rt_tgsigqueueinfo",
	  .arg = { [2] = { .scnprintf = SCA_SIGNUM, /* sig */ }, }, },
	{ .name	    = "sched_setscheduler",
	  .arg = { [1] = { .scnprintf = SCA_SCHED_POLICY, /* policy */ }, }, },
	{ .name	    = "seccomp",
	  .arg = { [0] = { .scnprintf = SCA_SECCOMP_OP,	   /* op */ },
		   [1] = { .scnprintf = SCA_SECCOMP_FLAGS, /* flags */ }, }, },
	{ .name	    = "select", .timeout = true, },
	{ .name	    = "sendmmsg",
	  .arg = { [3] = { .scnprintf = SCA_MSG_FLAGS, /* flags */ }, }, },
	{ .name	    = "sendmsg",
	  .arg = { [2] = { .scnprintf = SCA_MSG_FLAGS, /* flags */ }, }, },
	{ .name	    = "sendto",
	  .arg = { [3] = { .scnprintf = SCA_MSG_FLAGS, /* flags */ },
		   [4] = { .scnprintf = SCA_SOCKADDR, /* addr */ }, }, },
	{ .name	    = "set_tid_address", .errpid = true, },
	{ .name	    = "setitimer",
	  .arg = { [0] = STRARRAY(which, itimers), }, },
	{ .name	    = "setrlimit",
	  .arg = { [0] = STRARRAY(resource, rlimit_resources), }, },
	{ .name	    = "socket",
	  .arg = { [0] = STRARRAY(family, socket_families),
		   [1] = { .scnprintf = SCA_SK_TYPE, /* type */ },
		   [2] = { .scnprintf = SCA_SK_PROTO, /* protocol */ }, }, },
	{ .name	    = "socketpair",
	  .arg = { [0] = STRARRAY(family, socket_families),
		   [1] = { .scnprintf = SCA_SK_TYPE, /* type */ },
		   [2] = { .scnprintf = SCA_SK_PROTO, /* protocol */ }, }, },
	{ .name	    = "stat", .alias = "newstat", },
	{ .name	    = "statx",
	  .arg = { [0] = { .scnprintf = SCA_FDAT,	 /* fdat */ },
		   [2] = { .scnprintf = SCA_STATX_FLAGS, /* flags */ } ,
		   [3] = { .scnprintf = SCA_STATX_MASK,	 /* mask */ }, }, },
	{ .name	    = "swapoff",
	  .arg = { [0] = { .scnprintf = SCA_FILENAME, /* specialfile */ }, }, },
	{ .name	    = "swapon",
	  .arg = { [0] = { .scnprintf = SCA_FILENAME, /* specialfile */ }, }, },
	{ .name	    = "symlinkat",
	  .arg = { [0] = { .scnprintf = SCA_FDAT, /* dfd */ }, }, },
	{ .name	    = "tgkill",
	  .arg = { [2] = { .scnprintf = SCA_SIGNUM, /* sig */ }, }, },
	{ .name	    = "tkill",
	  .arg = { [1] = { .scnprintf = SCA_SIGNUM, /* sig */ }, }, },
	{ .name     = "umount2", .alias = "umount", },
	{ .name	    = "uname", .alias = "newuname", },
	{ .name	    = "unlinkat",
	  .arg = { [0] = { .scnprintf = SCA_FDAT, /* dfd */ }, }, },
	{ .name	    = "utimensat",
	  .arg = { [0] = { .scnprintf = SCA_FDAT, /* dirfd */ }, }, },
	{ .name	    = "wait4",	    .errpid = true,
	  .arg = { [2] = { .scnprintf = SCA_WAITID_OPTIONS, /* options */ }, }, },
	{ .name	    = "waitid",	    .errpid = true,
	  .arg = { [3] = { .scnprintf = SCA_WAITID_OPTIONS, /* options */ }, }, },
};

static int syscall_fmt__cmp(const void *name, const void *fmtp)
{
	const struct syscall_fmt *fmt = fmtp;
	return strcmp(name, fmt->name);
}

static struct syscall_fmt *syscall_fmt__find(const char *name)
{
	const int nmemb = ARRAY_SIZE(syscall_fmts);
	return bsearch(name, syscall_fmts, nmemb, sizeof(struct syscall_fmt), syscall_fmt__cmp);
}

/*
 * is_exit: is this "exit" or "exit_group"?
 * is_open: is this "open" or "openat"? To associate the fd returned in sys_exit with the pathname in sys_enter.
<<<<<<< HEAD
=======
 * args_size: sum of the sizes of the syscall arguments, anything after that is augmented stuff: pathname for openat, etc.
>>>>>>> 0fd79184
 */
struct syscall {
	struct tep_event_format *tp_format;
	int		    nr_args;
<<<<<<< HEAD
	bool		    is_exit;
	bool		    is_open;
	struct format_field *args;
=======
	int		    args_size;
	bool		    is_exit;
	bool		    is_open;
	struct tep_format_field *args;
>>>>>>> 0fd79184
	const char	    *name;
	struct syscall_fmt  *fmt;
	struct syscall_arg_fmt *arg_fmt;
};

/*
 * We need to have this 'calculated' boolean because in some cases we really
 * don't know what is the duration of a syscall, for instance, when we start
 * a session and some threads are waiting for a syscall to finish, say 'poll',
 * in which case all we can do is to print "( ? ) for duration and for the
 * start timestamp.
 */
static size_t fprintf_duration(unsigned long t, bool calculated, FILE *fp)
{
	double duration = (double)t / NSEC_PER_MSEC;
	size_t printed = fprintf(fp, "(");

	if (!calculated)
		printed += fprintf(fp, "         ");
	else if (duration >= 1.0)
		printed += color_fprintf(fp, PERF_COLOR_RED, "%6.3f ms", duration);
	else if (duration >= 0.01)
		printed += color_fprintf(fp, PERF_COLOR_YELLOW, "%6.3f ms", duration);
	else
		printed += color_fprintf(fp, PERF_COLOR_NORMAL, "%6.3f ms", duration);
	return printed + fprintf(fp, "): ");
}

/**
 * filename.ptr: The filename char pointer that will be vfs_getname'd
 * filename.entry_str_pos: Where to insert the string translated from
 *                         filename.ptr by the vfs_getname tracepoint/kprobe.
 * ret_scnprintf: syscall args may set this to a different syscall return
 *                formatter, for instance, fcntl may return fds, file flags, etc.
 */
struct thread_trace {
	u64		  entry_time;
	bool		  entry_pending;
	unsigned long	  nr_events;
	unsigned long	  pfmaj, pfmin;
	char		  *entry_str;
	double		  runtime_ms;
	size_t		  (*ret_scnprintf)(char *bf, size_t size, struct syscall_arg *arg);
        struct {
		unsigned long ptr;
		short int     entry_str_pos;
		bool	      pending_open;
		unsigned int  namelen;
		char	      *name;
	} filename;
	struct {
		int	  max;
		char	  **table;
	} paths;

	struct intlist *syscall_stats;
};

static struct thread_trace *thread_trace__new(void)
{
	struct thread_trace *ttrace =  zalloc(sizeof(struct thread_trace));

	if (ttrace)
		ttrace->paths.max = -1;

	ttrace->syscall_stats = intlist__new(NULL);

	return ttrace;
}

static struct thread_trace *thread__trace(struct thread *thread, FILE *fp)
{
	struct thread_trace *ttrace;

	if (thread == NULL)
		goto fail;

	if (thread__priv(thread) == NULL)
		thread__set_priv(thread, thread_trace__new());

	if (thread__priv(thread) == NULL)
		goto fail;

	ttrace = thread__priv(thread);
	++ttrace->nr_events;

	return ttrace;
fail:
	color_fprintf(fp, PERF_COLOR_RED,
		      "WARNING: not enough memory, dropping samples!\n");
	return NULL;
}


void syscall_arg__set_ret_scnprintf(struct syscall_arg *arg,
				    size_t (*ret_scnprintf)(char *bf, size_t size, struct syscall_arg *arg))
{
	struct thread_trace *ttrace = thread__priv(arg->thread);

	ttrace->ret_scnprintf = ret_scnprintf;
}

#define TRACE_PFMAJ		(1 << 0)
#define TRACE_PFMIN		(1 << 1)

static const size_t trace__entry_str_size = 2048;

static int trace__set_fd_pathname(struct thread *thread, int fd, const char *pathname)
{
	struct thread_trace *ttrace = thread__priv(thread);

	if (fd > ttrace->paths.max) {
		char **npath = realloc(ttrace->paths.table, (fd + 1) * sizeof(char *));

		if (npath == NULL)
			return -1;

		if (ttrace->paths.max != -1) {
			memset(npath + ttrace->paths.max + 1, 0,
			       (fd - ttrace->paths.max) * sizeof(char *));
		} else {
			memset(npath, 0, (fd + 1) * sizeof(char *));
		}

		ttrace->paths.table = npath;
		ttrace->paths.max   = fd;
	}

	ttrace->paths.table[fd] = strdup(pathname);

	return ttrace->paths.table[fd] != NULL ? 0 : -1;
}

static int thread__read_fd_path(struct thread *thread, int fd)
{
	char linkname[PATH_MAX], pathname[PATH_MAX];
	struct stat st;
	int ret;

	if (thread->pid_ == thread->tid) {
		scnprintf(linkname, sizeof(linkname),
			  "/proc/%d/fd/%d", thread->pid_, fd);
	} else {
		scnprintf(linkname, sizeof(linkname),
			  "/proc/%d/task/%d/fd/%d", thread->pid_, thread->tid, fd);
	}

	if (lstat(linkname, &st) < 0 || st.st_size + 1 > (off_t)sizeof(pathname))
		return -1;

	ret = readlink(linkname, pathname, sizeof(pathname));

	if (ret < 0 || ret > st.st_size)
		return -1;

	pathname[ret] = '\0';
	return trace__set_fd_pathname(thread, fd, pathname);
}

static const char *thread__fd_path(struct thread *thread, int fd,
				   struct trace *trace)
{
	struct thread_trace *ttrace = thread__priv(thread);

	if (ttrace == NULL)
		return NULL;

	if (fd < 0)
		return NULL;

	if ((fd > ttrace->paths.max || ttrace->paths.table[fd] == NULL)) {
		if (!trace->live)
			return NULL;
		++trace->stats.proc_getname;
		if (thread__read_fd_path(thread, fd))
			return NULL;
	}

	return ttrace->paths.table[fd];
}

size_t syscall_arg__scnprintf_fd(char *bf, size_t size, struct syscall_arg *arg)
{
	int fd = arg->val;
	size_t printed = scnprintf(bf, size, "%d", fd);
	const char *path = thread__fd_path(arg->thread, fd, arg->trace);

	if (path)
		printed += scnprintf(bf + printed, size - printed, "<%s>", path);

	return printed;
}

size_t pid__scnprintf_fd(struct trace *trace, pid_t pid, int fd, char *bf, size_t size)
{
        size_t printed = scnprintf(bf, size, "%d", fd);
	struct thread *thread = machine__find_thread(trace->host, pid, pid);

	if (thread) {
		const char *path = thread__fd_path(thread, fd, trace);

		if (path)
			printed += scnprintf(bf + printed, size - printed, "<%s>", path);

		thread__put(thread);
	}

        return printed;
}

static size_t syscall_arg__scnprintf_close_fd(char *bf, size_t size,
					      struct syscall_arg *arg)
{
	int fd = arg->val;
	size_t printed = syscall_arg__scnprintf_fd(bf, size, arg);
	struct thread_trace *ttrace = thread__priv(arg->thread);

	if (ttrace && fd >= 0 && fd <= ttrace->paths.max)
		zfree(&ttrace->paths.table[fd]);

	return printed;
}

static void thread__set_filename_pos(struct thread *thread, const char *bf,
				     unsigned long ptr)
{
	struct thread_trace *ttrace = thread__priv(thread);

	ttrace->filename.ptr = ptr;
	ttrace->filename.entry_str_pos = bf - ttrace->entry_str;
}

static size_t syscall_arg__scnprintf_augmented_string(struct syscall_arg *arg, char *bf, size_t size)
{
	struct augmented_arg *augmented_arg = arg->augmented.args;

	return scnprintf(bf, size, "%.*s", augmented_arg->size, augmented_arg->value);
}

static size_t syscall_arg__scnprintf_filename(char *bf, size_t size,
					      struct syscall_arg *arg)
{
	unsigned long ptr = arg->val;

	if (arg->augmented.args)
		return syscall_arg__scnprintf_augmented_string(arg, bf, size);

	if (!arg->trace->vfs_getname)
		return scnprintf(bf, size, "%#x", ptr);

	thread__set_filename_pos(arg->thread, bf, ptr);
	return 0;
}

static bool trace__filter_duration(struct trace *trace, double t)
{
	return t < (trace->duration_filter * NSEC_PER_MSEC);
}

static size_t __trace__fprintf_tstamp(struct trace *trace, u64 tstamp, FILE *fp)
{
	double ts = (double)(tstamp - trace->base_time) / NSEC_PER_MSEC;

	return fprintf(fp, "%10.3f ", ts);
}

/*
 * We're handling tstamp=0 as an undefined tstamp, i.e. like when we are
 * using ttrace->entry_time for a thread that receives a sys_exit without
 * first having received a sys_enter ("poll" issued before tracing session
 * starts, lost sys_enter exit due to ring buffer overflow).
 */
static size_t trace__fprintf_tstamp(struct trace *trace, u64 tstamp, FILE *fp)
{
	if (tstamp > 0)
		return __trace__fprintf_tstamp(trace, tstamp, fp);

	return fprintf(fp, "         ? ");
}

static bool done = false;
static bool interrupted = false;

static void sig_handler(int sig)
{
	done = true;
	interrupted = sig == SIGINT;
}

static size_t trace__fprintf_comm_tid(struct trace *trace, struct thread *thread, FILE *fp)
{
	size_t printed = 0;

	if (trace->multiple_threads) {
		if (trace->show_comm)
			printed += fprintf(fp, "%.14s/", thread__comm_str(thread));
		printed += fprintf(fp, "%d ", thread->tid);
	}

	return printed;
}

static size_t trace__fprintf_entry_head(struct trace *trace, struct thread *thread,
					u64 duration, bool duration_calculated, u64 tstamp, FILE *fp)
{
	size_t printed = trace__fprintf_tstamp(trace, tstamp, fp);
	printed += fprintf_duration(duration, duration_calculated, fp);
	return printed + trace__fprintf_comm_tid(trace, thread, fp);
}

static int trace__process_event(struct trace *trace, struct machine *machine,
				union perf_event *event, struct perf_sample *sample)
{
	int ret = 0;

	switch (event->header.type) {
	case PERF_RECORD_LOST:
		color_fprintf(trace->output, PERF_COLOR_RED,
			      "LOST %" PRIu64 " events!\n", event->lost.lost);
		ret = machine__process_lost_event(machine, event, sample);
		break;
	default:
		ret = machine__process_event(machine, event, sample);
		break;
	}

	return ret;
}

static int trace__tool_process(struct perf_tool *tool,
			       union perf_event *event,
			       struct perf_sample *sample,
			       struct machine *machine)
{
	struct trace *trace = container_of(tool, struct trace, tool);
	return trace__process_event(trace, machine, event, sample);
}

static char *trace__machine__resolve_kernel_addr(void *vmachine, unsigned long long *addrp, char **modp)
{
	struct machine *machine = vmachine;

	if (machine->kptr_restrict_warned)
		return NULL;

	if (symbol_conf.kptr_restrict) {
		pr_warning("Kernel address maps (/proc/{kallsyms,modules}) are restricted.\n\n"
			   "Check /proc/sys/kernel/kptr_restrict.\n\n"
			   "Kernel samples will not be resolved.\n");
		machine->kptr_restrict_warned = true;
		return NULL;
	}

	return machine__resolve_kernel_addr(vmachine, addrp, modp);
}

static int trace__symbols_init(struct trace *trace, struct perf_evlist *evlist)
{
	int err = symbol__init(NULL);

	if (err)
		return err;

	trace->host = machine__new_host();
	if (trace->host == NULL)
		return -ENOMEM;

	err = trace_event__register_resolver(trace->host, trace__machine__resolve_kernel_addr);
	if (err < 0)
		goto out;

	err = __machine__synthesize_threads(trace->host, &trace->tool, &trace->opts.target,
					    evlist->threads, trace__tool_process, false,
					    trace->opts.proc_map_timeout, 1);
out:
	if (err)
		symbol__exit();

	return err;
}

static void trace__symbols__exit(struct trace *trace)
{
	machine__exit(trace->host);
	trace->host = NULL;

	symbol__exit();
}

static int syscall__alloc_arg_fmts(struct syscall *sc, int nr_args)
{
	int idx;

	if (nr_args == 6 && sc->fmt && sc->fmt->nr_args != 0)
		nr_args = sc->fmt->nr_args;

	sc->arg_fmt = calloc(nr_args, sizeof(*sc->arg_fmt));
	if (sc->arg_fmt == NULL)
		return -1;

	for (idx = 0; idx < nr_args; ++idx) {
		if (sc->fmt)
			sc->arg_fmt[idx] = sc->fmt->arg[idx];
	}

	sc->nr_args = nr_args;
	return 0;
}

static int syscall__set_arg_fmts(struct syscall *sc)
{
	struct tep_format_field *field, *last_field = NULL;
	int idx = 0, len;

	for (field = sc->args; field; field = field->next, ++idx) {
		last_field = field;

		if (sc->fmt && sc->fmt->arg[idx].scnprintf)
			continue;

		if (strcmp(field->type, "const char *") == 0 &&
			 (strcmp(field->name, "filename") == 0 ||
			  strcmp(field->name, "path") == 0 ||
			  strcmp(field->name, "pathname") == 0))
			sc->arg_fmt[idx].scnprintf = SCA_FILENAME;
		else if (field->flags & TEP_FIELD_IS_POINTER)
			sc->arg_fmt[idx].scnprintf = syscall_arg__scnprintf_hex;
		else if (strcmp(field->type, "pid_t") == 0)
			sc->arg_fmt[idx].scnprintf = SCA_PID;
		else if (strcmp(field->type, "umode_t") == 0)
			sc->arg_fmt[idx].scnprintf = SCA_MODE_T;
		else if ((strcmp(field->type, "int") == 0 ||
			  strcmp(field->type, "unsigned int") == 0 ||
			  strcmp(field->type, "long") == 0) &&
			 (len = strlen(field->name)) >= 2 &&
			 strcmp(field->name + len - 2, "fd") == 0) {
			/*
			 * /sys/kernel/tracing/events/syscalls/sys_enter*
			 * egrep 'field:.*fd;' .../format|sed -r 's/.*field:([a-z ]+) [a-z_]*fd.+/\1/g'|sort|uniq -c
			 * 65 int
			 * 23 unsigned int
			 * 7 unsigned long
			 */
			sc->arg_fmt[idx].scnprintf = SCA_FD;
		}
	}

	if (last_field)
		sc->args_size = last_field->offset + last_field->size;

	return 0;
}

static int trace__read_syscall_info(struct trace *trace, int id)
{
	char tp_name[128];
	struct syscall *sc;
	const char *name = syscalltbl__name(trace->sctbl, id);

	if (name == NULL)
		return -1;

	if (id > trace->syscalls.max) {
		struct syscall *nsyscalls = realloc(trace->syscalls.table, (id + 1) * sizeof(*sc));

		if (nsyscalls == NULL)
			return -1;

		if (trace->syscalls.max != -1) {
			memset(nsyscalls + trace->syscalls.max + 1, 0,
			       (id - trace->syscalls.max) * sizeof(*sc));
		} else {
			memset(nsyscalls, 0, (id + 1) * sizeof(*sc));
		}

		trace->syscalls.table = nsyscalls;
		trace->syscalls.max   = id;
	}

	sc = trace->syscalls.table + id;
	sc->name = name;

	sc->fmt  = syscall_fmt__find(sc->name);

	snprintf(tp_name, sizeof(tp_name), "sys_enter_%s", sc->name);
	sc->tp_format = trace_event__tp_format("syscalls", tp_name);

	if (IS_ERR(sc->tp_format) && sc->fmt && sc->fmt->alias) {
		snprintf(tp_name, sizeof(tp_name), "sys_enter_%s", sc->fmt->alias);
		sc->tp_format = trace_event__tp_format("syscalls", tp_name);
	}

	if (syscall__alloc_arg_fmts(sc, IS_ERR(sc->tp_format) ? 6 : sc->tp_format->format.nr_fields))
		return -1;

	if (IS_ERR(sc->tp_format))
		return -1;

	sc->args = sc->tp_format->format.fields;
	/*
	 * We need to check and discard the first variable '__syscall_nr'
	 * or 'nr' that mean the syscall number. It is needless here.
	 * So drop '__syscall_nr' or 'nr' field but does not exist on older kernels.
	 */
	if (sc->args && (!strcmp(sc->args->name, "__syscall_nr") || !strcmp(sc->args->name, "nr"))) {
		sc->args = sc->args->next;
		--sc->nr_args;
	}

	sc->is_exit = !strcmp(name, "exit_group") || !strcmp(name, "exit");
	sc->is_open = !strcmp(name, "open") || !strcmp(name, "openat");

	return syscall__set_arg_fmts(sc);
}

static int trace__validate_ev_qualifier(struct trace *trace)
{
	int err = 0, i;
	size_t nr_allocated;
	struct str_node *pos;

	trace->ev_qualifier_ids.nr = strlist__nr_entries(trace->ev_qualifier);
	trace->ev_qualifier_ids.entries = malloc(trace->ev_qualifier_ids.nr *
						 sizeof(trace->ev_qualifier_ids.entries[0]));

	if (trace->ev_qualifier_ids.entries == NULL) {
		fputs("Error:\tNot enough memory for allocating events qualifier ids\n",
		       trace->output);
		err = -EINVAL;
		goto out;
	}

	nr_allocated = trace->ev_qualifier_ids.nr;
	i = 0;

	strlist__for_each_entry(pos, trace->ev_qualifier) {
		const char *sc = pos->s;
		int id = syscalltbl__id(trace->sctbl, sc), match_next = -1;

		if (id < 0) {
			id = syscalltbl__strglobmatch_first(trace->sctbl, sc, &match_next);
			if (id >= 0)
				goto matches;

			if (err == 0) {
				fputs("Error:\tInvalid syscall ", trace->output);
				err = -EINVAL;
			} else {
				fputs(", ", trace->output);
			}

			fputs(sc, trace->output);
		}
matches:
		trace->ev_qualifier_ids.entries[i++] = id;
		if (match_next == -1)
			continue;

		while (1) {
			id = syscalltbl__strglobmatch_next(trace->sctbl, sc, &match_next);
			if (id < 0)
				break;
			if (nr_allocated == trace->ev_qualifier_ids.nr) {
				void *entries;

				nr_allocated += 8;
				entries = realloc(trace->ev_qualifier_ids.entries,
						  nr_allocated * sizeof(trace->ev_qualifier_ids.entries[0]));
				if (entries == NULL) {
					err = -ENOMEM;
					fputs("\nError:\t Not enough memory for parsing\n", trace->output);
					goto out_free;
				}
				trace->ev_qualifier_ids.entries = entries;
			}
			trace->ev_qualifier_ids.nr++;
			trace->ev_qualifier_ids.entries[i++] = id;
		}
	}

	if (err < 0) {
		fputs("\nHint:\ttry 'perf list syscalls:sys_enter_*'"
		      "\nHint:\tand: 'man syscalls'\n", trace->output);
out_free:
		zfree(&trace->ev_qualifier_ids.entries);
		trace->ev_qualifier_ids.nr = 0;
	}
out:
	return err;
}

/*
 * args is to be interpreted as a series of longs but we need to handle
 * 8-byte unaligned accesses. args points to raw_data within the event
 * and raw_data is guaranteed to be 8-byte unaligned because it is
 * preceded by raw_size which is a u32. So we need to copy args to a temp
 * variable to read it. Most notably this avoids extended load instructions
 * on unaligned addresses
 */
unsigned long syscall_arg__val(struct syscall_arg *arg, u8 idx)
{
	unsigned long val;
	unsigned char *p = arg->args + sizeof(unsigned long) * idx;

	memcpy(&val, p, sizeof(val));
	return val;
}

static size_t syscall__scnprintf_name(struct syscall *sc, char *bf, size_t size,
				      struct syscall_arg *arg)
{
	if (sc->arg_fmt && sc->arg_fmt[arg->idx].name)
		return scnprintf(bf, size, "%s: ", sc->arg_fmt[arg->idx].name);

	return scnprintf(bf, size, "arg%d: ", arg->idx);
}

static size_t syscall__scnprintf_val(struct syscall *sc, char *bf, size_t size,
				     struct syscall_arg *arg, unsigned long val)
{
	if (sc->arg_fmt && sc->arg_fmt[arg->idx].scnprintf) {
		arg->val = val;
		if (sc->arg_fmt[arg->idx].parm)
			arg->parm = sc->arg_fmt[arg->idx].parm;
		return sc->arg_fmt[arg->idx].scnprintf(bf, size, arg);
	}
	return scnprintf(bf, size, "%ld", val);
}

static size_t syscall__scnprintf_args(struct syscall *sc, char *bf, size_t size,
				      unsigned char *args, void *augmented_args, int augmented_args_size,
				      struct trace *trace, struct thread *thread)
{
	size_t printed = 0;
	unsigned long val;
	u8 bit = 1;
	struct syscall_arg arg = {
		.args	= args,
		.augmented = {
			.size = augmented_args_size,
			.args = augmented_args,
		},
		.idx	= 0,
		.mask	= 0,
		.trace  = trace,
		.thread = thread,
	};
	struct thread_trace *ttrace = thread__priv(thread);

	/*
	 * Things like fcntl will set this in its 'cmd' formatter to pick the
	 * right formatter for the return value (an fd? file flags?), which is
	 * not needed for syscalls that always return a given type, say an fd.
	 */
	ttrace->ret_scnprintf = NULL;

	if (sc->args != NULL) {
		struct tep_format_field *field;

		for (field = sc->args; field;
		     field = field->next, ++arg.idx, bit <<= 1) {
			if (arg.mask & bit)
				continue;

			val = syscall_arg__val(&arg, arg.idx);

			/*
 			 * Suppress this argument if its value is zero and
 			 * and we don't have a string associated in an
 			 * strarray for it.
 			 */
			if (val == 0 &&
			    !(sc->arg_fmt &&
			      (sc->arg_fmt[arg.idx].show_zero ||
			       sc->arg_fmt[arg.idx].scnprintf == SCA_STRARRAY ||
			       sc->arg_fmt[arg.idx].scnprintf == SCA_STRARRAYS) &&
			      sc->arg_fmt[arg.idx].parm))
				continue;

			printed += scnprintf(bf + printed, size - printed,
					     "%s%s: ", printed ? ", " : "", field->name);
			printed += syscall__scnprintf_val(sc, bf + printed, size - printed, &arg, val);
		}
	} else if (IS_ERR(sc->tp_format)) {
		/*
		 * If we managed to read the tracepoint /format file, then we
		 * may end up not having any args, like with gettid(), so only
		 * print the raw args when we didn't manage to read it.
		 */
		while (arg.idx < sc->nr_args) {
			if (arg.mask & bit)
				goto next_arg;
			val = syscall_arg__val(&arg, arg.idx);
			if (printed)
				printed += scnprintf(bf + printed, size - printed, ", ");
			printed += syscall__scnprintf_name(sc, bf + printed, size - printed, &arg);
			printed += syscall__scnprintf_val(sc, bf + printed, size - printed, &arg, val);
next_arg:
			++arg.idx;
			bit <<= 1;
		}
	}

	return printed;
}

typedef int (*tracepoint_handler)(struct trace *trace, struct perf_evsel *evsel,
				  union perf_event *event,
				  struct perf_sample *sample);

static struct syscall *trace__syscall_info(struct trace *trace,
					   struct perf_evsel *evsel, int id)
{

	if (id < 0) {

		/*
		 * XXX: Noticed on x86_64, reproduced as far back as 3.0.36, haven't tried
		 * before that, leaving at a higher verbosity level till that is
		 * explained. Reproduced with plain ftrace with:
		 *
		 * echo 1 > /t/events/raw_syscalls/sys_exit/enable
		 * grep "NR -1 " /t/trace_pipe
		 *
		 * After generating some load on the machine.
 		 */
		if (verbose > 1) {
			static u64 n;
			fprintf(trace->output, "Invalid syscall %d id, skipping (%s, %" PRIu64 ") ...\n",
				id, perf_evsel__name(evsel), ++n);
		}
		return NULL;
	}

	if ((id > trace->syscalls.max || trace->syscalls.table[id].name == NULL) &&
	    trace__read_syscall_info(trace, id))
		goto out_cant_read;

	if ((id > trace->syscalls.max || trace->syscalls.table[id].name == NULL))
		goto out_cant_read;

	return &trace->syscalls.table[id];

out_cant_read:
	if (verbose > 0) {
		fprintf(trace->output, "Problems reading syscall %d", id);
		if (id <= trace->syscalls.max && trace->syscalls.table[id].name != NULL)
			fprintf(trace->output, "(%s)", trace->syscalls.table[id].name);
		fputs(" information\n", trace->output);
	}
	return NULL;
}

static void thread__update_stats(struct thread_trace *ttrace,
				 int id, struct perf_sample *sample)
{
	struct int_node *inode;
	struct stats *stats;
	u64 duration = 0;

	inode = intlist__findnew(ttrace->syscall_stats, id);
	if (inode == NULL)
		return;

	stats = inode->priv;
	if (stats == NULL) {
		stats = malloc(sizeof(struct stats));
		if (stats == NULL)
			return;
		init_stats(stats);
		inode->priv = stats;
	}

	if (ttrace->entry_time && sample->time > ttrace->entry_time)
		duration = sample->time - ttrace->entry_time;

	update_stats(stats, duration);
}

static int trace__printf_interrupted_entry(struct trace *trace)
{
	struct thread_trace *ttrace;
	size_t printed;

	if (trace->failure_only || trace->current == NULL)
		return 0;

	ttrace = thread__priv(trace->current);

	if (!ttrace->entry_pending)
		return 0;

	printed  = trace__fprintf_entry_head(trace, trace->current, 0, false, ttrace->entry_time, trace->output);
	printed += fprintf(trace->output, "%-70s) ...\n", ttrace->entry_str);
	ttrace->entry_pending = false;

	return printed;
}

static int trace__fprintf_sample(struct trace *trace, struct perf_evsel *evsel,
				 struct perf_sample *sample, struct thread *thread)
{
	int printed = 0;

	if (trace->print_sample) {
		double ts = (double)sample->time / NSEC_PER_MSEC;

		printed += fprintf(trace->output, "%22s %10.3f %s %d/%d [%d]\n",
				   perf_evsel__name(evsel), ts,
				   thread__comm_str(thread),
				   sample->pid, sample->tid, sample->cpu);
	}

	return printed;
}

static void *syscall__augmented_args(struct syscall *sc, struct perf_sample *sample, int *augmented_args_size)
{
	void *augmented_args = NULL;

	*augmented_args_size = sample->raw_size - sc->args_size;
	if (*augmented_args_size > 0)
		augmented_args = sample->raw_data + sc->args_size;

	return augmented_args;
}

static int trace__sys_enter(struct trace *trace, struct perf_evsel *evsel,
			    union perf_event *event __maybe_unused,
			    struct perf_sample *sample)
{
	char *msg;
	void *args;
	size_t printed = 0;
	struct thread *thread;
	int id = perf_evsel__sc_tp_uint(evsel, id, sample), err = -1;
	int augmented_args_size = 0;
	void *augmented_args = NULL;
	struct syscall *sc = trace__syscall_info(trace, evsel, id);
	struct thread_trace *ttrace;

	if (sc == NULL)
		return -1;

	thread = machine__findnew_thread(trace->host, sample->pid, sample->tid);
	ttrace = thread__trace(thread, trace->output);
	if (ttrace == NULL)
		goto out_put;

	trace__fprintf_sample(trace, evsel, sample, thread);

	args = perf_evsel__sc_tp_ptr(evsel, args, sample);

	if (ttrace->entry_str == NULL) {
		ttrace->entry_str = malloc(trace__entry_str_size);
		if (!ttrace->entry_str)
			goto out_put;
	}

	if (!(trace->duration_filter || trace->summary_only || trace->min_stack))
		trace__printf_interrupted_entry(trace);
	/*
	 * If this is raw_syscalls.sys_enter, then it always comes with the 6 possible
	 * arguments, even if the syscall being handled, say "openat", uses only 4 arguments
	 * this breaks syscall__augmented_args() check for augmented args, as we calculate
	 * syscall->args_size using each syscalls:sys_enter_NAME tracefs format file,
	 * so when handling, say the openat syscall, we end up getting 6 args for the
	 * raw_syscalls:sys_enter event, when we expected just 4, we end up mistakenly
	 * thinking that the extra 2 u64 args are the augmented filename, so just check
	 * here and avoid using augmented syscalls when the evsel is the raw_syscalls one.
	 */
	if (evsel != trace->syscalls.events.sys_enter)
		augmented_args = syscall__augmented_args(sc, sample, &augmented_args_size);
	ttrace->entry_time = sample->time;
	msg = ttrace->entry_str;
	printed += scnprintf(msg + printed, trace__entry_str_size - printed, "%s(", sc->name);

	printed += syscall__scnprintf_args(sc, msg + printed, trace__entry_str_size - printed,
					   args, augmented_args, augmented_args_size, trace, thread);

	if (sc->is_exit) {
		if (!(trace->duration_filter || trace->summary_only || trace->failure_only || trace->min_stack)) {
			trace__fprintf_entry_head(trace, thread, 0, false, ttrace->entry_time, trace->output);
			fprintf(trace->output, "%-70s)\n", ttrace->entry_str);
		}
	} else {
		ttrace->entry_pending = true;
		/* See trace__vfs_getname & trace__sys_exit */
		ttrace->filename.pending_open = false;
	}

	if (trace->current != thread) {
		thread__put(trace->current);
		trace->current = thread__get(thread);
	}
	err = 0;
out_put:
	thread__put(thread);
	return err;
}

static int trace__fprintf_sys_enter(struct trace *trace, struct perf_evsel *evsel,
				    struct perf_sample *sample)
{
	struct thread_trace *ttrace;
	struct thread *thread;
	int id = perf_evsel__sc_tp_uint(evsel, id, sample), err = -1;
	struct syscall *sc = trace__syscall_info(trace, evsel, id);
	char msg[1024];
<<<<<<< HEAD
	void *args;
=======
	void *args, *augmented_args = NULL;
	int augmented_args_size;
>>>>>>> 0fd79184

	if (sc == NULL)
		return -1;

	thread = machine__findnew_thread(trace->host, sample->pid, sample->tid);
	ttrace = thread__trace(thread, trace->output);
	/*
	 * We need to get ttrace just to make sure it is there when syscall__scnprintf_args()
	 * and the rest of the beautifiers accessing it via struct syscall_arg touches it.
	 */
	if (ttrace == NULL)
		goto out_put;

	args = perf_evsel__sc_tp_ptr(evsel, args, sample);
<<<<<<< HEAD
	syscall__scnprintf_args(sc, msg, sizeof(msg), args, trace, thread);
=======
	augmented_args = syscall__augmented_args(sc, sample, &augmented_args_size);
	syscall__scnprintf_args(sc, msg, sizeof(msg), args, augmented_args, augmented_args_size, trace, thread);
>>>>>>> 0fd79184
	fprintf(trace->output, "%s", msg);
	err = 0;
out_put:
	thread__put(thread);
	return err;
}

static int trace__resolve_callchain(struct trace *trace, struct perf_evsel *evsel,
				    struct perf_sample *sample,
				    struct callchain_cursor *cursor)
{
	struct addr_location al;
	int max_stack = evsel->attr.sample_max_stack ?
			evsel->attr.sample_max_stack :
			trace->max_stack;

	if (machine__resolve(trace->host, &al, sample) < 0 ||
	    thread__resolve_callchain(al.thread, cursor, evsel, sample, NULL, NULL, max_stack))
		return -1;

	return 0;
}

static int trace__fprintf_callchain(struct trace *trace, struct perf_sample *sample)
{
	/* TODO: user-configurable print_opts */
	const unsigned int print_opts = EVSEL__PRINT_SYM |
				        EVSEL__PRINT_DSO |
				        EVSEL__PRINT_UNKNOWN_AS_ADDR;

	return sample__fprintf_callchain(sample, 38, print_opts, &callchain_cursor, trace->output);
}

static const char *errno_to_name(struct perf_evsel *evsel, int err)
{
	struct perf_env *env = perf_evsel__env(evsel);
	const char *arch_name = perf_env__arch(env);

	return arch_syscalls__strerrno(arch_name, err);
}

static int trace__sys_exit(struct trace *trace, struct perf_evsel *evsel,
			   union perf_event *event __maybe_unused,
			   struct perf_sample *sample)
{
	long ret;
	u64 duration = 0;
	bool duration_calculated = false;
	struct thread *thread;
	int id = perf_evsel__sc_tp_uint(evsel, id, sample), err = -1, callchain_ret = 0;
	struct syscall *sc = trace__syscall_info(trace, evsel, id);
	struct thread_trace *ttrace;

	if (sc == NULL)
		return -1;

	thread = machine__findnew_thread(trace->host, sample->pid, sample->tid);
	ttrace = thread__trace(thread, trace->output);
	if (ttrace == NULL)
		goto out_put;

	trace__fprintf_sample(trace, evsel, sample, thread);

	if (trace->summary)
		thread__update_stats(ttrace, id, sample);

	ret = perf_evsel__sc_tp_uint(evsel, ret, sample);

	if (sc->is_open && ret >= 0 && ttrace->filename.pending_open) {
		trace__set_fd_pathname(thread, ret, ttrace->filename.name);
		ttrace->filename.pending_open = false;
		++trace->stats.vfs_getname;
	}

	if (ttrace->entry_time) {
		duration = sample->time - ttrace->entry_time;
		if (trace__filter_duration(trace, duration))
			goto out;
		duration_calculated = true;
	} else if (trace->duration_filter)
		goto out;

	if (sample->callchain) {
		callchain_ret = trace__resolve_callchain(trace, evsel, sample, &callchain_cursor);
		if (callchain_ret == 0) {
			if (callchain_cursor.nr < trace->min_stack)
				goto out;
			callchain_ret = 1;
		}
	}

	if (trace->summary_only || (ret >= 0 && trace->failure_only))
		goto out;

	trace__fprintf_entry_head(trace, thread, duration, duration_calculated, ttrace->entry_time, trace->output);

	if (ttrace->entry_pending) {
		fprintf(trace->output, "%-70s", ttrace->entry_str);
	} else {
		fprintf(trace->output, " ... [");
		color_fprintf(trace->output, PERF_COLOR_YELLOW, "continued");
		fprintf(trace->output, "]: %s()", sc->name);
	}

	if (sc->fmt == NULL) {
		if (ret < 0)
			goto errno_print;
signed_print:
		fprintf(trace->output, ") = %ld", ret);
	} else if (ret < 0) {
errno_print: {
		char bf[STRERR_BUFSIZE];
		const char *emsg = str_error_r(-ret, bf, sizeof(bf)),
			   *e = errno_to_name(evsel, -ret);

		fprintf(trace->output, ") = -1 %s %s", e, emsg);
	}
	} else if (ret == 0 && sc->fmt->timeout)
		fprintf(trace->output, ") = 0 Timeout");
	else if (ttrace->ret_scnprintf) {
		char bf[1024];
		struct syscall_arg arg = {
			.val	= ret,
			.thread	= thread,
			.trace	= trace,
		};
		ttrace->ret_scnprintf(bf, sizeof(bf), &arg);
		ttrace->ret_scnprintf = NULL;
		fprintf(trace->output, ") = %s", bf);
	} else if (sc->fmt->hexret)
		fprintf(trace->output, ") = %#lx", ret);
	else if (sc->fmt->errpid) {
		struct thread *child = machine__find_thread(trace->host, ret, ret);

		if (child != NULL) {
			fprintf(trace->output, ") = %ld", ret);
			if (child->comm_set)
				fprintf(trace->output, " (%s)", thread__comm_str(child));
			thread__put(child);
		}
	} else
		goto signed_print;

	fputc('\n', trace->output);

	if (callchain_ret > 0)
		trace__fprintf_callchain(trace, sample);
	else if (callchain_ret < 0)
		pr_err("Problem processing %s callchain, skipping...\n", perf_evsel__name(evsel));
out:
	ttrace->entry_pending = false;
	err = 0;
out_put:
	thread__put(thread);
	return err;
}

static int trace__vfs_getname(struct trace *trace, struct perf_evsel *evsel,
			      union perf_event *event __maybe_unused,
			      struct perf_sample *sample)
{
	struct thread *thread = machine__findnew_thread(trace->host, sample->pid, sample->tid);
	struct thread_trace *ttrace;
	size_t filename_len, entry_str_len, to_move;
	ssize_t remaining_space;
	char *pos;
	const char *filename = perf_evsel__rawptr(evsel, sample, "pathname");

	if (!thread)
		goto out;

	ttrace = thread__priv(thread);
	if (!ttrace)
		goto out_put;

	filename_len = strlen(filename);
	if (filename_len == 0)
		goto out_put;

	if (ttrace->filename.namelen < filename_len) {
		char *f = realloc(ttrace->filename.name, filename_len + 1);

		if (f == NULL)
			goto out_put;

		ttrace->filename.namelen = filename_len;
		ttrace->filename.name = f;
	}

	strcpy(ttrace->filename.name, filename);
	ttrace->filename.pending_open = true;

	if (!ttrace->filename.ptr)
		goto out_put;

	entry_str_len = strlen(ttrace->entry_str);
	remaining_space = trace__entry_str_size - entry_str_len - 1; /* \0 */
	if (remaining_space <= 0)
		goto out_put;

	if (filename_len > (size_t)remaining_space) {
		filename += filename_len - remaining_space;
		filename_len = remaining_space;
	}

	to_move = entry_str_len - ttrace->filename.entry_str_pos + 1; /* \0 */
	pos = ttrace->entry_str + ttrace->filename.entry_str_pos;
	memmove(pos + filename_len, pos, to_move);
	memcpy(pos, filename, filename_len);

	ttrace->filename.ptr = 0;
	ttrace->filename.entry_str_pos = 0;
out_put:
	thread__put(thread);
out:
	return 0;
}

static int trace__sched_stat_runtime(struct trace *trace, struct perf_evsel *evsel,
				     union perf_event *event __maybe_unused,
				     struct perf_sample *sample)
{
        u64 runtime = perf_evsel__intval(evsel, sample, "runtime");
	double runtime_ms = (double)runtime / NSEC_PER_MSEC;
	struct thread *thread = machine__findnew_thread(trace->host,
							sample->pid,
							sample->tid);
	struct thread_trace *ttrace = thread__trace(thread, trace->output);

	if (ttrace == NULL)
		goto out_dump;

	ttrace->runtime_ms += runtime_ms;
	trace->runtime_ms += runtime_ms;
out_put:
	thread__put(thread);
	return 0;

out_dump:
	fprintf(trace->output, "%s: comm=%s,pid=%u,runtime=%" PRIu64 ",vruntime=%" PRIu64 ")\n",
	       evsel->name,
	       perf_evsel__strval(evsel, sample, "comm"),
	       (pid_t)perf_evsel__intval(evsel, sample, "pid"),
	       runtime,
	       perf_evsel__intval(evsel, sample, "vruntime"));
	goto out_put;
}

static int bpf_output__printer(enum binary_printer_ops op,
			       unsigned int val, void *extra __maybe_unused, FILE *fp)
{
	unsigned char ch = (unsigned char)val;

	switch (op) {
	case BINARY_PRINT_CHAR_DATA:
		return fprintf(fp, "%c", isprint(ch) ? ch : '.');
	case BINARY_PRINT_DATA_BEGIN:
	case BINARY_PRINT_LINE_BEGIN:
	case BINARY_PRINT_ADDR:
	case BINARY_PRINT_NUM_DATA:
	case BINARY_PRINT_NUM_PAD:
	case BINARY_PRINT_SEP:
	case BINARY_PRINT_CHAR_PAD:
	case BINARY_PRINT_LINE_END:
	case BINARY_PRINT_DATA_END:
	default:
		break;
	}

	return 0;
}

static void bpf_output__fprintf(struct trace *trace,
				struct perf_sample *sample)
{
	binary__fprintf(sample->raw_data, sample->raw_size, 8,
			bpf_output__printer, NULL, trace->output);
}

static int trace__event_handler(struct trace *trace, struct perf_evsel *evsel,
				union perf_event *event __maybe_unused,
				struct perf_sample *sample)
{
	struct thread *thread = machine__findnew_thread(trace->host, sample->pid, sample->tid);
	int callchain_ret = 0;

	if (sample->callchain) {
		callchain_ret = trace__resolve_callchain(trace, evsel, sample, &callchain_cursor);
		if (callchain_ret == 0) {
			if (callchain_cursor.nr < trace->min_stack)
				goto out;
			callchain_ret = 1;
		}
	}

	trace__printf_interrupted_entry(trace);
	trace__fprintf_tstamp(trace, sample->time, trace->output);

	if (trace->trace_syscalls)
		fprintf(trace->output, "(         ): ");

	if (thread)
		trace__fprintf_comm_tid(trace, thread, trace->output);

	if (evsel == trace->syscalls.events.augmented) {
		int id = perf_evsel__sc_tp_uint(evsel, id, sample);
		struct syscall *sc = trace__syscall_info(trace, evsel, id);

		if (sc) {
			fprintf(trace->output, "%s(", sc->name);
			trace__fprintf_sys_enter(trace, evsel, sample);
			fputc(')', trace->output);
			goto newline;
		}

		/*
		 * XXX: Not having the associated syscall info or not finding/adding
		 * 	the thread should never happen, but if it does...
		 * 	fall thru and print it as a bpf_output event.
		 */
	}

	fprintf(trace->output, "%s:", evsel->name);

	if (perf_evsel__is_bpf_output(evsel)) {
		if (evsel == trace->syscalls.events.augmented)
			trace__fprintf_sys_enter(trace, evsel, sample);
		else
			bpf_output__fprintf(trace, sample);
	} else if (evsel->tp_format) {
		if (strncmp(evsel->tp_format->name, "sys_enter_", 10) ||
		    trace__fprintf_sys_enter(trace, evsel, sample)) {
			event_format__fprintf(evsel->tp_format, sample->cpu,
					      sample->raw_data, sample->raw_size,
					      trace->output);
		}
	}

newline:
	fprintf(trace->output, "\n");

	if (callchain_ret > 0)
		trace__fprintf_callchain(trace, sample);
	else if (callchain_ret < 0)
		pr_err("Problem processing %s callchain, skipping...\n", perf_evsel__name(evsel));
	thread__put(thread);
out:
	return 0;
}

static void print_location(FILE *f, struct perf_sample *sample,
			   struct addr_location *al,
			   bool print_dso, bool print_sym)
{

	if ((verbose > 0 || print_dso) && al->map)
		fprintf(f, "%s@", al->map->dso->long_name);

	if ((verbose > 0 || print_sym) && al->sym)
		fprintf(f, "%s+0x%" PRIx64, al->sym->name,
			al->addr - al->sym->start);
	else if (al->map)
		fprintf(f, "0x%" PRIx64, al->addr);
	else
		fprintf(f, "0x%" PRIx64, sample->addr);
}

static int trace__pgfault(struct trace *trace,
			  struct perf_evsel *evsel,
			  union perf_event *event __maybe_unused,
			  struct perf_sample *sample)
{
	struct thread *thread;
	struct addr_location al;
	char map_type = 'd';
	struct thread_trace *ttrace;
	int err = -1;
	int callchain_ret = 0;

	thread = machine__findnew_thread(trace->host, sample->pid, sample->tid);

	if (sample->callchain) {
		callchain_ret = trace__resolve_callchain(trace, evsel, sample, &callchain_cursor);
		if (callchain_ret == 0) {
			if (callchain_cursor.nr < trace->min_stack)
				goto out_put;
			callchain_ret = 1;
		}
	}

	ttrace = thread__trace(thread, trace->output);
	if (ttrace == NULL)
		goto out_put;

	if (evsel->attr.config == PERF_COUNT_SW_PAGE_FAULTS_MAJ)
		ttrace->pfmaj++;
	else
		ttrace->pfmin++;

	if (trace->summary_only)
		goto out;

	thread__find_symbol(thread, sample->cpumode, sample->ip, &al);

	trace__fprintf_entry_head(trace, thread, 0, true, sample->time, trace->output);

	fprintf(trace->output, "%sfault [",
		evsel->attr.config == PERF_COUNT_SW_PAGE_FAULTS_MAJ ?
		"maj" : "min");

	print_location(trace->output, sample, &al, false, true);

	fprintf(trace->output, "] => ");

	thread__find_symbol(thread, sample->cpumode, sample->addr, &al);

	if (!al.map) {
		thread__find_symbol(thread, sample->cpumode, sample->addr, &al);

		if (al.map)
			map_type = 'x';
		else
			map_type = '?';
	}

	print_location(trace->output, sample, &al, true, false);

	fprintf(trace->output, " (%c%c)\n", map_type, al.level);

	if (callchain_ret > 0)
		trace__fprintf_callchain(trace, sample);
	else if (callchain_ret < 0)
		pr_err("Problem processing %s callchain, skipping...\n", perf_evsel__name(evsel));
out:
	err = 0;
out_put:
	thread__put(thread);
	return err;
}

static void trace__set_base_time(struct trace *trace,
				 struct perf_evsel *evsel,
				 struct perf_sample *sample)
{
	/*
	 * BPF events were not setting PERF_SAMPLE_TIME, so be more robust
	 * and don't use sample->time unconditionally, we may end up having
	 * some other event in the future without PERF_SAMPLE_TIME for good
	 * reason, i.e. we may not be interested in its timestamps, just in
	 * it taking place, picking some piece of information when it
	 * appears in our event stream (vfs_getname comes to mind).
	 */
	if (trace->base_time == 0 && !trace->full_time &&
	    (evsel->attr.sample_type & PERF_SAMPLE_TIME))
		trace->base_time = sample->time;
}

static int trace__process_sample(struct perf_tool *tool,
				 union perf_event *event,
				 struct perf_sample *sample,
				 struct perf_evsel *evsel,
				 struct machine *machine __maybe_unused)
{
	struct trace *trace = container_of(tool, struct trace, tool);
	struct thread *thread;
	int err = 0;

	tracepoint_handler handler = evsel->handler;

	thread = machine__findnew_thread(trace->host, sample->pid, sample->tid);
	if (thread && thread__is_filtered(thread))
		goto out;

	trace__set_base_time(trace, evsel, sample);

	if (handler) {
		++trace->nr_events;
		handler(trace, evsel, event, sample);
	}
out:
	thread__put(thread);
	return err;
}

static int trace__record(struct trace *trace, int argc, const char **argv)
{
	unsigned int rec_argc, i, j;
	const char **rec_argv;
	const char * const record_args[] = {
		"record",
		"-R",
		"-m", "1024",
		"-c", "1",
	};

	const char * const sc_args[] = { "-e", };
	unsigned int sc_args_nr = ARRAY_SIZE(sc_args);
	const char * const majpf_args[] = { "-e", "major-faults" };
	unsigned int majpf_args_nr = ARRAY_SIZE(majpf_args);
	const char * const minpf_args[] = { "-e", "minor-faults" };
	unsigned int minpf_args_nr = ARRAY_SIZE(minpf_args);

	/* +1 is for the event string below */
	rec_argc = ARRAY_SIZE(record_args) + sc_args_nr + 1 +
		majpf_args_nr + minpf_args_nr + argc;
	rec_argv = calloc(rec_argc + 1, sizeof(char *));

	if (rec_argv == NULL)
		return -ENOMEM;

	j = 0;
	for (i = 0; i < ARRAY_SIZE(record_args); i++)
		rec_argv[j++] = record_args[i];

	if (trace->trace_syscalls) {
		for (i = 0; i < sc_args_nr; i++)
			rec_argv[j++] = sc_args[i];

		/* event string may be different for older kernels - e.g., RHEL6 */
		if (is_valid_tracepoint("raw_syscalls:sys_enter"))
			rec_argv[j++] = "raw_syscalls:sys_enter,raw_syscalls:sys_exit";
		else if (is_valid_tracepoint("syscalls:sys_enter"))
			rec_argv[j++] = "syscalls:sys_enter,syscalls:sys_exit";
		else {
			pr_err("Neither raw_syscalls nor syscalls events exist.\n");
			free(rec_argv);
			return -1;
		}
	}

	if (trace->trace_pgfaults & TRACE_PFMAJ)
		for (i = 0; i < majpf_args_nr; i++)
			rec_argv[j++] = majpf_args[i];

	if (trace->trace_pgfaults & TRACE_PFMIN)
		for (i = 0; i < minpf_args_nr; i++)
			rec_argv[j++] = minpf_args[i];

	for (i = 0; i < (unsigned int)argc; i++)
		rec_argv[j++] = argv[i];

	return cmd_record(j, rec_argv);
}

static size_t trace__fprintf_thread_summary(struct trace *trace, FILE *fp);

static bool perf_evlist__add_vfs_getname(struct perf_evlist *evlist)
{
	struct perf_evsel *evsel = perf_evsel__newtp("probe", "vfs_getname");

	if (IS_ERR(evsel))
		return false;

	if (perf_evsel__field(evsel, "pathname") == NULL) {
		perf_evsel__delete(evsel);
		return false;
	}

	evsel->handler = trace__vfs_getname;
	perf_evlist__add(evlist, evsel);
	return true;
}

static struct perf_evsel *perf_evsel__new_pgfault(u64 config)
{
	struct perf_evsel *evsel;
	struct perf_event_attr attr = {
		.type = PERF_TYPE_SOFTWARE,
		.mmap_data = 1,
	};

	attr.config = config;
	attr.sample_period = 1;

	event_attr_init(&attr);

	evsel = perf_evsel__new(&attr);
	if (evsel)
		evsel->handler = trace__pgfault;

	return evsel;
}

static void trace__handle_event(struct trace *trace, union perf_event *event, struct perf_sample *sample)
{
	const u32 type = event->header.type;
	struct perf_evsel *evsel;

	if (type != PERF_RECORD_SAMPLE) {
		trace__process_event(trace, trace->host, event, sample);
		return;
	}

	evsel = perf_evlist__id2evsel(trace->evlist, sample->id);
	if (evsel == NULL) {
		fprintf(trace->output, "Unknown tp ID %" PRIu64 ", skipping...\n", sample->id);
		return;
	}

	trace__set_base_time(trace, evsel, sample);

	if (evsel->attr.type == PERF_TYPE_TRACEPOINT &&
	    sample->raw_data == NULL) {
		fprintf(trace->output, "%s sample with no payload for tid: %d, cpu %d, raw_size=%d, skipping...\n",
		       perf_evsel__name(evsel), sample->tid,
		       sample->cpu, sample->raw_size);
	} else {
		tracepoint_handler handler = evsel->handler;
		handler(trace, evsel, event, sample);
	}
}

static int trace__add_syscall_newtp(struct trace *trace)
{
	int ret = -1;
	struct perf_evlist *evlist = trace->evlist;
	struct perf_evsel *sys_enter, *sys_exit;

	sys_enter = perf_evsel__raw_syscall_newtp("sys_enter", trace__sys_enter);
	if (sys_enter == NULL)
		goto out;

	if (perf_evsel__init_sc_tp_ptr_field(sys_enter, args))
		goto out_delete_sys_enter;

	sys_exit = perf_evsel__raw_syscall_newtp("sys_exit", trace__sys_exit);
	if (sys_exit == NULL)
		goto out_delete_sys_enter;

	if (perf_evsel__init_sc_tp_uint_field(sys_exit, ret))
		goto out_delete_sys_exit;

	perf_evsel__config_callchain(sys_enter, &trace->opts, &callchain_param);
	perf_evsel__config_callchain(sys_exit, &trace->opts, &callchain_param);

	perf_evlist__add(evlist, sys_enter);
	perf_evlist__add(evlist, sys_exit);

	if (callchain_param.enabled && !trace->kernel_syscallchains) {
		/*
		 * We're interested only in the user space callchain
		 * leading to the syscall, allow overriding that for
		 * debugging reasons using --kernel_syscall_callchains
		 */
		sys_exit->attr.exclude_callchain_kernel = 1;
	}

	trace->syscalls.events.sys_enter = sys_enter;
	trace->syscalls.events.sys_exit  = sys_exit;

	ret = 0;
out:
	return ret;

out_delete_sys_exit:
	perf_evsel__delete_priv(sys_exit);
out_delete_sys_enter:
	perf_evsel__delete_priv(sys_enter);
	goto out;
}

static int trace__set_ev_qualifier_filter(struct trace *trace)
{
	int err = -1;
	struct perf_evsel *sys_exit;
	char *filter = asprintf_expr_inout_ints("id", !trace->not_ev_qualifier,
						trace->ev_qualifier_ids.nr,
						trace->ev_qualifier_ids.entries);

	if (filter == NULL)
		goto out_enomem;

	if (!perf_evsel__append_tp_filter(trace->syscalls.events.sys_enter,
					  filter)) {
		sys_exit = trace->syscalls.events.sys_exit;
		err = perf_evsel__append_tp_filter(sys_exit, filter);
	}

	free(filter);
out:
	return err;
out_enomem:
	errno = ENOMEM;
	goto out;
}

static int trace__set_filter_loop_pids(struct trace *trace)
{
	unsigned int nr = 1;
	pid_t pids[32] = {
		getpid(),
	};
	struct thread *thread = machine__find_thread(trace->host, pids[0], pids[0]);

	while (thread && nr < ARRAY_SIZE(pids)) {
		struct thread *parent = machine__find_thread(trace->host, thread->ppid, thread->ppid);

		if (parent == NULL)
			break;

		if (!strcmp(thread__comm_str(parent), "sshd")) {
			pids[nr++] = parent->tid;
			break;
		}
		thread = parent;
	}

	return perf_evlist__set_filter_pids(trace->evlist, nr, pids);
}

static int trace__run(struct trace *trace, int argc, const char **argv)
{
	struct perf_evlist *evlist = trace->evlist;
	struct perf_evsel *evsel, *pgfault_maj = NULL, *pgfault_min = NULL;
	int err = -1, i;
	unsigned long before;
	const bool forks = argc > 0;
	bool draining = false;

	trace->live = true;

	if (trace->trace_syscalls && trace__add_syscall_newtp(trace))
		goto out_error_raw_syscalls;

	if (trace->trace_syscalls)
		trace->vfs_getname = perf_evlist__add_vfs_getname(evlist);

	if ((trace->trace_pgfaults & TRACE_PFMAJ)) {
		pgfault_maj = perf_evsel__new_pgfault(PERF_COUNT_SW_PAGE_FAULTS_MAJ);
		if (pgfault_maj == NULL)
			goto out_error_mem;
		perf_evsel__config_callchain(pgfault_maj, &trace->opts, &callchain_param);
		perf_evlist__add(evlist, pgfault_maj);
	}

	if ((trace->trace_pgfaults & TRACE_PFMIN)) {
		pgfault_min = perf_evsel__new_pgfault(PERF_COUNT_SW_PAGE_FAULTS_MIN);
		if (pgfault_min == NULL)
			goto out_error_mem;
		perf_evsel__config_callchain(pgfault_min, &trace->opts, &callchain_param);
		perf_evlist__add(evlist, pgfault_min);
	}

	if (trace->sched &&
	    perf_evlist__add_newtp(evlist, "sched", "sched_stat_runtime",
				   trace__sched_stat_runtime))
		goto out_error_sched_stat_runtime;

	/*
	 * If a global cgroup was set, apply it to all the events without an
	 * explicit cgroup. I.e.:
	 *
	 * 	trace -G A -e sched:*switch
	 *
	 * Will set all raw_syscalls:sys_{enter,exit}, pgfault, vfs_getname, etc
	 * _and_ sched:sched_switch to the 'A' cgroup, while:
	 *
	 * trace -e sched:*switch -G A
	 *
	 * will only set the sched:sched_switch event to the 'A' cgroup, all the
	 * other events (raw_syscalls:sys_{enter,exit}, etc are left "without"
	 * a cgroup (on the root cgroup, sys wide, etc).
	 *
	 * Multiple cgroups:
	 *
	 * trace -G A -e sched:*switch -G B
	 *
	 * the syscall ones go to the 'A' cgroup, the sched:sched_switch goes
	 * to the 'B' cgroup.
	 *
	 * evlist__set_default_cgroup() grabs a reference of the passed cgroup
	 * only for the evsels still without a cgroup, i.e. evsel->cgroup == NULL.
	 */
	if (trace->cgroup)
		evlist__set_default_cgroup(trace->evlist, trace->cgroup);

	err = perf_evlist__create_maps(evlist, &trace->opts.target);
	if (err < 0) {
		fprintf(trace->output, "Problems parsing the target to trace, check your options!\n");
		goto out_delete_evlist;
	}

	err = trace__symbols_init(trace, evlist);
	if (err < 0) {
		fprintf(trace->output, "Problems initializing symbol libraries!\n");
		goto out_delete_evlist;
	}

	perf_evlist__config(evlist, &trace->opts, &callchain_param);

	signal(SIGCHLD, sig_handler);
	signal(SIGINT, sig_handler);

	if (forks) {
		err = perf_evlist__prepare_workload(evlist, &trace->opts.target,
						    argv, false, NULL);
		if (err < 0) {
			fprintf(trace->output, "Couldn't run the workload!\n");
			goto out_delete_evlist;
		}
	}

	err = perf_evlist__open(evlist);
	if (err < 0)
		goto out_error_open;

	err = bpf__apply_obj_config();
	if (err) {
		char errbuf[BUFSIZ];

		bpf__strerror_apply_obj_config(err, errbuf, sizeof(errbuf));
		pr_err("ERROR: Apply config to BPF failed: %s\n",
			 errbuf);
		goto out_error_open;
	}

	/*
	 * Better not use !target__has_task() here because we need to cover the
	 * case where no threads were specified in the command line, but a
	 * workload was, and in that case we will fill in the thread_map when
	 * we fork the workload in perf_evlist__prepare_workload.
	 */
	if (trace->filter_pids.nr > 0)
		err = perf_evlist__set_filter_pids(evlist, trace->filter_pids.nr, trace->filter_pids.entries);
	else if (thread_map__pid(evlist->threads, 0) == -1)
		err = trace__set_filter_loop_pids(trace);

	if (err < 0)
		goto out_error_mem;

	if (trace->ev_qualifier_ids.nr > 0) {
		err = trace__set_ev_qualifier_filter(trace);
		if (err < 0)
			goto out_errno;

		pr_debug("event qualifier tracepoint filter: %s\n",
			 trace->syscalls.events.sys_exit->filter);
	}

	err = perf_evlist__apply_filters(evlist, &evsel);
	if (err < 0)
		goto out_error_apply_filters;

	err = perf_evlist__mmap(evlist, trace->opts.mmap_pages);
	if (err < 0)
		goto out_error_mmap;

	if (!target__none(&trace->opts.target) && !trace->opts.initial_delay)
		perf_evlist__enable(evlist);

	if (forks)
		perf_evlist__start_workload(evlist);

	if (trace->opts.initial_delay) {
		usleep(trace->opts.initial_delay * 1000);
		perf_evlist__enable(evlist);
	}

	trace->multiple_threads = thread_map__pid(evlist->threads, 0) == -1 ||
				  evlist->threads->nr > 1 ||
				  perf_evlist__first(evlist)->attr.inherit;

	/*
	 * Now that we already used evsel->attr to ask the kernel to setup the
	 * events, lets reuse evsel->attr.sample_max_stack as the limit in
	 * trace__resolve_callchain(), allowing per-event max-stack settings
	 * to override an explicitely set --max-stack global setting.
	 */
	evlist__for_each_entry(evlist, evsel) {
		if (evsel__has_callchain(evsel) &&
		    evsel->attr.sample_max_stack == 0)
			evsel->attr.sample_max_stack = trace->max_stack;
	}
again:
	before = trace->nr_events;

	for (i = 0; i < evlist->nr_mmaps; i++) {
		union perf_event *event;
		struct perf_mmap *md;

		md = &evlist->mmap[i];
		if (perf_mmap__read_init(md) < 0)
			continue;

		while ((event = perf_mmap__read_event(md)) != NULL) {
			struct perf_sample sample;

			++trace->nr_events;

			err = perf_evlist__parse_sample(evlist, event, &sample);
			if (err) {
				fprintf(trace->output, "Can't parse sample, err = %d, skipping...\n", err);
				goto next_event;
			}

			trace__handle_event(trace, event, &sample);
next_event:
			perf_mmap__consume(md);

			if (interrupted)
				goto out_disable;

			if (done && !draining) {
				perf_evlist__disable(evlist);
				draining = true;
			}
		}
		perf_mmap__read_done(md);
	}

	if (trace->nr_events == before) {
		int timeout = done ? 100 : -1;

		if (!draining && perf_evlist__poll(evlist, timeout) > 0) {
			if (perf_evlist__filter_pollfd(evlist, POLLERR | POLLHUP) == 0)
				draining = true;

			goto again;
		}
	} else {
		goto again;
	}

out_disable:
	thread__zput(trace->current);

	perf_evlist__disable(evlist);

	if (!err) {
		if (trace->summary)
			trace__fprintf_thread_summary(trace, trace->output);

		if (trace->show_tool_stats) {
			fprintf(trace->output, "Stats:\n "
					       " vfs_getname : %" PRIu64 "\n"
					       " proc_getname: %" PRIu64 "\n",
				trace->stats.vfs_getname,
				trace->stats.proc_getname);
		}
	}

out_delete_evlist:
	trace__symbols__exit(trace);

	perf_evlist__delete(evlist);
	cgroup__put(trace->cgroup);
	trace->evlist = NULL;
	trace->live = false;
	return err;
{
	char errbuf[BUFSIZ];

out_error_sched_stat_runtime:
	tracing_path__strerror_open_tp(errno, errbuf, sizeof(errbuf), "sched", "sched_stat_runtime");
	goto out_error;

out_error_raw_syscalls:
	tracing_path__strerror_open_tp(errno, errbuf, sizeof(errbuf), "raw_syscalls", "sys_(enter|exit)");
	goto out_error;

out_error_mmap:
	perf_evlist__strerror_mmap(evlist, errno, errbuf, sizeof(errbuf));
	goto out_error;

out_error_open:
	perf_evlist__strerror_open(evlist, errno, errbuf, sizeof(errbuf));

out_error:
	fprintf(trace->output, "%s\n", errbuf);
	goto out_delete_evlist;

out_error_apply_filters:
	fprintf(trace->output,
		"Failed to set filter \"%s\" on event %s with %d (%s)\n",
		evsel->filter, perf_evsel__name(evsel), errno,
		str_error_r(errno, errbuf, sizeof(errbuf)));
	goto out_delete_evlist;
}
out_error_mem:
	fprintf(trace->output, "Not enough memory to run!\n");
	goto out_delete_evlist;

out_errno:
	fprintf(trace->output, "errno=%d,%s\n", errno, strerror(errno));
	goto out_delete_evlist;
}

static int trace__replay(struct trace *trace)
{
	const struct perf_evsel_str_handler handlers[] = {
		{ "probe:vfs_getname",	     trace__vfs_getname, },
	};
	struct perf_data data = {
		.file      = {
			.path = input_name,
		},
		.mode      = PERF_DATA_MODE_READ,
		.force     = trace->force,
	};
	struct perf_session *session;
	struct perf_evsel *evsel;
	int err = -1;

	trace->tool.sample	  = trace__process_sample;
	trace->tool.mmap	  = perf_event__process_mmap;
	trace->tool.mmap2	  = perf_event__process_mmap2;
	trace->tool.comm	  = perf_event__process_comm;
	trace->tool.exit	  = perf_event__process_exit;
	trace->tool.fork	  = perf_event__process_fork;
	trace->tool.attr	  = perf_event__process_attr;
	trace->tool.tracing_data  = perf_event__process_tracing_data;
	trace->tool.build_id	  = perf_event__process_build_id;
	trace->tool.namespaces	  = perf_event__process_namespaces;

	trace->tool.ordered_events = true;
	trace->tool.ordering_requires_timestamps = true;

	/* add tid to output */
	trace->multiple_threads = true;

	session = perf_session__new(&data, false, &trace->tool);
	if (session == NULL)
		return -1;

	if (trace->opts.target.pid)
		symbol_conf.pid_list_str = strdup(trace->opts.target.pid);

	if (trace->opts.target.tid)
		symbol_conf.tid_list_str = strdup(trace->opts.target.tid);

	if (symbol__init(&session->header.env) < 0)
		goto out;

	trace->host = &session->machines.host;

	err = perf_session__set_tracepoints_handlers(session, handlers);
	if (err)
		goto out;

	evsel = perf_evlist__find_tracepoint_by_name(session->evlist,
						     "raw_syscalls:sys_enter");
	/* older kernels have syscalls tp versus raw_syscalls */
	if (evsel == NULL)
		evsel = perf_evlist__find_tracepoint_by_name(session->evlist,
							     "syscalls:sys_enter");

	if (evsel &&
	    (perf_evsel__init_raw_syscall_tp(evsel, trace__sys_enter) < 0 ||
	    perf_evsel__init_sc_tp_ptr_field(evsel, args))) {
		pr_err("Error during initialize raw_syscalls:sys_enter event\n");
		goto out;
	}

	evsel = perf_evlist__find_tracepoint_by_name(session->evlist,
						     "raw_syscalls:sys_exit");
	if (evsel == NULL)
		evsel = perf_evlist__find_tracepoint_by_name(session->evlist,
							     "syscalls:sys_exit");
	if (evsel &&
	    (perf_evsel__init_raw_syscall_tp(evsel, trace__sys_exit) < 0 ||
	    perf_evsel__init_sc_tp_uint_field(evsel, ret))) {
		pr_err("Error during initialize raw_syscalls:sys_exit event\n");
		goto out;
	}

	evlist__for_each_entry(session->evlist, evsel) {
		if (evsel->attr.type == PERF_TYPE_SOFTWARE &&
		    (evsel->attr.config == PERF_COUNT_SW_PAGE_FAULTS_MAJ ||
		     evsel->attr.config == PERF_COUNT_SW_PAGE_FAULTS_MIN ||
		     evsel->attr.config == PERF_COUNT_SW_PAGE_FAULTS))
			evsel->handler = trace__pgfault;
	}

	setup_pager();

	err = perf_session__process_events(session);
	if (err)
		pr_err("Failed to process events, error %d", err);

	else if (trace->summary)
		trace__fprintf_thread_summary(trace, trace->output);

out:
	perf_session__delete(session);

	return err;
}

static size_t trace__fprintf_threads_header(FILE *fp)
{
	size_t printed;

	printed  = fprintf(fp, "\n Summary of events:\n\n");

	return printed;
}

DEFINE_RESORT_RB(syscall_stats, a->msecs > b->msecs,
	struct stats 	*stats;
	double		msecs;
	int		syscall;
)
{
	struct int_node *source = rb_entry(nd, struct int_node, rb_node);
	struct stats *stats = source->priv;

	entry->syscall = source->i;
	entry->stats   = stats;
	entry->msecs   = stats ? (u64)stats->n * (avg_stats(stats) / NSEC_PER_MSEC) : 0;
}

static size_t thread__dump_stats(struct thread_trace *ttrace,
				 struct trace *trace, FILE *fp)
{
	size_t printed = 0;
	struct syscall *sc;
	struct rb_node *nd;
	DECLARE_RESORT_RB_INTLIST(syscall_stats, ttrace->syscall_stats);

	if (syscall_stats == NULL)
		return 0;

	printed += fprintf(fp, "\n");

	printed += fprintf(fp, "   syscall            calls    total       min       avg       max      stddev\n");
	printed += fprintf(fp, "                               (msec)    (msec)    (msec)    (msec)        (%%)\n");
	printed += fprintf(fp, "   --------------- -------- --------- --------- --------- ---------     ------\n");

	resort_rb__for_each_entry(nd, syscall_stats) {
		struct stats *stats = syscall_stats_entry->stats;
		if (stats) {
			double min = (double)(stats->min) / NSEC_PER_MSEC;
			double max = (double)(stats->max) / NSEC_PER_MSEC;
			double avg = avg_stats(stats);
			double pct;
			u64 n = (u64) stats->n;

			pct = avg ? 100.0 * stddev_stats(stats)/avg : 0.0;
			avg /= NSEC_PER_MSEC;

			sc = &trace->syscalls.table[syscall_stats_entry->syscall];
			printed += fprintf(fp, "   %-15s", sc->name);
			printed += fprintf(fp, " %8" PRIu64 " %9.3f %9.3f %9.3f",
					   n, syscall_stats_entry->msecs, min, avg);
			printed += fprintf(fp, " %9.3f %9.2f%%\n", max, pct);
		}
	}

	resort_rb__delete(syscall_stats);
	printed += fprintf(fp, "\n\n");

	return printed;
}

static size_t trace__fprintf_thread(FILE *fp, struct thread *thread, struct trace *trace)
{
	size_t printed = 0;
	struct thread_trace *ttrace = thread__priv(thread);
	double ratio;

	if (ttrace == NULL)
		return 0;

	ratio = (double)ttrace->nr_events / trace->nr_events * 100.0;

	printed += fprintf(fp, " %s (%d), ", thread__comm_str(thread), thread->tid);
	printed += fprintf(fp, "%lu events, ", ttrace->nr_events);
	printed += fprintf(fp, "%.1f%%", ratio);
	if (ttrace->pfmaj)
		printed += fprintf(fp, ", %lu majfaults", ttrace->pfmaj);
	if (ttrace->pfmin)
		printed += fprintf(fp, ", %lu minfaults", ttrace->pfmin);
	if (trace->sched)
		printed += fprintf(fp, ", %.3f msec\n", ttrace->runtime_ms);
	else if (fputc('\n', fp) != EOF)
		++printed;

	printed += thread__dump_stats(ttrace, trace, fp);

	return printed;
}

static unsigned long thread__nr_events(struct thread_trace *ttrace)
{
	return ttrace ? ttrace->nr_events : 0;
}

DEFINE_RESORT_RB(threads, (thread__nr_events(a->thread->priv) < thread__nr_events(b->thread->priv)),
	struct thread *thread;
)
{
	entry->thread = rb_entry(nd, struct thread, rb_node);
}

static size_t trace__fprintf_thread_summary(struct trace *trace, FILE *fp)
{
	size_t printed = trace__fprintf_threads_header(fp);
	struct rb_node *nd;
	int i;

	for (i = 0; i < THREADS__TABLE_SIZE; i++) {
		DECLARE_RESORT_RB_MACHINE_THREADS(threads, trace->host, i);

		if (threads == NULL) {
			fprintf(fp, "%s", "Error sorting output by nr_events!\n");
			return 0;
		}

		resort_rb__for_each_entry(nd, threads)
			printed += trace__fprintf_thread(fp, threads_entry->thread, trace);

		resort_rb__delete(threads);
	}
	return printed;
}

static int trace__set_duration(const struct option *opt, const char *str,
			       int unset __maybe_unused)
{
	struct trace *trace = opt->value;

	trace->duration_filter = atof(str);
	return 0;
}

static int trace__set_filter_pids(const struct option *opt, const char *str,
				  int unset __maybe_unused)
{
	int ret = -1;
	size_t i;
	struct trace *trace = opt->value;
	/*
	 * FIXME: introduce a intarray class, plain parse csv and create a
	 * { int nr, int entries[] } struct...
	 */
	struct intlist *list = intlist__new(str);

	if (list == NULL)
		return -1;

	i = trace->filter_pids.nr = intlist__nr_entries(list) + 1;
	trace->filter_pids.entries = calloc(i, sizeof(pid_t));

	if (trace->filter_pids.entries == NULL)
		goto out;

	trace->filter_pids.entries[0] = getpid();

	for (i = 1; i < trace->filter_pids.nr; ++i)
		trace->filter_pids.entries[i] = intlist__entry(list, i - 1)->i;

	intlist__delete(list);
	ret = 0;
out:
	return ret;
}

static int trace__open_output(struct trace *trace, const char *filename)
{
	struct stat st;

	if (!stat(filename, &st) && st.st_size) {
		char oldname[PATH_MAX];

		scnprintf(oldname, sizeof(oldname), "%s.old", filename);
		unlink(oldname);
		rename(filename, oldname);
	}

	trace->output = fopen(filename, "w");

	return trace->output == NULL ? -errno : 0;
}

static int parse_pagefaults(const struct option *opt, const char *str,
			    int unset __maybe_unused)
{
	int *trace_pgfaults = opt->value;

	if (strcmp(str, "all") == 0)
		*trace_pgfaults |= TRACE_PFMAJ | TRACE_PFMIN;
	else if (strcmp(str, "maj") == 0)
		*trace_pgfaults |= TRACE_PFMAJ;
	else if (strcmp(str, "min") == 0)
		*trace_pgfaults |= TRACE_PFMIN;
	else
		return -1;

	return 0;
}

static void evlist__set_evsel_handler(struct perf_evlist *evlist, void *handler)
{
	struct perf_evsel *evsel;

	evlist__for_each_entry(evlist, evsel)
		evsel->handler = handler;
}

static int evlist__set_syscall_tp_fields(struct perf_evlist *evlist)
{
	struct perf_evsel *evsel;

	evlist__for_each_entry(evlist, evsel) {
		if (evsel->priv || !evsel->tp_format)
			continue;

		if (strcmp(evsel->tp_format->system, "syscalls"))
			continue;

		if (perf_evsel__init_syscall_tp(evsel))
			return -1;

		if (!strncmp(evsel->tp_format->name, "sys_enter_", 10)) {
			struct syscall_tp *sc = evsel->priv;

			if (__tp_field__init_ptr(&sc->args, sc->id.offset + sizeof(u64)))
				return -1;
		} else if (!strncmp(evsel->tp_format->name, "sys_exit_", 9)) {
			struct syscall_tp *sc = evsel->priv;

			if (__tp_field__init_uint(&sc->ret, sizeof(u64), sc->id.offset + sizeof(u64), evsel->needs_swap))
				return -1;
		}
	}

	return 0;
}

/*
 * XXX: Hackish, just splitting the combined -e+--event (syscalls
 * (raw_syscalls:{sys_{enter,exit}} + events (tracepoints, HW, SW, etc) to use
 * existing facilities unchanged (trace->ev_qualifier + parse_options()).
 *
 * It'd be better to introduce a parse_options() variant that would return a
 * list with the terms it didn't match to an event...
 */
static int trace__parse_events_option(const struct option *opt, const char *str,
				      int unset __maybe_unused)
{
	struct trace *trace = (struct trace *)opt->value;
	const char *s = str;
	char *sep = NULL, *lists[2] = { NULL, NULL, };
	int len = strlen(str) + 1, err = -1, list, idx;
	char *strace_groups_dir = system_path(STRACE_GROUPS_DIR);
	char group_name[PATH_MAX];

	if (strace_groups_dir == NULL)
		return -1;

	if (*s == '!') {
		++s;
		trace->not_ev_qualifier = true;
	}

	while (1) {
		if ((sep = strchr(s, ',')) != NULL)
			*sep = '\0';

		list = 0;
		if (syscalltbl__id(trace->sctbl, s) >= 0 ||
		    syscalltbl__strglobmatch_first(trace->sctbl, s, &idx) >= 0) {
			list = 1;
		} else {
			path__join(group_name, sizeof(group_name), strace_groups_dir, s);
			if (access(group_name, R_OK) == 0)
				list = 1;
		}

		if (lists[list]) {
			sprintf(lists[list] + strlen(lists[list]), ",%s", s);
		} else {
			lists[list] = malloc(len);
			if (lists[list] == NULL)
				goto out;
			strcpy(lists[list], s);
		}

		if (!sep)
			break;

		*sep = ',';
		s = sep + 1;
	}

	if (lists[1] != NULL) {
		struct strlist_config slist_config = {
			.dirname = strace_groups_dir,
		};

		trace->ev_qualifier = strlist__new(lists[1], &slist_config);
		if (trace->ev_qualifier == NULL) {
			fputs("Not enough memory to parse event qualifier", trace->output);
			goto out;
		}

		if (trace__validate_ev_qualifier(trace))
			goto out;
		trace->trace_syscalls = true;
	}

	err = 0;

	if (lists[0]) {
		struct option o = OPT_CALLBACK('e', "event", &trace->evlist, "event",
					       "event selector. use 'perf list' to list available events",
					       parse_events_option);
		err = parse_events_option(&o, lists[0], 0);
	}
out:
	if (sep)
		*sep = ',';

	return err;
}

static int trace__parse_cgroups(const struct option *opt, const char *str, int unset)
{
	struct trace *trace = opt->value;

	if (!list_empty(&trace->evlist->entries))
		return parse_cgroups(opt, str, unset);

	trace->cgroup = evlist__findnew_cgroup(trace->evlist, str);

	return 0;
}

int cmd_trace(int argc, const char **argv)
{
	const char *trace_usage[] = {
		"perf trace [<options>] [<command>]",
		"perf trace [<options>] -- <command> [<options>]",
		"perf trace record [<options>] [<command>]",
		"perf trace record [<options>] -- <command> [<options>]",
		NULL
	};
	struct trace trace = {
		.syscalls = {
			. max = -1,
		},
		.opts = {
			.target = {
				.uid	   = UINT_MAX,
				.uses_mmap = true,
			},
			.user_freq     = UINT_MAX,
			.user_interval = ULLONG_MAX,
			.no_buffering  = true,
			.mmap_pages    = UINT_MAX,
			.proc_map_timeout  = 500,
		},
		.output = stderr,
		.show_comm = true,
		.trace_syscalls = false,
		.kernel_syscallchains = false,
		.max_stack = UINT_MAX,
	};
	const char *output_name = NULL;
	const struct option trace_options[] = {
	OPT_CALLBACK('e', "event", &trace, "event",
		     "event/syscall selector. use 'perf list' to list available events",
		     trace__parse_events_option),
	OPT_BOOLEAN(0, "comm", &trace.show_comm,
		    "show the thread COMM next to its id"),
	OPT_BOOLEAN(0, "tool_stats", &trace.show_tool_stats, "show tool stats"),
	OPT_CALLBACK(0, "expr", &trace, "expr", "list of syscalls/events to trace",
		     trace__parse_events_option),
	OPT_STRING('o', "output", &output_name, "file", "output file name"),
	OPT_STRING('i', "input", &input_name, "file", "Analyze events in file"),
	OPT_STRING('p', "pid", &trace.opts.target.pid, "pid",
		    "trace events on existing process id"),
	OPT_STRING('t', "tid", &trace.opts.target.tid, "tid",
		    "trace events on existing thread id"),
	OPT_CALLBACK(0, "filter-pids", &trace, "CSV list of pids",
		     "pids to filter (by the kernel)", trace__set_filter_pids),
	OPT_BOOLEAN('a', "all-cpus", &trace.opts.target.system_wide,
		    "system-wide collection from all CPUs"),
	OPT_STRING('C', "cpu", &trace.opts.target.cpu_list, "cpu",
		    "list of cpus to monitor"),
	OPT_BOOLEAN(0, "no-inherit", &trace.opts.no_inherit,
		    "child tasks do not inherit counters"),
	OPT_CALLBACK('m', "mmap-pages", &trace.opts.mmap_pages, "pages",
		     "number of mmap data pages",
		     perf_evlist__parse_mmap_pages),
	OPT_STRING('u', "uid", &trace.opts.target.uid_str, "user",
		   "user to profile"),
	OPT_CALLBACK(0, "duration", &trace, "float",
		     "show only events with duration > N.M ms",
		     trace__set_duration),
	OPT_BOOLEAN(0, "sched", &trace.sched, "show blocking scheduler events"),
	OPT_INCR('v', "verbose", &verbose, "be more verbose"),
	OPT_BOOLEAN('T', "time", &trace.full_time,
		    "Show full timestamp, not time relative to first start"),
	OPT_BOOLEAN(0, "failure", &trace.failure_only,
		    "Show only syscalls that failed"),
	OPT_BOOLEAN('s', "summary", &trace.summary_only,
		    "Show only syscall summary with statistics"),
	OPT_BOOLEAN('S', "with-summary", &trace.summary,
		    "Show all syscalls and summary with statistics"),
	OPT_CALLBACK_DEFAULT('F', "pf", &trace.trace_pgfaults, "all|maj|min",
		     "Trace pagefaults", parse_pagefaults, "maj"),
	OPT_BOOLEAN(0, "syscalls", &trace.trace_syscalls, "Trace syscalls"),
	OPT_BOOLEAN('f', "force", &trace.force, "don't complain, do it"),
	OPT_CALLBACK(0, "call-graph", &trace.opts,
		     "record_mode[,record_size]", record_callchain_help,
		     &record_parse_callchain_opt),
	OPT_BOOLEAN(0, "kernel-syscall-graph", &trace.kernel_syscallchains,
		    "Show the kernel callchains on the syscall exit path"),
	OPT_UINTEGER(0, "min-stack", &trace.min_stack,
		     "Set the minimum stack depth when parsing the callchain, "
		     "anything below the specified depth will be ignored."),
	OPT_UINTEGER(0, "max-stack", &trace.max_stack,
		     "Set the maximum stack depth when parsing the callchain, "
		     "anything beyond the specified depth will be ignored. "
		     "Default: kernel.perf_event_max_stack or " __stringify(PERF_MAX_STACK_DEPTH)),
	OPT_BOOLEAN(0, "print-sample", &trace.print_sample,
			"print the PERF_RECORD_SAMPLE PERF_SAMPLE_ info, for debugging"),
	OPT_UINTEGER(0, "proc-map-timeout", &trace.opts.proc_map_timeout,
			"per thread proc mmap processing timeout in ms"),
	OPT_CALLBACK('G', "cgroup", &trace, "name", "monitor event in cgroup name only",
		     trace__parse_cgroups),
	OPT_UINTEGER('D', "delay", &trace.opts.initial_delay,
		     "ms to wait before starting measurement after program "
		     "start"),
	OPT_END()
	};
	bool __maybe_unused max_stack_user_set = true;
	bool mmap_pages_user_set = true;
	struct perf_evsel *evsel;
	const char * const trace_subcommands[] = { "record", NULL };
	int err = -1;
	char bf[BUFSIZ];

	signal(SIGSEGV, sighandler_dump_stack);
	signal(SIGFPE, sighandler_dump_stack);

	trace.evlist = perf_evlist__new();
	trace.sctbl = syscalltbl__new();

	if (trace.evlist == NULL || trace.sctbl == NULL) {
		pr_err("Not enough memory to run!\n");
		err = -ENOMEM;
		goto out;
	}

	argc = parse_options_subcommand(argc, argv, trace_options, trace_subcommands,
				 trace_usage, PARSE_OPT_STOP_AT_NON_OPTION);

	if ((nr_cgroups || trace.cgroup) && !trace.opts.target.system_wide) {
		usage_with_options_msg(trace_usage, trace_options,
				       "cgroup monitoring only available in system-wide mode");
	}

	evsel = bpf__setup_output_event(trace.evlist, "__augmented_syscalls__");
	if (IS_ERR(evsel)) {
		bpf__strerror_setup_output_event(trace.evlist, PTR_ERR(evsel), bf, sizeof(bf));
		pr_err("ERROR: Setup trace syscalls enter failed: %s\n", bf);
		goto out;
	}

<<<<<<< HEAD
	if (evsel) {
		if (perf_evsel__init_augmented_syscall_tp(evsel) ||
		    perf_evsel__init_augmented_syscall_tp_args(evsel))
			goto out;
		trace.syscalls.events.augmented = evsel;
	}
=======
	if (evsel)
		trace.syscalls.events.augmented = evsel;
>>>>>>> 0fd79184

	err = bpf__setup_stdout(trace.evlist);
	if (err) {
		bpf__strerror_setup_stdout(trace.evlist, err, bf, sizeof(bf));
		pr_err("ERROR: Setup BPF stdout failed: %s\n", bf);
		goto out;
	}

	err = -1;

	if (trace.trace_pgfaults) {
		trace.opts.sample_address = true;
		trace.opts.sample_time = true;
	}

	if (trace.opts.mmap_pages == UINT_MAX)
		mmap_pages_user_set = false;

	if (trace.max_stack == UINT_MAX) {
		trace.max_stack = input_name ? PERF_MAX_STACK_DEPTH : sysctl__max_stack();
		max_stack_user_set = false;
	}

#ifdef HAVE_DWARF_UNWIND_SUPPORT
	if ((trace.min_stack || max_stack_user_set) && !callchain_param.enabled) {
		record_opts__parse_callchain(&trace.opts, &callchain_param, "dwarf", false);
	}
#endif

	if (callchain_param.enabled) {
		if (!mmap_pages_user_set && geteuid() == 0)
			trace.opts.mmap_pages = perf_event_mlock_kb_in_pages() * 4;

		symbol_conf.use_callchain = true;
	}

	if (trace.evlist->nr_entries > 0) {
		evlist__set_evsel_handler(trace.evlist, trace__event_handler);
		if (evlist__set_syscall_tp_fields(trace.evlist)) {
			perror("failed to set syscalls:* tracepoint fields");
			goto out;
		}
	}
<<<<<<< HEAD
=======

	/*
	 * If we are augmenting syscalls, then combine what we put in the
	 * __augmented_syscalls__ BPF map with what is in the
	 * syscalls:sys_exit_FOO tracepoints, i.e. just like we do without BPF,
	 * combining raw_syscalls:sys_enter with raw_syscalls:sys_exit.
	 *
	 * We'll switch to look at two BPF maps, one for sys_enter and the
	 * other for sys_exit when we start augmenting the sys_exit paths with
	 * buffers that are being copied from kernel to userspace, think 'read'
	 * syscall.
	 */
	if (trace.syscalls.events.augmented) {
		evsel = trace.syscalls.events.augmented;

		if (perf_evsel__init_augmented_syscall_tp(evsel) ||
		    perf_evsel__init_augmented_syscall_tp_args(evsel))
			goto out;
		evsel->handler = trace__sys_enter;

		evlist__for_each_entry(trace.evlist, evsel) {
			if (strstarts(perf_evsel__name(evsel), "syscalls:sys_exit_")) {
				perf_evsel__init_augmented_syscall_tp(evsel);
				perf_evsel__init_augmented_syscall_tp_ret(evsel);
				evsel->handler = trace__sys_exit;
			}
		}
	}
>>>>>>> 0fd79184

	if ((argc >= 1) && (strcmp(argv[0], "record") == 0))
		return trace__record(&trace, argc-1, &argv[1]);

	/* summary_only implies summary option, but don't overwrite summary if set */
	if (trace.summary_only)
		trace.summary = trace.summary_only;

	if (!trace.trace_syscalls && !trace.trace_pgfaults &&
	    trace.evlist->nr_entries == 0 /* Was --events used? */) {
		trace.trace_syscalls = true;
	}

	if (output_name != NULL) {
		err = trace__open_output(&trace, output_name);
		if (err < 0) {
			perror("failed to create output file");
			goto out;
		}
	}

	err = target__validate(&trace.opts.target);
	if (err) {
		target__strerror(&trace.opts.target, err, bf, sizeof(bf));
		fprintf(trace.output, "%s", bf);
		goto out_close;
	}

	err = target__parse_uid(&trace.opts.target);
	if (err) {
		target__strerror(&trace.opts.target, err, bf, sizeof(bf));
		fprintf(trace.output, "%s", bf);
		goto out_close;
	}

	if (!argc && target__none(&trace.opts.target))
		trace.opts.target.system_wide = true;

	if (input_name)
		err = trace__replay(&trace);
	else
		err = trace__run(&trace, argc, argv);

out_close:
	if (output_name != NULL)
		fclose(trace.output);
out:
	return err;
}<|MERGE_RESOLUTION|>--- conflicted
+++ resolved
@@ -181,11 +181,7 @@
 	return 0;
 }
 
-<<<<<<< HEAD
-static int tp_field__init_uint(struct tp_field *field, struct format_field *format_field, bool needs_swap)
-=======
 static int tp_field__init_uint(struct tp_field *field, struct tep_format_field *format_field, bool needs_swap)
->>>>>>> 0fd79184
 {
 	return __tp_field__init_uint(field, format_field->size, format_field->offset, needs_swap);
 }
@@ -202,11 +198,7 @@
 	return 0;
 }
 
-<<<<<<< HEAD
-static int tp_field__init_ptr(struct tp_field *field, struct format_field *format_field)
-=======
 static int tp_field__init_ptr(struct tp_field *field, struct tep_format_field *format_field)
->>>>>>> 0fd79184
 {
 	return __tp_field__init_ptr(field, format_field->offset);
 }
@@ -296,8 +288,6 @@
 	return __tp_field__init_ptr(&sc->args, sc->id.offset + sizeof(u64));
 }
 
-<<<<<<< HEAD
-=======
 static int perf_evsel__init_augmented_syscall_tp_ret(struct perf_evsel *evsel)
 {
 	struct syscall_tp *sc = evsel->priv;
@@ -305,7 +295,6 @@
 	return __tp_field__init_uint(&sc->ret, sizeof(u64), sc->id.offset + sizeof(u64), evsel->needs_swap);
 }
 
->>>>>>> 0fd79184
 static int perf_evsel__init_raw_syscall_tp(struct perf_evsel *evsel, void *handler)
 {
 	evsel->priv = malloc(sizeof(struct syscall_tp));
@@ -870,24 +859,15 @@
 /*
  * is_exit: is this "exit" or "exit_group"?
  * is_open: is this "open" or "openat"? To associate the fd returned in sys_exit with the pathname in sys_enter.
-<<<<<<< HEAD
-=======
  * args_size: sum of the sizes of the syscall arguments, anything after that is augmented stuff: pathname for openat, etc.
->>>>>>> 0fd79184
  */
 struct syscall {
 	struct tep_event_format *tp_format;
 	int		    nr_args;
-<<<<<<< HEAD
-	bool		    is_exit;
-	bool		    is_open;
-	struct format_field *args;
-=======
 	int		    args_size;
 	bool		    is_exit;
 	bool		    is_open;
 	struct tep_format_field *args;
->>>>>>> 0fd79184
 	const char	    *name;
 	struct syscall_fmt  *fmt;
 	struct syscall_arg_fmt *arg_fmt;
@@ -1797,12 +1777,8 @@
 	int id = perf_evsel__sc_tp_uint(evsel, id, sample), err = -1;
 	struct syscall *sc = trace__syscall_info(trace, evsel, id);
 	char msg[1024];
-<<<<<<< HEAD
-	void *args;
-=======
 	void *args, *augmented_args = NULL;
 	int augmented_args_size;
->>>>>>> 0fd79184
 
 	if (sc == NULL)
 		return -1;
@@ -1817,12 +1793,8 @@
 		goto out_put;
 
 	args = perf_evsel__sc_tp_ptr(evsel, args, sample);
-<<<<<<< HEAD
-	syscall__scnprintf_args(sc, msg, sizeof(msg), args, trace, thread);
-=======
 	augmented_args = syscall__augmented_args(sc, sample, &augmented_args_size);
 	syscall__scnprintf_args(sc, msg, sizeof(msg), args, augmented_args, augmented_args_size, trace, thread);
->>>>>>> 0fd79184
 	fprintf(trace->output, "%s", msg);
 	err = 0;
 out_put:
@@ -2148,10 +2120,7 @@
 	fprintf(trace->output, "%s:", evsel->name);
 
 	if (perf_evsel__is_bpf_output(evsel)) {
-		if (evsel == trace->syscalls.events.augmented)
-			trace__fprintf_sys_enter(trace, evsel, sample);
-		else
-			bpf_output__fprintf(trace, sample);
+		bpf_output__fprintf(trace, sample);
 	} else if (evsel->tp_format) {
 		if (strncmp(evsel->tp_format->name, "sys_enter_", 10) ||
 		    trace__fprintf_sys_enter(trace, evsel, sample)) {
@@ -3384,17 +3353,8 @@
 		goto out;
 	}
 
-<<<<<<< HEAD
-	if (evsel) {
-		if (perf_evsel__init_augmented_syscall_tp(evsel) ||
-		    perf_evsel__init_augmented_syscall_tp_args(evsel))
-			goto out;
-		trace.syscalls.events.augmented = evsel;
-	}
-=======
 	if (evsel)
 		trace.syscalls.events.augmented = evsel;
->>>>>>> 0fd79184
 
 	err = bpf__setup_stdout(trace.evlist);
 	if (err) {
@@ -3438,8 +3398,6 @@
 			goto out;
 		}
 	}
-<<<<<<< HEAD
-=======
 
 	/*
 	 * If we are augmenting syscalls, then combine what we put in the
@@ -3468,7 +3426,6 @@
 			}
 		}
 	}
->>>>>>> 0fd79184
 
 	if ((argc >= 1) && (strcmp(argv[0], "record") == 0))
 		return trace__record(&trace, argc-1, &argv[1]);
