#include <linux/mm.h>
#include <linux/slab.h>
#include <linux/string.h>
#include <linux/compiler.h>
#include <linux/export.h>
#include <linux/err.h>
#include <linux/sched.h>
#include <linux/sched/mm.h>
#include <linux/sched/task_stack.h>
#include <linux/security.h>
#include <linux/swap.h>
#include <linux/swapops.h>
#include <linux/mman.h>
#include <linux/hugetlb.h>
#include <linux/vmalloc.h>
#include <linux/userfaultfd_k.h>

#include <linux/uaccess.h>

#include "internal.h"

/**
 * kfree_const - conditionally free memory
 * @x: pointer to the memory
 *
 * Function calls kfree only if @x is not in .rodata section.
 */
void kfree_const(const void *x)
{
	if (!is_kernel_rodata((unsigned long)x))
		kfree(x);
}
EXPORT_SYMBOL(kfree_const);

/**
 * kstrdup - allocate space for and copy an existing string
 * @s: the string to duplicate
 * @gfp: the GFP mask used in the kmalloc() call when allocating memory
 */
char *kstrdup(const char *s, gfp_t gfp)
{
	size_t len;
	char *buf;

	if (!s)
		return NULL;

	len = strlen(s) + 1;
	buf = kmalloc_track_caller(len, gfp);
	if (buf)
		memcpy(buf, s, len);
	return buf;
}
EXPORT_SYMBOL(kstrdup);

/**
 * kstrdup_const - conditionally duplicate an existing const string
 * @s: the string to duplicate
 * @gfp: the GFP mask used in the kmalloc() call when allocating memory
 *
 * Function returns source string if it is in .rodata section otherwise it
 * fallbacks to kstrdup.
 * Strings allocated by kstrdup_const should be freed by kfree_const.
 */
const char *kstrdup_const(const char *s, gfp_t gfp)
{
	if (is_kernel_rodata((unsigned long)s))
		return s;

	return kstrdup(s, gfp);
}
EXPORT_SYMBOL(kstrdup_const);

/**
 * kstrndup - allocate space for and copy an existing string
 * @s: the string to duplicate
 * @max: read at most @max chars from @s
 * @gfp: the GFP mask used in the kmalloc() call when allocating memory
 *
 * Note: Use kmemdup_nul() instead if the size is known exactly.
 */
char *kstrndup(const char *s, size_t max, gfp_t gfp)
{
	size_t len;
	char *buf;

	if (!s)
		return NULL;

	len = strnlen(s, max);
	buf = kmalloc_track_caller(len+1, gfp);
	if (buf) {
		memcpy(buf, s, len);
		buf[len] = '\0';
	}
	return buf;
}
EXPORT_SYMBOL(kstrndup);

/**
 * kmemdup - duplicate region of memory
 *
 * @src: memory region to duplicate
 * @len: memory region length
 * @gfp: GFP mask to use
 */
void *kmemdup(const void *src, size_t len, gfp_t gfp)
{
	void *p;

	p = kmalloc_track_caller(len, gfp);
	if (p)
		memcpy(p, src, len);
	return p;
}
EXPORT_SYMBOL(kmemdup);

/**
 * kmemdup_nul - Create a NUL-terminated string from unterminated data
 * @s: The data to stringify
 * @len: The size of the data
 * @gfp: the GFP mask used in the kmalloc() call when allocating memory
 */
char *kmemdup_nul(const char *s, size_t len, gfp_t gfp)
{
	char *buf;

	if (!s)
		return NULL;

	buf = kmalloc_track_caller(len + 1, gfp);
	if (buf) {
		memcpy(buf, s, len);
		buf[len] = '\0';
	}
	return buf;
}
EXPORT_SYMBOL(kmemdup_nul);

/**
 * memdup_user - duplicate memory region from user space
 *
 * @src: source address in user space
 * @len: number of bytes to copy
 *
 * Returns an ERR_PTR() on failure.  Result is physically
 * contiguous, to be freed by kfree().
 */
void *memdup_user(const void __user *src, size_t len)
{
	void *p;

	p = kmalloc_track_caller(len, GFP_USER);
	if (!p)
		return ERR_PTR(-ENOMEM);

	if (copy_from_user(p, src, len)) {
		kfree(p);
		return ERR_PTR(-EFAULT);
	}

	return p;
}
EXPORT_SYMBOL(memdup_user);

/**
 * vmemdup_user - duplicate memory region from user space
 *
 * @src: source address in user space
 * @len: number of bytes to copy
 *
 * Returns an ERR_PTR() on failure.  Result may be not
 * physically contiguous.  Use kvfree() to free.
 */
void *vmemdup_user(const void __user *src, size_t len)
{
	void *p;

	p = kvmalloc(len, GFP_USER);
	if (!p)
		return ERR_PTR(-ENOMEM);

	if (copy_from_user(p, src, len)) {
		kvfree(p);
		return ERR_PTR(-EFAULT);
	}

	return p;
}
EXPORT_SYMBOL(vmemdup_user);

/**
 * strndup_user - duplicate an existing string from user space
 * @s: The string to duplicate
 * @n: Maximum number of bytes to copy, including the trailing NUL.
 */
char *strndup_user(const char __user *s, long n)
{
	char *p;
	long length;

	length = strnlen_user(s, n);

	if (!length)
		return ERR_PTR(-EFAULT);

	if (length > n)
		return ERR_PTR(-EINVAL);

	p = memdup_user(s, length);

	if (IS_ERR(p))
		return p;

	p[length - 1] = '\0';

	return p;
}
EXPORT_SYMBOL(strndup_user);

/**
 * memdup_user_nul - duplicate memory region from user space and NUL-terminate
 *
 * @src: source address in user space
 * @len: number of bytes to copy
 *
 * Returns an ERR_PTR() on failure.
 */
void *memdup_user_nul(const void __user *src, size_t len)
{
	char *p;

	/*
	 * Always use GFP_KERNEL, since copy_from_user() can sleep and
	 * cause pagefault, which makes it pointless to use GFP_NOFS
	 * or GFP_ATOMIC.
	 */
	p = kmalloc_track_caller(len + 1, GFP_KERNEL);
	if (!p)
		return ERR_PTR(-ENOMEM);

	if (copy_from_user(p, src, len)) {
		kfree(p);
		return ERR_PTR(-EFAULT);
	}
	p[len] = '\0';

	return p;
}
EXPORT_SYMBOL(memdup_user_nul);

void __vma_link_list(struct mm_struct *mm, struct vm_area_struct *vma,
		struct vm_area_struct *prev, struct rb_node *rb_parent)
{
	struct vm_area_struct *next;

	vma->vm_prev = prev;
	if (prev) {
		next = prev->vm_next;
		prev->vm_next = vma;
	} else {
		mm->mmap = vma;
		if (rb_parent)
			next = rb_entry(rb_parent,
					struct vm_area_struct, vm_rb);
		else
			next = NULL;
	}
	vma->vm_next = next;
	if (next)
		next->vm_prev = vma;
}

/* Check if the vma is being used as a stack by this task */
int vma_is_stack_for_current(struct vm_area_struct *vma)
{
	struct task_struct * __maybe_unused t = current;

	return (vma->vm_start <= KSTK_ESP(t) && vma->vm_end >= KSTK_ESP(t));
}

#if defined(CONFIG_MMU) && !defined(HAVE_ARCH_PICK_MMAP_LAYOUT)
void arch_pick_mmap_layout(struct mm_struct *mm, struct rlimit *rlim_stack)
{
	mm->mmap_base = TASK_UNMAPPED_BASE;
	mm->get_unmapped_area = arch_get_unmapped_area;
}
#endif

/*
 * Like get_user_pages_fast() except its IRQ-safe in that it won't fall
 * back to the regular GUP.
 * Note a difference with get_user_pages_fast: this always returns the
 * number of pages pinned, 0 if no pages were pinned.
 * If the architecture does not support this function, simply return with no
 * pages pinned.
 */
int __weak __get_user_pages_fast(unsigned long start,
				 int nr_pages, int write, struct page **pages)
{
	return 0;
}
EXPORT_SYMBOL_GPL(__get_user_pages_fast);

/**
 * get_user_pages_fast() - pin user pages in memory
 * @start:	starting user address
 * @nr_pages:	number of pages from start to pin
 * @write:	whether pages will be written to
 * @pages:	array that receives pointers to the pages pinned.
 *		Should be at least nr_pages long.
 *
 * Returns number of pages pinned. This may be fewer than the number
 * requested. If nr_pages is 0 or negative, returns 0. If no pages
 * were pinned, returns -errno.
 *
 * get_user_pages_fast provides equivalent functionality to get_user_pages,
 * operating on current and current->mm, with force=0 and vma=NULL. However
 * unlike get_user_pages, it must be called without mmap_sem held.
 *
 * get_user_pages_fast may take mmap_sem and page table locks, so no
 * assumptions can be made about lack of locking. get_user_pages_fast is to be
 * implemented in a way that is advantageous (vs get_user_pages()) when the
 * user memory area is already faulted in and present in ptes. However if the
 * pages have to be faulted in, it may turn out to be slightly slower so
 * callers need to carefully consider what to use. On many architectures,
 * get_user_pages_fast simply falls back to get_user_pages.
 */
int __weak get_user_pages_fast(unsigned long start,
				int nr_pages, int write, struct page **pages)
{
	return get_user_pages_unlocked(start, nr_pages, pages,
				       write ? FOLL_WRITE : 0);
}
EXPORT_SYMBOL_GPL(get_user_pages_fast);

unsigned long vm_mmap_pgoff(struct file *file, unsigned long addr,
	unsigned long len, unsigned long prot,
	unsigned long flag, unsigned long pgoff)
{
	unsigned long ret;
	struct mm_struct *mm = current->mm;
	unsigned long populate;
	LIST_HEAD(uf);

	ret = security_mmap_file(file, prot, flag);
	if (!ret) {
		if (down_write_killable(&mm->mmap_sem))
			return -EINTR;
		ret = do_mmap_pgoff(file, addr, len, prot, flag, pgoff,
				    &populate, &uf);
		up_write(&mm->mmap_sem);
		userfaultfd_unmap_complete(mm, &uf);
		if (populate)
			mm_populate(ret, populate);
	}
	return ret;
}

unsigned long vm_mmap(struct file *file, unsigned long addr,
	unsigned long len, unsigned long prot,
	unsigned long flag, unsigned long offset)
{
	if (unlikely(offset + PAGE_ALIGN(len) < offset))
		return -EINVAL;
	if (unlikely(offset_in_page(offset)))
		return -EINVAL;

	return vm_mmap_pgoff(file, addr, len, prot, flag, offset >> PAGE_SHIFT);
}
EXPORT_SYMBOL(vm_mmap);

/**
 * kvmalloc_node - attempt to allocate physically contiguous memory, but upon
 * failure, fall back to non-contiguous (vmalloc) allocation.
 * @size: size of the request.
 * @flags: gfp mask for the allocation - must be compatible (superset) with GFP_KERNEL.
 * @node: numa node to allocate from
 *
 * Uses kmalloc to get the memory but if the allocation fails then falls back
 * to the vmalloc allocator. Use kvfree for freeing the memory.
 *
 * Reclaim modifiers - __GFP_NORETRY and __GFP_NOFAIL are not supported.
 * __GFP_RETRY_MAYFAIL is supported, and it should be used only if kmalloc is
 * preferable to the vmalloc fallback, due to visible performance drawbacks.
 *
 * Please note that any use of gfp flags outside of GFP_KERNEL is careful to not
 * fall back to vmalloc.
 */
void *kvmalloc_node(size_t size, gfp_t flags, int node)
{
	gfp_t kmalloc_flags = flags;
	void *ret;

	/*
	 * vmalloc uses GFP_KERNEL for some internal allocations (e.g page tables)
	 * so the given set of flags has to be compatible.
	 */
	if ((flags & GFP_KERNEL) != GFP_KERNEL)
		return kmalloc_node(size, flags, node);

	/*
	 * We want to attempt a large physically contiguous block first because
	 * it is less likely to fragment multiple larger blocks and therefore
	 * contribute to a long term fragmentation less than vmalloc fallback.
	 * However make sure that larger requests are not too disruptive - no
	 * OOM killer and no allocation failure warnings as we have a fallback.
	 */
	if (size > PAGE_SIZE) {
		kmalloc_flags |= __GFP_NOWARN;

		if (!(kmalloc_flags & __GFP_RETRY_MAYFAIL))
			kmalloc_flags |= __GFP_NORETRY;
	}

	ret = kmalloc_node(size, kmalloc_flags, node);

	/*
	 * It doesn't really make sense to fallback to vmalloc for sub page
	 * requests
	 */
	if (ret || size <= PAGE_SIZE)
		return ret;

	return __vmalloc_node_flags_caller(size, node, flags,
			__builtin_return_address(0));
}
EXPORT_SYMBOL(kvmalloc_node);

/**
 * kvfree() - Free memory.
 * @addr: Pointer to allocated memory.
 *
 * kvfree frees memory allocated by any of vmalloc(), kmalloc() or kvmalloc().
 * It is slightly more efficient to use kfree() or vfree() if you are certain
 * that you know which one to use.
 *
<<<<<<< HEAD
 * Context: Any context except NMI.
=======
 * Context: Either preemptible task context or not-NMI interrupt.
>>>>>>> 0fd79184
 */
void kvfree(const void *addr)
{
	if (is_vmalloc_addr(addr))
		vfree(addr);
	else
		kfree(addr);
}
EXPORT_SYMBOL(kvfree);

static inline void *__page_rmapping(struct page *page)
{
	unsigned long mapping;

	mapping = (unsigned long)page->mapping;
	mapping &= ~PAGE_MAPPING_FLAGS;

	return (void *)mapping;
}

/* Neutral page->mapping pointer to address_space or anon_vma or other */
void *page_rmapping(struct page *page)
{
	page = compound_head(page);
	return __page_rmapping(page);
}

/*
 * Return true if this page is mapped into pagetables.
 * For compound page it returns true if any subpage of compound page is mapped.
 */
bool page_mapped(struct page *page)
{
	int i;

	if (likely(!PageCompound(page)))
		return atomic_read(&page->_mapcount) >= 0;
	page = compound_head(page);
	if (atomic_read(compound_mapcount_ptr(page)) >= 0)
		return true;
	if (PageHuge(page))
		return false;
	for (i = 0; i < hpage_nr_pages(page); i++) {
		if (atomic_read(&page[i]._mapcount) >= 0)
			return true;
	}
	return false;
}
EXPORT_SYMBOL(page_mapped);

struct anon_vma *page_anon_vma(struct page *page)
{
	unsigned long mapping;

	page = compound_head(page);
	mapping = (unsigned long)page->mapping;
	if ((mapping & PAGE_MAPPING_FLAGS) != PAGE_MAPPING_ANON)
		return NULL;
	return __page_rmapping(page);
}

struct address_space *page_mapping(struct page *page)
{
	struct address_space *mapping;

	page = compound_head(page);

	/* This happens if someone calls flush_dcache_page on slab page */
	if (unlikely(PageSlab(page)))
		return NULL;

	if (unlikely(PageSwapCache(page))) {
		swp_entry_t entry;

		entry.val = page_private(page);
		return swap_address_space(entry);
	}

	mapping = page->mapping;
	if ((unsigned long)mapping & PAGE_MAPPING_ANON)
		return NULL;

	return (void *)((unsigned long)mapping & ~PAGE_MAPPING_FLAGS);
}
EXPORT_SYMBOL(page_mapping);

/*
 * For file cache pages, return the address_space, otherwise return NULL
 */
struct address_space *page_mapping_file(struct page *page)
{
	if (unlikely(PageSwapCache(page)))
		return NULL;
	return page_mapping(page);
}

/* Slow path of page_mapcount() for compound pages */
int __page_mapcount(struct page *page)
{
	int ret;

	ret = atomic_read(&page->_mapcount) + 1;
	/*
	 * For file THP page->_mapcount contains total number of mapping
	 * of the page: no need to look into compound_mapcount.
	 */
	if (!PageAnon(page) && !PageHuge(page))
		return ret;
	page = compound_head(page);
	ret += atomic_read(compound_mapcount_ptr(page)) + 1;
	if (PageDoubleMap(page))
		ret--;
	return ret;
}
EXPORT_SYMBOL_GPL(__page_mapcount);

int sysctl_overcommit_memory __read_mostly = OVERCOMMIT_GUESS;
int sysctl_overcommit_ratio __read_mostly = 50;
unsigned long sysctl_overcommit_kbytes __read_mostly;
int sysctl_max_map_count __read_mostly = DEFAULT_MAX_MAP_COUNT;
unsigned long sysctl_user_reserve_kbytes __read_mostly = 1UL << 17; /* 128MB */
unsigned long sysctl_admin_reserve_kbytes __read_mostly = 1UL << 13; /* 8MB */

int overcommit_ratio_handler(struct ctl_table *table, int write,
			     void __user *buffer, size_t *lenp,
			     loff_t *ppos)
{
	int ret;

	ret = proc_dointvec(table, write, buffer, lenp, ppos);
	if (ret == 0 && write)
		sysctl_overcommit_kbytes = 0;
	return ret;
}

int overcommit_kbytes_handler(struct ctl_table *table, int write,
			     void __user *buffer, size_t *lenp,
			     loff_t *ppos)
{
	int ret;

	ret = proc_doulongvec_minmax(table, write, buffer, lenp, ppos);
	if (ret == 0 && write)
		sysctl_overcommit_ratio = 0;
	return ret;
}

/*
 * Committed memory limit enforced when OVERCOMMIT_NEVER policy is used
 */
unsigned long vm_commit_limit(void)
{
	unsigned long allowed;

	if (sysctl_overcommit_kbytes)
		allowed = sysctl_overcommit_kbytes >> (PAGE_SHIFT - 10);
	else
		allowed = ((totalram_pages - hugetlb_total_pages())
			   * sysctl_overcommit_ratio / 100);
	allowed += total_swap_pages;

	return allowed;
}

/*
 * Make sure vm_committed_as in one cacheline and not cacheline shared with
 * other variables. It can be updated by several CPUs frequently.
 */
struct percpu_counter vm_committed_as ____cacheline_aligned_in_smp;

/*
 * The global memory commitment made in the system can be a metric
 * that can be used to drive ballooning decisions when Linux is hosted
 * as a guest. On Hyper-V, the host implements a policy engine for dynamically
 * balancing memory across competing virtual machines that are hosted.
 * Several metrics drive this policy engine including the guest reported
 * memory commitment.
 */
unsigned long vm_memory_committed(void)
{
	return percpu_counter_read_positive(&vm_committed_as);
}
EXPORT_SYMBOL_GPL(vm_memory_committed);

/*
 * Check that a process has enough memory to allocate a new virtual
 * mapping. 0 means there is enough memory for the allocation to
 * succeed and -ENOMEM implies there is not.
 *
 * We currently support three overcommit policies, which are set via the
 * vm.overcommit_memory sysctl.  See Documentation/vm/overcommit-accounting.rst
 *
 * Strict overcommit modes added 2002 Feb 26 by Alan Cox.
 * Additional code 2002 Jul 20 by Robert Love.
 *
 * cap_sys_admin is 1 if the process has admin privileges, 0 otherwise.
 *
 * Note this is a helper function intended to be used by LSMs which
 * wish to use this logic.
 */
int __vm_enough_memory(struct mm_struct *mm, long pages, int cap_sys_admin)
{
	long free, allowed, reserve;

	VM_WARN_ONCE(percpu_counter_read(&vm_committed_as) <
			-(s64)vm_committed_as_batch * num_online_cpus(),
			"memory commitment underflow");

	vm_acct_memory(pages);

	/*
	 * Sometimes we want to use more memory than we have
	 */
	if (sysctl_overcommit_memory == OVERCOMMIT_ALWAYS)
		return 0;

	if (sysctl_overcommit_memory == OVERCOMMIT_GUESS) {
		free = global_zone_page_state(NR_FREE_PAGES);
		free += global_node_page_state(NR_FILE_PAGES);

		/*
		 * shmem pages shouldn't be counted as free in this
		 * case, they can't be purged, only swapped out, and
		 * that won't affect the overall amount of available
		 * memory in the system.
		 */
		free -= global_node_page_state(NR_SHMEM);

		free += get_nr_swap_pages();

		/*
		 * Any slabs which are created with the
		 * SLAB_RECLAIM_ACCOUNT flag claim to have contents
		 * which are reclaimable, under pressure.  The dentry
		 * cache and most inode caches should fall into this
		 */
		free += global_node_page_state(NR_SLAB_RECLAIMABLE);

		/*
		 * Part of the kernel memory, which can be released
		 * under memory pressure.
		 */
		free += global_node_page_state(NR_KERNEL_MISC_RECLAIMABLE);

		/*
		 * Leave reserved pages. The pages are not for anonymous pages.
		 */
		if (free <= totalreserve_pages)
			goto error;
		else
			free -= totalreserve_pages;

		/*
		 * Reserve some for root
		 */
		if (!cap_sys_admin)
			free -= sysctl_admin_reserve_kbytes >> (PAGE_SHIFT - 10);

		if (free > pages)
			return 0;

		goto error;
	}

	allowed = vm_commit_limit();
	/*
	 * Reserve some for root
	 */
	if (!cap_sys_admin)
		allowed -= sysctl_admin_reserve_kbytes >> (PAGE_SHIFT - 10);

	/*
	 * Don't let a single process grow so big a user can't recover
	 */
	if (mm) {
		reserve = sysctl_user_reserve_kbytes >> (PAGE_SHIFT - 10);
		allowed -= min_t(long, mm->total_vm / 32, reserve);
	}

	if (percpu_counter_read_positive(&vm_committed_as) < allowed)
		return 0;
error:
	vm_unacct_memory(pages);

	return -ENOMEM;
}

/**
 * get_cmdline() - copy the cmdline value to a buffer.
 * @task:     the task whose cmdline value to copy.
 * @buffer:   the buffer to copy to.
 * @buflen:   the length of the buffer. Larger cmdline values are truncated
 *            to this length.
 * Returns the size of the cmdline field copied. Note that the copy does
 * not guarantee an ending NULL byte.
 */
int get_cmdline(struct task_struct *task, char *buffer, int buflen)
{
	int res = 0;
	unsigned int len;
	struct mm_struct *mm = get_task_mm(task);
	unsigned long arg_start, arg_end, env_start, env_end;
	if (!mm)
		goto out;
	if (!mm->arg_end)
		goto out_mm;	/* Shh! No looking before we're done */

	down_read(&mm->mmap_sem);
	arg_start = mm->arg_start;
	arg_end = mm->arg_end;
	env_start = mm->env_start;
	env_end = mm->env_end;
	up_read(&mm->mmap_sem);

	len = arg_end - arg_start;

	if (len > buflen)
		len = buflen;

	res = access_process_vm(task, arg_start, buffer, len, FOLL_FORCE);

	/*
	 * If the nul at the end of args has been overwritten, then
	 * assume application is using setproctitle(3).
	 */
	if (res > 0 && buffer[res-1] != '\0' && len < buflen) {
		len = strnlen(buffer, res);
		if (len < res) {
			res = len;
		} else {
			len = env_end - env_start;
			if (len > buflen - res)
				len = buflen - res;
			res += access_process_vm(task, env_start,
						 buffer+res, len,
						 FOLL_FORCE);
			res = strnlen(buffer, res);
		}
	}
out_mm:
	mmput(mm);
out:
	return res;
}<|MERGE_RESOLUTION|>--- conflicted
+++ resolved
@@ -435,11 +435,7 @@
  * It is slightly more efficient to use kfree() or vfree() if you are certain
  * that you know which one to use.
  *
-<<<<<<< HEAD
- * Context: Any context except NMI.
-=======
  * Context: Either preemptible task context or not-NMI interrupt.
->>>>>>> 0fd79184
  */
 void kvfree(const void *addr)
 {
