--- conflicted
+++ resolved
@@ -102,11 +102,7 @@
 {
 	struct exfat_sb_info *sbi = EXFAT_SB(sb);
 	struct pbr64 *bpb = (struct pbr64 *)sbi->pbr_bh->b_data;
-<<<<<<< HEAD
-	bool sync = 0;
-=======
 	bool sync;
->>>>>>> cb1ce0e8
 
 	/* flags are not changed */
 	if (sbi->vol_flag == new_flag)
@@ -382,14 +378,8 @@
 		}
 		sbi->pbr_bh = sb_bread(sb, 0);
 		if (!sbi->pbr_bh) {
-<<<<<<< HEAD
-			exfat_msg(sb, KERN_ERR,
-				"unable to read boot sector (logical sector size = %lu)",
-				sb->s_blocksize);
-=======
 			exfat_err(sb, "unable to read boot sector (logical sector size = %lu)",
 				  sb->s_blocksize);
->>>>>>> cb1ce0e8
 			return NULL;
 		}
 
@@ -412,11 +402,7 @@
 	/* read boot sector */
 	sbi->pbr_bh = sb_bread(sb, 0);
 	if (!sbi->pbr_bh) {
-<<<<<<< HEAD
-		exfat_msg(sb, KERN_ERR, "unable to read boot sector");
-=======
 		exfat_err(sb, "unable to read boot sector");
->>>>>>> cb1ce0e8
 		return -EIO;
 	}
 
@@ -530,12 +516,7 @@
 		struct request_queue *q = bdev_get_queue(sb->s_bdev);
 
 		if (!blk_queue_discard(q)) {
-<<<<<<< HEAD
-			exfat_msg(sb, KERN_WARNING,
-				"mounting with \"discard\" option, but the device does not support discard");
-=======
 			exfat_warn(sb, "mounting with \"discard\" option, but the device does not support discard");
->>>>>>> cb1ce0e8
 			opts->discard = 0;
 		}
 	}
