// SPDX-License-Identifier: GPL-2.0
/*
 *  linux/fs/ext4/super.c
 *
 * Copyright (C) 1992, 1993, 1994, 1995
 * Remy Card (card@masi.ibp.fr)
 * Laboratoire MASI - Institut Blaise Pascal
 * Universite Pierre et Marie Curie (Paris VI)
 *
 *  from
 *
 *  linux/fs/minix/inode.c
 *
 *  Copyright (C) 1991, 1992  Linus Torvalds
 *
 *  Big-endian to little-endian byte-swapping/bitmaps by
 *        David S. Miller (davem@caip.rutgers.edu), 1995
 */

#include <linux/module.h>
#include <linux/string.h>
#include <linux/fs.h>
#include <linux/time.h>
#include <linux/vmalloc.h>
#include <linux/slab.h>
#include <linux/init.h>
#include <linux/blkdev.h>
#include <linux/backing-dev.h>
#include <linux/parser.h>
#include <linux/buffer_head.h>
#include <linux/exportfs.h>
#include <linux/vfs.h>
#include <linux/random.h>
#include <linux/mount.h>
#include <linux/namei.h>
#include <linux/quotaops.h>
#include <linux/seq_file.h>
#include <linux/ctype.h>
#include <linux/log2.h>
#include <linux/crc16.h>
#include <linux/dax.h>
#include <linux/cleancache.h>
#include <linux/uaccess.h>
#include <linux/iversion.h>
#include <linux/unicode.h>
#include <linux/part_stat.h>
#include <linux/kthread.h>
#include <linux/freezer.h>

#include "ext4.h"
#include "ext4_extents.h"	/* Needed for trace points definition */
#include "ext4_jbd2.h"
#include "xattr.h"
#include "acl.h"
#include "mballoc.h"
#include "fsmap.h"

#define CREATE_TRACE_POINTS
#include <trace/events/ext4.h>

static struct ext4_lazy_init *ext4_li_info;
static struct mutex ext4_li_mtx;
static struct ratelimit_state ext4_mount_msg_ratelimit;

static int ext4_load_journal(struct super_block *, struct ext4_super_block *,
			     unsigned long journal_devnum);
static int ext4_show_options(struct seq_file *seq, struct dentry *root);
static int ext4_commit_super(struct super_block *sb, int sync);
static void ext4_mark_recovery_complete(struct super_block *sb,
					struct ext4_super_block *es);
static void ext4_clear_journal_err(struct super_block *sb,
				   struct ext4_super_block *es);
static int ext4_sync_fs(struct super_block *sb, int wait);
static int ext4_remount(struct super_block *sb, int *flags, char *data);
static int ext4_statfs(struct dentry *dentry, struct kstatfs *buf);
static int ext4_unfreeze(struct super_block *sb);
static int ext4_freeze(struct super_block *sb);
static struct dentry *ext4_mount(struct file_system_type *fs_type, int flags,
		       const char *dev_name, void *data);
static inline int ext2_feature_set_ok(struct super_block *sb);
static inline int ext3_feature_set_ok(struct super_block *sb);
static int ext4_feature_set_ok(struct super_block *sb, int readonly);
static void ext4_destroy_lazyinit_thread(void);
static void ext4_unregister_li_request(struct super_block *sb);
static void ext4_clear_request_list(void);
static struct inode *ext4_get_journal_inode(struct super_block *sb,
					    unsigned int journal_inum);

/*
 * Lock ordering
 *
 * Note the difference between i_mmap_sem (EXT4_I(inode)->i_mmap_sem) and
 * i_mmap_rwsem (inode->i_mmap_rwsem)!
 *
 * page fault path:
 * mmap_lock -> sb_start_pagefault -> i_mmap_sem (r) -> transaction start ->
 *   page lock -> i_data_sem (rw)
 *
 * buffered write path:
 * sb_start_write -> i_mutex -> mmap_lock
 * sb_start_write -> i_mutex -> transaction start -> page lock ->
 *   i_data_sem (rw)
 *
 * truncate:
 * sb_start_write -> i_mutex -> i_mmap_sem (w) -> i_mmap_rwsem (w) -> page lock
 * sb_start_write -> i_mutex -> i_mmap_sem (w) -> transaction start ->
 *   i_data_sem (rw)
 *
 * direct IO:
 * sb_start_write -> i_mutex -> mmap_lock
 * sb_start_write -> i_mutex -> transaction start -> i_data_sem (rw)
 *
 * writepages:
 * transaction start -> page lock(s) -> i_data_sem (rw)
 */

#if !defined(CONFIG_EXT2_FS) && !defined(CONFIG_EXT2_FS_MODULE) && defined(CONFIG_EXT4_USE_FOR_EXT2)
static struct file_system_type ext2_fs_type = {
	.owner		= THIS_MODULE,
	.name		= "ext2",
	.mount		= ext4_mount,
	.kill_sb	= kill_block_super,
	.fs_flags	= FS_REQUIRES_DEV,
};
MODULE_ALIAS_FS("ext2");
MODULE_ALIAS("ext2");
#define IS_EXT2_SB(sb) ((sb)->s_bdev->bd_holder == &ext2_fs_type)
#else
#define IS_EXT2_SB(sb) (0)
#endif


static struct file_system_type ext3_fs_type = {
	.owner		= THIS_MODULE,
	.name		= "ext3",
	.mount		= ext4_mount,
	.kill_sb	= kill_block_super,
	.fs_flags	= FS_REQUIRES_DEV,
};
MODULE_ALIAS_FS("ext3");
MODULE_ALIAS("ext3");
#define IS_EXT3_SB(sb) ((sb)->s_bdev->bd_holder == &ext3_fs_type)

/*
 * This works like sb_bread() except it uses ERR_PTR for error
 * returns.  Currently with sb_bread it's impossible to distinguish
 * between ENOMEM and EIO situations (since both result in a NULL
 * return.
 */
struct buffer_head *
ext4_sb_bread(struct super_block *sb, sector_t block, int op_flags)
{
	struct buffer_head *bh = sb_getblk(sb, block);

	if (bh == NULL)
		return ERR_PTR(-ENOMEM);
	if (ext4_buffer_uptodate(bh))
		return bh;
	ll_rw_block(REQ_OP_READ, REQ_META | op_flags, 1, &bh);
	wait_on_buffer(bh);
	if (buffer_uptodate(bh))
		return bh;
	put_bh(bh);
	return ERR_PTR(-EIO);
}

static int ext4_verify_csum_type(struct super_block *sb,
				 struct ext4_super_block *es)
{
	if (!ext4_has_feature_metadata_csum(sb))
		return 1;

	return es->s_checksum_type == EXT4_CRC32C_CHKSUM;
}

static __le32 ext4_superblock_csum(struct super_block *sb,
				   struct ext4_super_block *es)
{
	struct ext4_sb_info *sbi = EXT4_SB(sb);
	int offset = offsetof(struct ext4_super_block, s_checksum);
	__u32 csum;

	csum = ext4_chksum(sbi, ~0, (char *)es, offset);

	return cpu_to_le32(csum);
}

static int ext4_superblock_csum_verify(struct super_block *sb,
				       struct ext4_super_block *es)
{
	if (!ext4_has_metadata_csum(sb))
		return 1;

	return es->s_checksum == ext4_superblock_csum(sb, es);
}

void ext4_superblock_csum_set(struct super_block *sb)
{
	struct ext4_super_block *es = EXT4_SB(sb)->s_es;

	if (!ext4_has_metadata_csum(sb))
		return;

	es->s_checksum = ext4_superblock_csum(sb, es);
}

ext4_fsblk_t ext4_block_bitmap(struct super_block *sb,
			       struct ext4_group_desc *bg)
{
	return le32_to_cpu(bg->bg_block_bitmap_lo) |
		(EXT4_DESC_SIZE(sb) >= EXT4_MIN_DESC_SIZE_64BIT ?
		 (ext4_fsblk_t)le32_to_cpu(bg->bg_block_bitmap_hi) << 32 : 0);
}

ext4_fsblk_t ext4_inode_bitmap(struct super_block *sb,
			       struct ext4_group_desc *bg)
{
	return le32_to_cpu(bg->bg_inode_bitmap_lo) |
		(EXT4_DESC_SIZE(sb) >= EXT4_MIN_DESC_SIZE_64BIT ?
		 (ext4_fsblk_t)le32_to_cpu(bg->bg_inode_bitmap_hi) << 32 : 0);
}

ext4_fsblk_t ext4_inode_table(struct super_block *sb,
			      struct ext4_group_desc *bg)
{
	return le32_to_cpu(bg->bg_inode_table_lo) |
		(EXT4_DESC_SIZE(sb) >= EXT4_MIN_DESC_SIZE_64BIT ?
		 (ext4_fsblk_t)le32_to_cpu(bg->bg_inode_table_hi) << 32 : 0);
}

__u32 ext4_free_group_clusters(struct super_block *sb,
			       struct ext4_group_desc *bg)
{
	return le16_to_cpu(bg->bg_free_blocks_count_lo) |
		(EXT4_DESC_SIZE(sb) >= EXT4_MIN_DESC_SIZE_64BIT ?
		 (__u32)le16_to_cpu(bg->bg_free_blocks_count_hi) << 16 : 0);
}

__u32 ext4_free_inodes_count(struct super_block *sb,
			      struct ext4_group_desc *bg)
{
	return le16_to_cpu(bg->bg_free_inodes_count_lo) |
		(EXT4_DESC_SIZE(sb) >= EXT4_MIN_DESC_SIZE_64BIT ?
		 (__u32)le16_to_cpu(bg->bg_free_inodes_count_hi) << 16 : 0);
}

__u32 ext4_used_dirs_count(struct super_block *sb,
			      struct ext4_group_desc *bg)
{
	return le16_to_cpu(bg->bg_used_dirs_count_lo) |
		(EXT4_DESC_SIZE(sb) >= EXT4_MIN_DESC_SIZE_64BIT ?
		 (__u32)le16_to_cpu(bg->bg_used_dirs_count_hi) << 16 : 0);
}

__u32 ext4_itable_unused_count(struct super_block *sb,
			      struct ext4_group_desc *bg)
{
	return le16_to_cpu(bg->bg_itable_unused_lo) |
		(EXT4_DESC_SIZE(sb) >= EXT4_MIN_DESC_SIZE_64BIT ?
		 (__u32)le16_to_cpu(bg->bg_itable_unused_hi) << 16 : 0);
}

void ext4_block_bitmap_set(struct super_block *sb,
			   struct ext4_group_desc *bg, ext4_fsblk_t blk)
{
	bg->bg_block_bitmap_lo = cpu_to_le32((u32)blk);
	if (EXT4_DESC_SIZE(sb) >= EXT4_MIN_DESC_SIZE_64BIT)
		bg->bg_block_bitmap_hi = cpu_to_le32(blk >> 32);
}

void ext4_inode_bitmap_set(struct super_block *sb,
			   struct ext4_group_desc *bg, ext4_fsblk_t blk)
{
	bg->bg_inode_bitmap_lo  = cpu_to_le32((u32)blk);
	if (EXT4_DESC_SIZE(sb) >= EXT4_MIN_DESC_SIZE_64BIT)
		bg->bg_inode_bitmap_hi = cpu_to_le32(blk >> 32);
}

void ext4_inode_table_set(struct super_block *sb,
			  struct ext4_group_desc *bg, ext4_fsblk_t blk)
{
	bg->bg_inode_table_lo = cpu_to_le32((u32)blk);
	if (EXT4_DESC_SIZE(sb) >= EXT4_MIN_DESC_SIZE_64BIT)
		bg->bg_inode_table_hi = cpu_to_le32(blk >> 32);
}

void ext4_free_group_clusters_set(struct super_block *sb,
				  struct ext4_group_desc *bg, __u32 count)
{
	bg->bg_free_blocks_count_lo = cpu_to_le16((__u16)count);
	if (EXT4_DESC_SIZE(sb) >= EXT4_MIN_DESC_SIZE_64BIT)
		bg->bg_free_blocks_count_hi = cpu_to_le16(count >> 16);
}

void ext4_free_inodes_set(struct super_block *sb,
			  struct ext4_group_desc *bg, __u32 count)
{
	bg->bg_free_inodes_count_lo = cpu_to_le16((__u16)count);
	if (EXT4_DESC_SIZE(sb) >= EXT4_MIN_DESC_SIZE_64BIT)
		bg->bg_free_inodes_count_hi = cpu_to_le16(count >> 16);
}

void ext4_used_dirs_set(struct super_block *sb,
			  struct ext4_group_desc *bg, __u32 count)
{
	bg->bg_used_dirs_count_lo = cpu_to_le16((__u16)count);
	if (EXT4_DESC_SIZE(sb) >= EXT4_MIN_DESC_SIZE_64BIT)
		bg->bg_used_dirs_count_hi = cpu_to_le16(count >> 16);
}

void ext4_itable_unused_set(struct super_block *sb,
			  struct ext4_group_desc *bg, __u32 count)
{
	bg->bg_itable_unused_lo = cpu_to_le16((__u16)count);
	if (EXT4_DESC_SIZE(sb) >= EXT4_MIN_DESC_SIZE_64BIT)
		bg->bg_itable_unused_hi = cpu_to_le16(count >> 16);
}

static void __ext4_update_tstamp(__le32 *lo, __u8 *hi)
{
	time64_t now = ktime_get_real_seconds();

	now = clamp_val(now, 0, (1ull << 40) - 1);

	*lo = cpu_to_le32(lower_32_bits(now));
	*hi = upper_32_bits(now);
}

static time64_t __ext4_get_tstamp(__le32 *lo, __u8 *hi)
{
	return ((time64_t)(*hi) << 32) + le32_to_cpu(*lo);
}
#define ext4_update_tstamp(es, tstamp) \
	__ext4_update_tstamp(&(es)->tstamp, &(es)->tstamp ## _hi)
#define ext4_get_tstamp(es, tstamp) \
	__ext4_get_tstamp(&(es)->tstamp, &(es)->tstamp ## _hi)

static void __save_error_info(struct super_block *sb, int error,
			      __u32 ino, __u64 block,
			      const char *func, unsigned int line)
{
	struct ext4_super_block *es = EXT4_SB(sb)->s_es;
	int err;

	EXT4_SB(sb)->s_mount_state |= EXT4_ERROR_FS;
	if (bdev_read_only(sb->s_bdev))
		return;
	es->s_state |= cpu_to_le16(EXT4_ERROR_FS);
	ext4_update_tstamp(es, s_last_error_time);
	strncpy(es->s_last_error_func, func, sizeof(es->s_last_error_func));
	es->s_last_error_line = cpu_to_le32(line);
	es->s_last_error_ino = cpu_to_le32(ino);
	es->s_last_error_block = cpu_to_le64(block);
	switch (error) {
	case EIO:
		err = EXT4_ERR_EIO;
		break;
	case ENOMEM:
		err = EXT4_ERR_ENOMEM;
		break;
	case EFSBADCRC:
		err = EXT4_ERR_EFSBADCRC;
		break;
	case 0:
	case EFSCORRUPTED:
		err = EXT4_ERR_EFSCORRUPTED;
		break;
	case ENOSPC:
		err = EXT4_ERR_ENOSPC;
		break;
	case ENOKEY:
		err = EXT4_ERR_ENOKEY;
		break;
	case EROFS:
		err = EXT4_ERR_EROFS;
		break;
	case EFBIG:
		err = EXT4_ERR_EFBIG;
		break;
	case EEXIST:
		err = EXT4_ERR_EEXIST;
		break;
	case ERANGE:
		err = EXT4_ERR_ERANGE;
		break;
	case EOVERFLOW:
		err = EXT4_ERR_EOVERFLOW;
		break;
	case EBUSY:
		err = EXT4_ERR_EBUSY;
		break;
	case ENOTDIR:
		err = EXT4_ERR_ENOTDIR;
		break;
	case ENOTEMPTY:
		err = EXT4_ERR_ENOTEMPTY;
		break;
	case ESHUTDOWN:
		err = EXT4_ERR_ESHUTDOWN;
		break;
	case EFAULT:
		err = EXT4_ERR_EFAULT;
		break;
	default:
		err = EXT4_ERR_UNKNOWN;
	}
	es->s_last_error_errcode = err;
	if (!es->s_first_error_time) {
		es->s_first_error_time = es->s_last_error_time;
		es->s_first_error_time_hi = es->s_last_error_time_hi;
		strncpy(es->s_first_error_func, func,
			sizeof(es->s_first_error_func));
		es->s_first_error_line = cpu_to_le32(line);
		es->s_first_error_ino = es->s_last_error_ino;
		es->s_first_error_block = es->s_last_error_block;
		es->s_first_error_errcode = es->s_last_error_errcode;
	}
	/*
	 * Start the daily error reporting function if it hasn't been
	 * started already
	 */
	if (!es->s_error_count)
		mod_timer(&EXT4_SB(sb)->s_err_report, jiffies + 24*60*60*HZ);
	le32_add_cpu(&es->s_error_count, 1);
}

static void save_error_info(struct super_block *sb, int error,
			    __u32 ino, __u64 block,
			    const char *func, unsigned int line)
{
	__save_error_info(sb, error, ino, block, func, line);
	if (!bdev_read_only(sb->s_bdev))
		ext4_commit_super(sb, 1);
}

/*
 * The del_gendisk() function uninitializes the disk-specific data
 * structures, including the bdi structure, without telling anyone
 * else.  Once this happens, any attempt to call mark_buffer_dirty()
 * (for example, by ext4_commit_super), will cause a kernel OOPS.
 * This is a kludge to prevent these oops until we can put in a proper
 * hook in del_gendisk() to inform the VFS and file system layers.
 */
static int block_device_ejected(struct super_block *sb)
{
	struct inode *bd_inode = sb->s_bdev->bd_inode;
	struct backing_dev_info *bdi = inode_to_bdi(bd_inode);

	return bdi->dev == NULL;
}

static void ext4_journal_commit_callback(journal_t *journal, transaction_t *txn)
{
	struct super_block		*sb = journal->j_private;
	struct ext4_sb_info		*sbi = EXT4_SB(sb);
	int				error = is_journal_aborted(journal);
	struct ext4_journal_cb_entry	*jce;

	BUG_ON(txn->t_state == T_FINISHED);

	ext4_process_freed_data(sb, txn->t_tid);

	spin_lock(&sbi->s_md_lock);
	while (!list_empty(&txn->t_private_list)) {
		jce = list_entry(txn->t_private_list.next,
				 struct ext4_journal_cb_entry, jce_list);
		list_del_init(&jce->jce_list);
		spin_unlock(&sbi->s_md_lock);
		jce->jce_func(sb, jce, error);
		spin_lock(&sbi->s_md_lock);
	}
	spin_unlock(&sbi->s_md_lock);
}

static bool system_going_down(void)
{
	return system_state == SYSTEM_HALT || system_state == SYSTEM_POWER_OFF
		|| system_state == SYSTEM_RESTART;
}

/* Deal with the reporting of failure conditions on a filesystem such as
 * inconsistencies detected or read IO failures.
 *
 * On ext2, we can store the error state of the filesystem in the
 * superblock.  That is not possible on ext4, because we may have other
 * write ordering constraints on the superblock which prevent us from
 * writing it out straight away; and given that the journal is about to
 * be aborted, we can't rely on the current, or future, transactions to
 * write out the superblock safely.
 *
 * We'll just use the jbd2_journal_abort() error code to record an error in
 * the journal instead.  On recovery, the journal will complain about
 * that error until we've noted it down and cleared it.
 */

static void ext4_handle_error(struct super_block *sb)
{
	if (test_opt(sb, WARN_ON_ERROR))
		WARN_ON_ONCE(1);

	if (sb_rdonly(sb))
		return;

	if (!test_opt(sb, ERRORS_CONT)) {
		journal_t *journal = EXT4_SB(sb)->s_journal;

		EXT4_SB(sb)->s_mount_flags |= EXT4_MF_FS_ABORTED;
		if (journal)
			jbd2_journal_abort(journal, -EIO);
	}
	/*
	 * We force ERRORS_RO behavior when system is rebooting. Otherwise we
	 * could panic during 'reboot -f' as the underlying device got already
	 * disabled.
	 */
	if (test_opt(sb, ERRORS_RO) || system_going_down()) {
		ext4_msg(sb, KERN_CRIT, "Remounting filesystem read-only");
		/*
		 * Make sure updated value of ->s_mount_flags will be visible
		 * before ->s_flags update
		 */
		smp_wmb();
		sb->s_flags |= SB_RDONLY;
	} else if (test_opt(sb, ERRORS_PANIC)) {
		panic("EXT4-fs (device %s): panic forced after error\n",
			sb->s_id);
	}
}

#define ext4_error_ratelimit(sb)					\
		___ratelimit(&(EXT4_SB(sb)->s_err_ratelimit_state),	\
			     "EXT4-fs error")

void __ext4_error(struct super_block *sb, const char *function,
		  unsigned int line, int error, __u64 block,
		  const char *fmt, ...)
{
	struct va_format vaf;
	va_list args;

	if (unlikely(ext4_forced_shutdown(EXT4_SB(sb))))
		return;

	trace_ext4_error(sb, function, line);
	if (ext4_error_ratelimit(sb)) {
		va_start(args, fmt);
		vaf.fmt = fmt;
		vaf.va = &args;
		printk(KERN_CRIT
		       "EXT4-fs error (device %s): %s:%d: comm %s: %pV\n",
		       sb->s_id, function, line, current->comm, &vaf);
		va_end(args);
	}
	save_error_info(sb, error, 0, block, function, line);
	ext4_handle_error(sb);
}

void __ext4_error_inode(struct inode *inode, const char *function,
			unsigned int line, ext4_fsblk_t block, int error,
			const char *fmt, ...)
{
	va_list args;
	struct va_format vaf;

	if (unlikely(ext4_forced_shutdown(EXT4_SB(inode->i_sb))))
		return;

	trace_ext4_error(inode->i_sb, function, line);
	if (ext4_error_ratelimit(inode->i_sb)) {
		va_start(args, fmt);
		vaf.fmt = fmt;
		vaf.va = &args;
		if (block)
			printk(KERN_CRIT "EXT4-fs error (device %s): %s:%d: "
			       "inode #%lu: block %llu: comm %s: %pV\n",
			       inode->i_sb->s_id, function, line, inode->i_ino,
			       block, current->comm, &vaf);
		else
			printk(KERN_CRIT "EXT4-fs error (device %s): %s:%d: "
			       "inode #%lu: comm %s: %pV\n",
			       inode->i_sb->s_id, function, line, inode->i_ino,
			       current->comm, &vaf);
		va_end(args);
	}
	save_error_info(inode->i_sb, error, inode->i_ino, block,
			function, line);
	ext4_handle_error(inode->i_sb);
}

void __ext4_error_file(struct file *file, const char *function,
		       unsigned int line, ext4_fsblk_t block,
		       const char *fmt, ...)
{
	va_list args;
	struct va_format vaf;
	struct inode *inode = file_inode(file);
	char pathname[80], *path;

	if (unlikely(ext4_forced_shutdown(EXT4_SB(inode->i_sb))))
		return;

	trace_ext4_error(inode->i_sb, function, line);
	if (ext4_error_ratelimit(inode->i_sb)) {
		path = file_path(file, pathname, sizeof(pathname));
		if (IS_ERR(path))
			path = "(unknown)";
		va_start(args, fmt);
		vaf.fmt = fmt;
		vaf.va = &args;
		if (block)
			printk(KERN_CRIT
			       "EXT4-fs error (device %s): %s:%d: inode #%lu: "
			       "block %llu: comm %s: path %s: %pV\n",
			       inode->i_sb->s_id, function, line, inode->i_ino,
			       block, current->comm, path, &vaf);
		else
			printk(KERN_CRIT
			       "EXT4-fs error (device %s): %s:%d: inode #%lu: "
			       "comm %s: path %s: %pV\n",
			       inode->i_sb->s_id, function, line, inode->i_ino,
			       current->comm, path, &vaf);
		va_end(args);
	}
	save_error_info(inode->i_sb, EFSCORRUPTED, inode->i_ino, block,
			function, line);
	ext4_handle_error(inode->i_sb);
}

const char *ext4_decode_error(struct super_block *sb, int errno,
			      char nbuf[16])
{
	char *errstr = NULL;

	switch (errno) {
	case -EFSCORRUPTED:
		errstr = "Corrupt filesystem";
		break;
	case -EFSBADCRC:
		errstr = "Filesystem failed CRC";
		break;
	case -EIO:
		errstr = "IO failure";
		break;
	case -ENOMEM:
		errstr = "Out of memory";
		break;
	case -EROFS:
		if (!sb || (EXT4_SB(sb)->s_journal &&
			    EXT4_SB(sb)->s_journal->j_flags & JBD2_ABORT))
			errstr = "Journal has aborted";
		else
			errstr = "Readonly filesystem";
		break;
	default:
		/* If the caller passed in an extra buffer for unknown
		 * errors, textualise them now.  Else we just return
		 * NULL. */
		if (nbuf) {
			/* Check for truncated error codes... */
			if (snprintf(nbuf, 16, "error %d", -errno) >= 0)
				errstr = nbuf;
		}
		break;
	}

	return errstr;
}

/* __ext4_std_error decodes expected errors from journaling functions
 * automatically and invokes the appropriate error response.  */

void __ext4_std_error(struct super_block *sb, const char *function,
		      unsigned int line, int errno)
{
	char nbuf[16];
	const char *errstr;

	if (unlikely(ext4_forced_shutdown(EXT4_SB(sb))))
		return;

	/* Special case: if the error is EROFS, and we're not already
	 * inside a transaction, then there's really no point in logging
	 * an error. */
	if (errno == -EROFS && journal_current_handle() == NULL && sb_rdonly(sb))
		return;

	if (ext4_error_ratelimit(sb)) {
		errstr = ext4_decode_error(sb, errno, nbuf);
		printk(KERN_CRIT "EXT4-fs error (device %s) in %s:%d: %s\n",
		       sb->s_id, function, line, errstr);
	}

	save_error_info(sb, -errno, 0, 0, function, line);
	ext4_handle_error(sb);
}

/*
 * ext4_abort is a much stronger failure handler than ext4_error.  The
 * abort function may be used to deal with unrecoverable failures such
 * as journal IO errors or ENOMEM at a critical moment in log management.
 *
 * We unconditionally force the filesystem into an ABORT|READONLY state,
 * unless the error response on the fs has been set to panic in which
 * case we take the easy way out and panic immediately.
 */

void __ext4_abort(struct super_block *sb, const char *function,
		  unsigned int line, int error, const char *fmt, ...)
{
	struct va_format vaf;
	va_list args;

	if (unlikely(ext4_forced_shutdown(EXT4_SB(sb))))
		return;

	save_error_info(sb, error, 0, 0, function, line);
	va_start(args, fmt);
	vaf.fmt = fmt;
	vaf.va = &args;
	printk(KERN_CRIT "EXT4-fs error (device %s): %s:%d: %pV\n",
	       sb->s_id, function, line, &vaf);
	va_end(args);

	if (sb_rdonly(sb) == 0) {
		EXT4_SB(sb)->s_mount_flags |= EXT4_MF_FS_ABORTED;
		if (EXT4_SB(sb)->s_journal)
			jbd2_journal_abort(EXT4_SB(sb)->s_journal, -EIO);

		ext4_msg(sb, KERN_CRIT, "Remounting filesystem read-only");
		/*
		 * Make sure updated value of ->s_mount_flags will be visible
		 * before ->s_flags update
		 */
		smp_wmb();
		sb->s_flags |= SB_RDONLY;
	}
	if (test_opt(sb, ERRORS_PANIC) && !system_going_down())
		panic("EXT4-fs panic from previous error\n");
}

void __ext4_msg(struct super_block *sb,
		const char *prefix, const char *fmt, ...)
{
	struct va_format vaf;
	va_list args;

	if (!___ratelimit(&(EXT4_SB(sb)->s_msg_ratelimit_state), "EXT4-fs"))
		return;

	va_start(args, fmt);
	vaf.fmt = fmt;
	vaf.va = &args;
	printk("%sEXT4-fs (%s): %pV\n", prefix, sb->s_id, &vaf);
	va_end(args);
}

#define ext4_warning_ratelimit(sb)					\
		___ratelimit(&(EXT4_SB(sb)->s_warning_ratelimit_state),	\
			     "EXT4-fs warning")

void __ext4_warning(struct super_block *sb, const char *function,
		    unsigned int line, const char *fmt, ...)
{
	struct va_format vaf;
	va_list args;

	if (!ext4_warning_ratelimit(sb))
		return;

	va_start(args, fmt);
	vaf.fmt = fmt;
	vaf.va = &args;
	printk(KERN_WARNING "EXT4-fs warning (device %s): %s:%d: %pV\n",
	       sb->s_id, function, line, &vaf);
	va_end(args);
}

void __ext4_warning_inode(const struct inode *inode, const char *function,
			  unsigned int line, const char *fmt, ...)
{
	struct va_format vaf;
	va_list args;

	if (!ext4_warning_ratelimit(inode->i_sb))
		return;

	va_start(args, fmt);
	vaf.fmt = fmt;
	vaf.va = &args;
	printk(KERN_WARNING "EXT4-fs warning (device %s): %s:%d: "
	       "inode #%lu: comm %s: %pV\n", inode->i_sb->s_id,
	       function, line, inode->i_ino, current->comm, &vaf);
	va_end(args);
}

void __ext4_grp_locked_error(const char *function, unsigned int line,
			     struct super_block *sb, ext4_group_t grp,
			     unsigned long ino, ext4_fsblk_t block,
			     const char *fmt, ...)
__releases(bitlock)
__acquires(bitlock)
{
	struct va_format vaf;
	va_list args;

	if (unlikely(ext4_forced_shutdown(EXT4_SB(sb))))
		return;

	trace_ext4_error(sb, function, line);
	__save_error_info(sb, EFSCORRUPTED, ino, block, function, line);

	if (ext4_error_ratelimit(sb)) {
		va_start(args, fmt);
		vaf.fmt = fmt;
		vaf.va = &args;
		printk(KERN_CRIT "EXT4-fs error (device %s): %s:%d: group %u, ",
		       sb->s_id, function, line, grp);
		if (ino)
			printk(KERN_CONT "inode %lu: ", ino);
		if (block)
			printk(KERN_CONT "block %llu:",
			       (unsigned long long) block);
		printk(KERN_CONT "%pV\n", &vaf);
		va_end(args);
	}

	if (test_opt(sb, WARN_ON_ERROR))
		WARN_ON_ONCE(1);

	if (test_opt(sb, ERRORS_CONT)) {
		ext4_commit_super(sb, 0);
		return;
	}

	ext4_unlock_group(sb, grp);
	ext4_commit_super(sb, 1);
	ext4_handle_error(sb);
	/*
	 * We only get here in the ERRORS_RO case; relocking the group
	 * may be dangerous, but nothing bad will happen since the
	 * filesystem will have already been marked read/only and the
	 * journal has been aborted.  We return 1 as a hint to callers
	 * who might what to use the return value from
	 * ext4_grp_locked_error() to distinguish between the
	 * ERRORS_CONT and ERRORS_RO case, and perhaps return more
	 * aggressively from the ext4 function in question, with a
	 * more appropriate error code.
	 */
	ext4_lock_group(sb, grp);
	return;
}

void ext4_mark_group_bitmap_corrupted(struct super_block *sb,
				     ext4_group_t group,
				     unsigned int flags)
{
	struct ext4_sb_info *sbi = EXT4_SB(sb);
	struct ext4_group_info *grp = ext4_get_group_info(sb, group);
	struct ext4_group_desc *gdp = ext4_get_group_desc(sb, group, NULL);
	int ret;

	if (flags & EXT4_GROUP_INFO_BBITMAP_CORRUPT) {
		ret = ext4_test_and_set_bit(EXT4_GROUP_INFO_BBITMAP_CORRUPT_BIT,
					    &grp->bb_state);
		if (!ret)
			percpu_counter_sub(&sbi->s_freeclusters_counter,
					   grp->bb_free);
	}

	if (flags & EXT4_GROUP_INFO_IBITMAP_CORRUPT) {
		ret = ext4_test_and_set_bit(EXT4_GROUP_INFO_IBITMAP_CORRUPT_BIT,
					    &grp->bb_state);
		if (!ret && gdp) {
			int count;

			count = ext4_free_inodes_count(sb, gdp);
			percpu_counter_sub(&sbi->s_freeinodes_counter,
					   count);
		}
	}
}

void ext4_update_dynamic_rev(struct super_block *sb)
{
	struct ext4_super_block *es = EXT4_SB(sb)->s_es;

	if (le32_to_cpu(es->s_rev_level) > EXT4_GOOD_OLD_REV)
		return;

	ext4_warning(sb,
		     "updating to rev %d because of new feature flag, "
		     "running e2fsck is recommended",
		     EXT4_DYNAMIC_REV);

	es->s_first_ino = cpu_to_le32(EXT4_GOOD_OLD_FIRST_INO);
	es->s_inode_size = cpu_to_le16(EXT4_GOOD_OLD_INODE_SIZE);
	es->s_rev_level = cpu_to_le32(EXT4_DYNAMIC_REV);
	/* leave es->s_feature_*compat flags alone */
	/* es->s_uuid will be set by e2fsck if empty */

	/*
	 * The rest of the superblock fields should be zero, and if not it
	 * means they are likely already in use, so leave them alone.  We
	 * can leave it up to e2fsck to clean up any inconsistencies there.
	 */
}

/*
 * Open the external journal device
 */
static struct block_device *ext4_blkdev_get(dev_t dev, struct super_block *sb)
{
	struct block_device *bdev;

	bdev = blkdev_get_by_dev(dev, FMODE_READ|FMODE_WRITE|FMODE_EXCL, sb);
	if (IS_ERR(bdev))
		goto fail;
	return bdev;

fail:
	ext4_msg(sb, KERN_ERR,
		 "failed to open journal device unknown-block(%u,%u) %ld",
		 MAJOR(dev), MINOR(dev), PTR_ERR(bdev));
	return NULL;
}

/*
 * Release the journal device
 */
static void ext4_blkdev_put(struct block_device *bdev)
{
	blkdev_put(bdev, FMODE_READ|FMODE_WRITE|FMODE_EXCL);
}

static void ext4_blkdev_remove(struct ext4_sb_info *sbi)
{
	struct block_device *bdev;
	bdev = sbi->journal_bdev;
	if (bdev) {
		ext4_blkdev_put(bdev);
		sbi->journal_bdev = NULL;
	}
}

static inline struct inode *orphan_list_entry(struct list_head *l)
{
	return &list_entry(l, struct ext4_inode_info, i_orphan)->vfs_inode;
}

static void dump_orphan_list(struct super_block *sb, struct ext4_sb_info *sbi)
{
	struct list_head *l;

	ext4_msg(sb, KERN_ERR, "sb orphan head is %d",
		 le32_to_cpu(sbi->s_es->s_last_orphan));

	printk(KERN_ERR "sb_info orphan list:\n");
	list_for_each(l, &sbi->s_orphan) {
		struct inode *inode = orphan_list_entry(l);
		printk(KERN_ERR "  "
		       "inode %s:%lu at %p: mode %o, nlink %d, next %d\n",
		       inode->i_sb->s_id, inode->i_ino, inode,
		       inode->i_mode, inode->i_nlink,
		       NEXT_ORPHAN(inode));
	}
}

#ifdef CONFIG_QUOTA
static int ext4_quota_off(struct super_block *sb, int type);

static inline void ext4_quota_off_umount(struct super_block *sb)
{
	int type;

	/* Use our quota_off function to clear inode flags etc. */
	for (type = 0; type < EXT4_MAXQUOTAS; type++)
		ext4_quota_off(sb, type);
}

/*
 * This is a helper function which is used in the mount/remount
 * codepaths (which holds s_umount) to fetch the quota file name.
 */
static inline char *get_qf_name(struct super_block *sb,
				struct ext4_sb_info *sbi,
				int type)
{
	return rcu_dereference_protected(sbi->s_qf_names[type],
					 lockdep_is_held(&sb->s_umount));
}
#else
static inline void ext4_quota_off_umount(struct super_block *sb)
{
}
#endif

static void ext4_put_super(struct super_block *sb)
{
	struct ext4_sb_info *sbi = EXT4_SB(sb);
	struct ext4_super_block *es = sbi->s_es;
	struct buffer_head **group_desc;
	struct flex_groups **flex_groups;
	int aborted = 0;
	int i, err;

	ext4_unregister_li_request(sb);
	ext4_quota_off_umount(sb);

	destroy_workqueue(sbi->rsv_conversion_wq);

	/*
	 * Unregister sysfs before destroying jbd2 journal.
	 * Since we could still access attr_journal_task attribute via sysfs
	 * path which could have sbi->s_journal->j_task as NULL
	 */
	ext4_unregister_sysfs(sb);

	if (sbi->s_journal) {
		aborted = is_journal_aborted(sbi->s_journal);
		err = jbd2_journal_destroy(sbi->s_journal);
		sbi->s_journal = NULL;
		if ((err < 0) && !aborted) {
			ext4_abort(sb, -err, "Couldn't clean up the journal");
		}
	}

	ext4_es_unregister_shrinker(sbi);
	del_timer_sync(&sbi->s_err_report);
	ext4_release_system_zone(sb);
	ext4_mb_release(sb);
	ext4_ext_release(sb);

	if (!sb_rdonly(sb) && !aborted) {
		ext4_clear_feature_journal_needs_recovery(sb);
		es->s_state = cpu_to_le16(sbi->s_mount_state);
	}
	if (!sb_rdonly(sb))
		ext4_commit_super(sb, 1);

	rcu_read_lock();
	group_desc = rcu_dereference(sbi->s_group_desc);
	for (i = 0; i < sbi->s_gdb_count; i++)
		brelse(group_desc[i]);
	kvfree(group_desc);
	flex_groups = rcu_dereference(sbi->s_flex_groups);
	if (flex_groups) {
		for (i = 0; i < sbi->s_flex_groups_allocated; i++)
			kvfree(flex_groups[i]);
		kvfree(flex_groups);
	}
	rcu_read_unlock();
	percpu_counter_destroy(&sbi->s_freeclusters_counter);
	percpu_counter_destroy(&sbi->s_freeinodes_counter);
	percpu_counter_destroy(&sbi->s_dirs_counter);
	percpu_counter_destroy(&sbi->s_dirtyclusters_counter);
	percpu_free_rwsem(&sbi->s_writepages_rwsem);
#ifdef CONFIG_QUOTA
	for (i = 0; i < EXT4_MAXQUOTAS; i++)
		kfree(get_qf_name(sb, sbi, i));
#endif

	/* Debugging code just in case the in-memory inode orphan list
	 * isn't empty.  The on-disk one can be non-empty if we've
	 * detected an error and taken the fs readonly, but the
	 * in-memory list had better be clean by this point. */
	if (!list_empty(&sbi->s_orphan))
		dump_orphan_list(sb, sbi);
	J_ASSERT(list_empty(&sbi->s_orphan));

	sync_blockdev(sb->s_bdev);
	invalidate_bdev(sb->s_bdev);
	if (sbi->journal_bdev && sbi->journal_bdev != sb->s_bdev) {
		/*
		 * Invalidate the journal device's buffers.  We don't want them
		 * floating about in memory - the physical journal device may
		 * hotswapped, and it breaks the `ro-after' testing code.
		 */
		sync_blockdev(sbi->journal_bdev);
		invalidate_bdev(sbi->journal_bdev);
		ext4_blkdev_remove(sbi);
	}

	ext4_xattr_destroy_cache(sbi->s_ea_inode_cache);
	sbi->s_ea_inode_cache = NULL;

	ext4_xattr_destroy_cache(sbi->s_ea_block_cache);
	sbi->s_ea_block_cache = NULL;

	if (sbi->s_mmp_tsk)
		kthread_stop(sbi->s_mmp_tsk);
	brelse(sbi->s_sbh);
	sb->s_fs_info = NULL;
	/*
	 * Now that we are completely done shutting down the
	 * superblock, we need to actually destroy the kobject.
	 */
	kobject_put(&sbi->s_kobj);
	wait_for_completion(&sbi->s_kobj_unregister);
	if (sbi->s_chksum_driver)
		crypto_free_shash(sbi->s_chksum_driver);
	kfree(sbi->s_blockgroup_lock);
	fs_put_dax(sbi->s_daxdev);
	fscrypt_free_dummy_context(&sbi->s_dummy_enc_ctx);
#ifdef CONFIG_UNICODE
	utf8_unload(sbi->s_encoding);
#endif
	kfree(sbi);
}

static struct kmem_cache *ext4_inode_cachep;

/*
 * Called inside transaction, so use GFP_NOFS
 */
static struct inode *ext4_alloc_inode(struct super_block *sb)
{
	struct ext4_inode_info *ei;

	ei = kmem_cache_alloc(ext4_inode_cachep, GFP_NOFS);
	if (!ei)
		return NULL;

	inode_set_iversion(&ei->vfs_inode, 1);
	spin_lock_init(&ei->i_raw_lock);
	INIT_LIST_HEAD(&ei->i_prealloc_list);
	spin_lock_init(&ei->i_prealloc_lock);
	ext4_es_init_tree(&ei->i_es_tree);
	rwlock_init(&ei->i_es_lock);
	INIT_LIST_HEAD(&ei->i_es_list);
	ei->i_es_all_nr = 0;
	ei->i_es_shk_nr = 0;
	ei->i_es_shrink_lblk = 0;
	ei->i_reserved_data_blocks = 0;
	spin_lock_init(&(ei->i_block_reservation_lock));
	ext4_init_pending_tree(&ei->i_pending_tree);
#ifdef CONFIG_QUOTA
	ei->i_reserved_quota = 0;
	memset(&ei->i_dquot, 0, sizeof(ei->i_dquot));
#endif
	ei->jinode = NULL;
	INIT_LIST_HEAD(&ei->i_rsv_conversion_list);
	spin_lock_init(&ei->i_completed_io_lock);
	ei->i_sync_tid = 0;
	ei->i_datasync_tid = 0;
	atomic_set(&ei->i_unwritten, 0);
	INIT_WORK(&ei->i_rsv_conversion_work, ext4_end_io_rsv_work);
	return &ei->vfs_inode;
}

static int ext4_drop_inode(struct inode *inode)
{
	int drop = generic_drop_inode(inode);

	if (!drop)
		drop = fscrypt_drop_inode(inode);

	trace_ext4_drop_inode(inode, drop);
	return drop;
}

static void ext4_free_in_core_inode(struct inode *inode)
{
	fscrypt_free_inode(inode);
	kmem_cache_free(ext4_inode_cachep, EXT4_I(inode));
}

static void ext4_destroy_inode(struct inode *inode)
{
	if (!list_empty(&(EXT4_I(inode)->i_orphan))) {
		ext4_msg(inode->i_sb, KERN_ERR,
			 "Inode %lu (%p): orphan list check failed!",
			 inode->i_ino, EXT4_I(inode));
		print_hex_dump(KERN_INFO, "", DUMP_PREFIX_ADDRESS, 16, 4,
				EXT4_I(inode), sizeof(struct ext4_inode_info),
				true);
		dump_stack();
	}
}

static void init_once(void *foo)
{
	struct ext4_inode_info *ei = (struct ext4_inode_info *) foo;

	INIT_LIST_HEAD(&ei->i_orphan);
	init_rwsem(&ei->xattr_sem);
	init_rwsem(&ei->i_data_sem);
	init_rwsem(&ei->i_mmap_sem);
	inode_init_once(&ei->vfs_inode);
}

static int __init init_inodecache(void)
{
	ext4_inode_cachep = kmem_cache_create_usercopy("ext4_inode_cache",
				sizeof(struct ext4_inode_info), 0,
				(SLAB_RECLAIM_ACCOUNT|SLAB_MEM_SPREAD|
					SLAB_ACCOUNT),
				offsetof(struct ext4_inode_info, i_data),
				sizeof_field(struct ext4_inode_info, i_data),
				init_once);
	if (ext4_inode_cachep == NULL)
		return -ENOMEM;
	return 0;
}

static void destroy_inodecache(void)
{
	/*
	 * Make sure all delayed rcu free inodes are flushed before we
	 * destroy cache.
	 */
	rcu_barrier();
	kmem_cache_destroy(ext4_inode_cachep);
}

void ext4_clear_inode(struct inode *inode)
{
	invalidate_inode_buffers(inode);
	clear_inode(inode);
	ext4_discard_preallocations(inode);
	ext4_es_remove_extent(inode, 0, EXT_MAX_BLOCKS);
	dquot_drop(inode);
	if (EXT4_I(inode)->jinode) {
		jbd2_journal_release_jbd_inode(EXT4_JOURNAL(inode),
					       EXT4_I(inode)->jinode);
		jbd2_free_inode(EXT4_I(inode)->jinode);
		EXT4_I(inode)->jinode = NULL;
	}
	fscrypt_put_encryption_info(inode);
	fsverity_cleanup_inode(inode);
}

static struct inode *ext4_nfs_get_inode(struct super_block *sb,
					u64 ino, u32 generation)
{
	struct inode *inode;

	/*
	 * Currently we don't know the generation for parent directory, so
	 * a generation of 0 means "accept any"
	 */
	inode = ext4_iget(sb, ino, EXT4_IGET_HANDLE);
	if (IS_ERR(inode))
		return ERR_CAST(inode);
	if (generation && inode->i_generation != generation) {
		iput(inode);
		return ERR_PTR(-ESTALE);
	}

	return inode;
}

static struct dentry *ext4_fh_to_dentry(struct super_block *sb, struct fid *fid,
					int fh_len, int fh_type)
{
	return generic_fh_to_dentry(sb, fid, fh_len, fh_type,
				    ext4_nfs_get_inode);
}

static struct dentry *ext4_fh_to_parent(struct super_block *sb, struct fid *fid,
					int fh_len, int fh_type)
{
	return generic_fh_to_parent(sb, fid, fh_len, fh_type,
				    ext4_nfs_get_inode);
}

static int ext4_nfs_commit_metadata(struct inode *inode)
{
	struct writeback_control wbc = {
		.sync_mode = WB_SYNC_ALL
	};

	trace_ext4_nfs_commit_metadata(inode);
	return ext4_write_inode(inode, &wbc);
}

/*
 * Try to release metadata pages (indirect blocks, directories) which are
 * mapped via the block device.  Since these pages could have journal heads
 * which would prevent try_to_free_buffers() from freeing them, we must use
 * jbd2 layer's try_to_free_buffers() function to release them.
 */
static int bdev_try_to_free_page(struct super_block *sb, struct page *page,
				 gfp_t wait)
{
	journal_t *journal = EXT4_SB(sb)->s_journal;

	WARN_ON(PageChecked(page));
	if (!page_has_buffers(page))
		return 0;
	if (journal)
		return jbd2_journal_try_to_free_buffers(journal, page,
						wait & ~__GFP_DIRECT_RECLAIM);
	return try_to_free_buffers(page);
}

#ifdef CONFIG_FS_ENCRYPTION
static int ext4_get_context(struct inode *inode, void *ctx, size_t len)
{
	return ext4_xattr_get(inode, EXT4_XATTR_INDEX_ENCRYPTION,
				 EXT4_XATTR_NAME_ENCRYPTION_CONTEXT, ctx, len);
}

static int ext4_set_context(struct inode *inode, const void *ctx, size_t len,
							void *fs_data)
{
	handle_t *handle = fs_data;
	int res, res2, credits, retries = 0;

	/*
	 * Encrypting the root directory is not allowed because e2fsck expects
	 * lost+found to exist and be unencrypted, and encrypting the root
	 * directory would imply encrypting the lost+found directory as well as
	 * the filename "lost+found" itself.
	 */
	if (inode->i_ino == EXT4_ROOT_INO)
		return -EPERM;

	if (WARN_ON_ONCE(IS_DAX(inode) && i_size_read(inode)))
		return -EINVAL;

	if (ext4_test_inode_flag(inode, EXT4_INODE_DAX))
		return -EOPNOTSUPP;

	res = ext4_convert_inline_data(inode);
	if (res)
		return res;

	/*
	 * If a journal handle was specified, then the encryption context is
	 * being set on a new inode via inheritance and is part of a larger
	 * transaction to create the inode.  Otherwise the encryption context is
	 * being set on an existing inode in its own transaction.  Only in the
	 * latter case should the "retry on ENOSPC" logic be used.
	 */

	if (handle) {
		res = ext4_xattr_set_handle(handle, inode,
					    EXT4_XATTR_INDEX_ENCRYPTION,
					    EXT4_XATTR_NAME_ENCRYPTION_CONTEXT,
					    ctx, len, 0);
		if (!res) {
			ext4_set_inode_flag(inode, EXT4_INODE_ENCRYPT);
			ext4_clear_inode_state(inode,
					EXT4_STATE_MAY_INLINE_DATA);
			/*
			 * Update inode->i_flags - S_ENCRYPTED will be enabled,
			 * S_DAX may be disabled
			 */
			ext4_set_inode_flags(inode, false);
		}
		return res;
	}

	res = dquot_initialize(inode);
	if (res)
		return res;
retry:
	res = ext4_xattr_set_credits(inode, len, false /* is_create */,
				     &credits);
	if (res)
		return res;

	handle = ext4_journal_start(inode, EXT4_HT_MISC, credits);
	if (IS_ERR(handle))
		return PTR_ERR(handle);

	res = ext4_xattr_set_handle(handle, inode, EXT4_XATTR_INDEX_ENCRYPTION,
				    EXT4_XATTR_NAME_ENCRYPTION_CONTEXT,
				    ctx, len, 0);
	if (!res) {
		ext4_set_inode_flag(inode, EXT4_INODE_ENCRYPT);
		/*
		 * Update inode->i_flags - S_ENCRYPTED will be enabled,
		 * S_DAX may be disabled
		 */
		ext4_set_inode_flags(inode, false);
		res = ext4_mark_inode_dirty(handle, inode);
		if (res)
			EXT4_ERROR_INODE(inode, "Failed to mark inode dirty");
	}
	res2 = ext4_journal_stop(handle);

	if (res == -ENOSPC && ext4_should_retry_alloc(inode->i_sb, &retries))
		goto retry;
	if (!res)
		res = res2;
	return res;
}

static const union fscrypt_context *
ext4_get_dummy_context(struct super_block *sb)
{
	return EXT4_SB(sb)->s_dummy_enc_ctx.ctx;
}

static bool ext4_has_stable_inodes(struct super_block *sb)
{
	return ext4_has_feature_stable_inodes(sb);
}

static void ext4_get_ino_and_lblk_bits(struct super_block *sb,
				       int *ino_bits_ret, int *lblk_bits_ret)
{
	*ino_bits_ret = 8 * sizeof(EXT4_SB(sb)->s_es->s_inodes_count);
	*lblk_bits_ret = 8 * sizeof(ext4_lblk_t);
}

static const struct fscrypt_operations ext4_cryptops = {
	.key_prefix		= "ext4:",
	.get_context		= ext4_get_context,
	.set_context		= ext4_set_context,
	.get_dummy_context	= ext4_get_dummy_context,
	.empty_dir		= ext4_empty_dir,
	.max_namelen		= EXT4_NAME_LEN,
	.has_stable_inodes	= ext4_has_stable_inodes,
	.get_ino_and_lblk_bits	= ext4_get_ino_and_lblk_bits,
};
#endif

#ifdef CONFIG_QUOTA
static const char * const quotatypes[] = INITQFNAMES;
#define QTYPE2NAME(t) (quotatypes[t])

static int ext4_write_dquot(struct dquot *dquot);
static int ext4_acquire_dquot(struct dquot *dquot);
static int ext4_release_dquot(struct dquot *dquot);
static int ext4_mark_dquot_dirty(struct dquot *dquot);
static int ext4_write_info(struct super_block *sb, int type);
static int ext4_quota_on(struct super_block *sb, int type, int format_id,
			 const struct path *path);
static int ext4_quota_on_mount(struct super_block *sb, int type);
static ssize_t ext4_quota_read(struct super_block *sb, int type, char *data,
			       size_t len, loff_t off);
static ssize_t ext4_quota_write(struct super_block *sb, int type,
				const char *data, size_t len, loff_t off);
static int ext4_quota_enable(struct super_block *sb, int type, int format_id,
			     unsigned int flags);
static int ext4_enable_quotas(struct super_block *sb);

static struct dquot **ext4_get_dquots(struct inode *inode)
{
	return EXT4_I(inode)->i_dquot;
}

static const struct dquot_operations ext4_quota_operations = {
	.get_reserved_space	= ext4_get_reserved_space,
	.write_dquot		= ext4_write_dquot,
	.acquire_dquot		= ext4_acquire_dquot,
	.release_dquot		= ext4_release_dquot,
	.mark_dirty		= ext4_mark_dquot_dirty,
	.write_info		= ext4_write_info,
	.alloc_dquot		= dquot_alloc,
	.destroy_dquot		= dquot_destroy,
	.get_projid		= ext4_get_projid,
	.get_inode_usage	= ext4_get_inode_usage,
	.get_next_id		= dquot_get_next_id,
};

static const struct quotactl_ops ext4_qctl_operations = {
	.quota_on	= ext4_quota_on,
	.quota_off	= ext4_quota_off,
	.quota_sync	= dquot_quota_sync,
	.get_state	= dquot_get_state,
	.set_info	= dquot_set_dqinfo,
	.get_dqblk	= dquot_get_dqblk,
	.set_dqblk	= dquot_set_dqblk,
	.get_nextdqblk	= dquot_get_next_dqblk,
};
#endif

static const struct super_operations ext4_sops = {
	.alloc_inode	= ext4_alloc_inode,
	.free_inode	= ext4_free_in_core_inode,
	.destroy_inode	= ext4_destroy_inode,
	.write_inode	= ext4_write_inode,
	.dirty_inode	= ext4_dirty_inode,
	.drop_inode	= ext4_drop_inode,
	.evict_inode	= ext4_evict_inode,
	.put_super	= ext4_put_super,
	.sync_fs	= ext4_sync_fs,
	.freeze_fs	= ext4_freeze,
	.unfreeze_fs	= ext4_unfreeze,
	.statfs		= ext4_statfs,
	.remount_fs	= ext4_remount,
	.show_options	= ext4_show_options,
#ifdef CONFIG_QUOTA
	.quota_read	= ext4_quota_read,
	.quota_write	= ext4_quota_write,
	.get_dquots	= ext4_get_dquots,
#endif
	.bdev_try_to_free_page = bdev_try_to_free_page,
};

static const struct export_operations ext4_export_ops = {
	.fh_to_dentry = ext4_fh_to_dentry,
	.fh_to_parent = ext4_fh_to_parent,
	.get_parent = ext4_get_parent,
	.commit_metadata = ext4_nfs_commit_metadata,
};

enum {
	Opt_bsd_df, Opt_minix_df, Opt_grpid, Opt_nogrpid,
	Opt_resgid, Opt_resuid, Opt_sb, Opt_err_cont, Opt_err_panic, Opt_err_ro,
	Opt_nouid32, Opt_debug, Opt_removed,
	Opt_user_xattr, Opt_nouser_xattr, Opt_acl, Opt_noacl,
	Opt_auto_da_alloc, Opt_noauto_da_alloc, Opt_noload,
	Opt_commit, Opt_min_batch_time, Opt_max_batch_time, Opt_journal_dev,
	Opt_journal_path, Opt_journal_checksum, Opt_journal_async_commit,
	Opt_abort, Opt_data_journal, Opt_data_ordered, Opt_data_writeback,
	Opt_data_err_abort, Opt_data_err_ignore, Opt_test_dummy_encryption,
	Opt_inlinecrypt,
	Opt_usrjquota, Opt_grpjquota, Opt_offusrjquota, Opt_offgrpjquota,
	Opt_jqfmt_vfsold, Opt_jqfmt_vfsv0, Opt_jqfmt_vfsv1, Opt_quota,
	Opt_noquota, Opt_barrier, Opt_nobarrier, Opt_err,
	Opt_usrquota, Opt_grpquota, Opt_prjquota, Opt_i_version,
	Opt_dax, Opt_dax_always, Opt_dax_inode, Opt_dax_never,
	Opt_stripe, Opt_delalloc, Opt_nodelalloc, Opt_warn_on_error,
	Opt_nowarn_on_error, Opt_mblk_io_submit,
	Opt_lazytime, Opt_nolazytime, Opt_debug_want_extra_isize,
	Opt_nomblk_io_submit, Opt_block_validity, Opt_noblock_validity,
	Opt_inode_readahead_blks, Opt_journal_ioprio,
	Opt_dioread_nolock, Opt_dioread_lock,
	Opt_discard, Opt_nodiscard, Opt_init_itable, Opt_noinit_itable,
	Opt_max_dir_size_kb, Opt_nojournal_checksum, Opt_nombcache,
};

static const match_table_t tokens = {
	{Opt_bsd_df, "bsddf"},
	{Opt_minix_df, "minixdf"},
	{Opt_grpid, "grpid"},
	{Opt_grpid, "bsdgroups"},
	{Opt_nogrpid, "nogrpid"},
	{Opt_nogrpid, "sysvgroups"},
	{Opt_resgid, "resgid=%u"},
	{Opt_resuid, "resuid=%u"},
	{Opt_sb, "sb=%u"},
	{Opt_err_cont, "errors=continue"},
	{Opt_err_panic, "errors=panic"},
	{Opt_err_ro, "errors=remount-ro"},
	{Opt_nouid32, "nouid32"},
	{Opt_debug, "debug"},
	{Opt_removed, "oldalloc"},
	{Opt_removed, "orlov"},
	{Opt_user_xattr, "user_xattr"},
	{Opt_nouser_xattr, "nouser_xattr"},
	{Opt_acl, "acl"},
	{Opt_noacl, "noacl"},
	{Opt_noload, "norecovery"},
	{Opt_noload, "noload"},
	{Opt_removed, "nobh"},
	{Opt_removed, "bh"},
	{Opt_commit, "commit=%u"},
	{Opt_min_batch_time, "min_batch_time=%u"},
	{Opt_max_batch_time, "max_batch_time=%u"},
	{Opt_journal_dev, "journal_dev=%u"},
	{Opt_journal_path, "journal_path=%s"},
	{Opt_journal_checksum, "journal_checksum"},
	{Opt_nojournal_checksum, "nojournal_checksum"},
	{Opt_journal_async_commit, "journal_async_commit"},
	{Opt_abort, "abort"},
	{Opt_data_journal, "data=journal"},
	{Opt_data_ordered, "data=ordered"},
	{Opt_data_writeback, "data=writeback"},
	{Opt_data_err_abort, "data_err=abort"},
	{Opt_data_err_ignore, "data_err=ignore"},
	{Opt_offusrjquota, "usrjquota="},
	{Opt_usrjquota, "usrjquota=%s"},
	{Opt_offgrpjquota, "grpjquota="},
	{Opt_grpjquota, "grpjquota=%s"},
	{Opt_jqfmt_vfsold, "jqfmt=vfsold"},
	{Opt_jqfmt_vfsv0, "jqfmt=vfsv0"},
	{Opt_jqfmt_vfsv1, "jqfmt=vfsv1"},
	{Opt_grpquota, "grpquota"},
	{Opt_noquota, "noquota"},
	{Opt_quota, "quota"},
	{Opt_usrquota, "usrquota"},
	{Opt_prjquota, "prjquota"},
	{Opt_barrier, "barrier=%u"},
	{Opt_barrier, "barrier"},
	{Opt_nobarrier, "nobarrier"},
	{Opt_i_version, "i_version"},
	{Opt_dax, "dax"},
	{Opt_dax_always, "dax=always"},
	{Opt_dax_inode, "dax=inode"},
	{Opt_dax_never, "dax=never"},
	{Opt_stripe, "stripe=%u"},
	{Opt_delalloc, "delalloc"},
	{Opt_warn_on_error, "warn_on_error"},
	{Opt_nowarn_on_error, "nowarn_on_error"},
	{Opt_lazytime, "lazytime"},
	{Opt_nolazytime, "nolazytime"},
	{Opt_debug_want_extra_isize, "debug_want_extra_isize=%u"},
	{Opt_nodelalloc, "nodelalloc"},
	{Opt_removed, "mblk_io_submit"},
	{Opt_removed, "nomblk_io_submit"},
	{Opt_block_validity, "block_validity"},
	{Opt_noblock_validity, "noblock_validity"},
	{Opt_inode_readahead_blks, "inode_readahead_blks=%u"},
	{Opt_journal_ioprio, "journal_ioprio=%u"},
	{Opt_auto_da_alloc, "auto_da_alloc=%u"},
	{Opt_auto_da_alloc, "auto_da_alloc"},
	{Opt_noauto_da_alloc, "noauto_da_alloc"},
	{Opt_dioread_nolock, "dioread_nolock"},
	{Opt_dioread_lock, "nodioread_nolock"},
	{Opt_dioread_lock, "dioread_lock"},
	{Opt_discard, "discard"},
	{Opt_nodiscard, "nodiscard"},
	{Opt_init_itable, "init_itable=%u"},
	{Opt_init_itable, "init_itable"},
	{Opt_noinit_itable, "noinit_itable"},
	{Opt_max_dir_size_kb, "max_dir_size_kb=%u"},
	{Opt_test_dummy_encryption, "test_dummy_encryption=%s"},
	{Opt_test_dummy_encryption, "test_dummy_encryption"},
	{Opt_inlinecrypt, "inlinecrypt"},
	{Opt_nombcache, "nombcache"},
	{Opt_nombcache, "no_mbcache"},	/* for backward compatibility */
	{Opt_removed, "check=none"},	/* mount option from ext2/3 */
	{Opt_removed, "nocheck"},	/* mount option from ext2/3 */
	{Opt_removed, "reservation"},	/* mount option from ext2/3 */
	{Opt_removed, "noreservation"}, /* mount option from ext2/3 */
	{Opt_removed, "journal=%u"},	/* mount option from ext2/3 */
	{Opt_err, NULL},
};

static ext4_fsblk_t get_sb_block(void **data)
{
	ext4_fsblk_t	sb_block;
	char		*options = (char *) *data;

	if (!options || strncmp(options, "sb=", 3) != 0)
		return 1;	/* Default location */

	options += 3;
	/* TODO: use simple_strtoll with >32bit ext4 */
	sb_block = simple_strtoul(options, &options, 0);
	if (*options && *options != ',') {
		printk(KERN_ERR "EXT4-fs: Invalid sb specification: %s\n",
		       (char *) *data);
		return 1;
	}
	if (*options == ',')
		options++;
	*data = (void *) options;

	return sb_block;
}

#define DEFAULT_JOURNAL_IOPRIO (IOPRIO_PRIO_VALUE(IOPRIO_CLASS_BE, 3))
static const char deprecated_msg[] =
	"Mount option \"%s\" will be removed by %s\n"
	"Contact linux-ext4@vger.kernel.org if you think we should keep it.\n";

#ifdef CONFIG_QUOTA
static int set_qf_name(struct super_block *sb, int qtype, substring_t *args)
{
	struct ext4_sb_info *sbi = EXT4_SB(sb);
	char *qname, *old_qname = get_qf_name(sb, sbi, qtype);
	int ret = -1;

	if (sb_any_quota_loaded(sb) && !old_qname) {
		ext4_msg(sb, KERN_ERR,
			"Cannot change journaled "
			"quota options when quota turned on");
		return -1;
	}
	if (ext4_has_feature_quota(sb)) {
		ext4_msg(sb, KERN_INFO, "Journaled quota options "
			 "ignored when QUOTA feature is enabled");
		return 1;
	}
	qname = match_strdup(args);
	if (!qname) {
		ext4_msg(sb, KERN_ERR,
			"Not enough memory for storing quotafile name");
		return -1;
	}
	if (old_qname) {
		if (strcmp(old_qname, qname) == 0)
			ret = 1;
		else
			ext4_msg(sb, KERN_ERR,
				 "%s quota file already specified",
				 QTYPE2NAME(qtype));
		goto errout;
	}
	if (strchr(qname, '/')) {
		ext4_msg(sb, KERN_ERR,
			"quotafile must be on filesystem root");
		goto errout;
	}
	rcu_assign_pointer(sbi->s_qf_names[qtype], qname);
	set_opt(sb, QUOTA);
	return 1;
errout:
	kfree(qname);
	return ret;
}

static int clear_qf_name(struct super_block *sb, int qtype)
{

	struct ext4_sb_info *sbi = EXT4_SB(sb);
	char *old_qname = get_qf_name(sb, sbi, qtype);

	if (sb_any_quota_loaded(sb) && old_qname) {
		ext4_msg(sb, KERN_ERR, "Cannot change journaled quota options"
			" when quota turned on");
		return -1;
	}
	rcu_assign_pointer(sbi->s_qf_names[qtype], NULL);
	synchronize_rcu();
	kfree(old_qname);
	return 1;
}
#endif

#define MOPT_SET	0x0001
#define MOPT_CLEAR	0x0002
#define MOPT_NOSUPPORT	0x0004
#define MOPT_EXPLICIT	0x0008
#define MOPT_CLEAR_ERR	0x0010
#define MOPT_GTE0	0x0020
#ifdef CONFIG_QUOTA
#define MOPT_Q		0
#define MOPT_QFMT	0x0040
#else
#define MOPT_Q		MOPT_NOSUPPORT
#define MOPT_QFMT	MOPT_NOSUPPORT
#endif
#define MOPT_DATAJ	0x0080
#define MOPT_NO_EXT2	0x0100
#define MOPT_NO_EXT3	0x0200
#define MOPT_EXT4_ONLY	(MOPT_NO_EXT2 | MOPT_NO_EXT3)
#define MOPT_STRING	0x0400
#define MOPT_SKIP	0x0800

static const struct mount_opts {
	int	token;
	int	mount_opt;
	int	flags;
} ext4_mount_opts[] = {
	{Opt_minix_df, EXT4_MOUNT_MINIX_DF, MOPT_SET},
	{Opt_bsd_df, EXT4_MOUNT_MINIX_DF, MOPT_CLEAR},
	{Opt_grpid, EXT4_MOUNT_GRPID, MOPT_SET},
	{Opt_nogrpid, EXT4_MOUNT_GRPID, MOPT_CLEAR},
	{Opt_block_validity, EXT4_MOUNT_BLOCK_VALIDITY, MOPT_SET},
	{Opt_noblock_validity, EXT4_MOUNT_BLOCK_VALIDITY, MOPT_CLEAR},
	{Opt_dioread_nolock, EXT4_MOUNT_DIOREAD_NOLOCK,
	 MOPT_EXT4_ONLY | MOPT_SET},
	{Opt_dioread_lock, EXT4_MOUNT_DIOREAD_NOLOCK,
	 MOPT_EXT4_ONLY | MOPT_CLEAR},
	{Opt_discard, EXT4_MOUNT_DISCARD, MOPT_SET},
	{Opt_nodiscard, EXT4_MOUNT_DISCARD, MOPT_CLEAR},
	{Opt_delalloc, EXT4_MOUNT_DELALLOC,
	 MOPT_EXT4_ONLY | MOPT_SET | MOPT_EXPLICIT},
	{Opt_nodelalloc, EXT4_MOUNT_DELALLOC,
	 MOPT_EXT4_ONLY | MOPT_CLEAR},
	{Opt_warn_on_error, EXT4_MOUNT_WARN_ON_ERROR, MOPT_SET},
	{Opt_nowarn_on_error, EXT4_MOUNT_WARN_ON_ERROR, MOPT_CLEAR},
	{Opt_nojournal_checksum, EXT4_MOUNT_JOURNAL_CHECKSUM,
	 MOPT_EXT4_ONLY | MOPT_CLEAR},
	{Opt_journal_checksum, EXT4_MOUNT_JOURNAL_CHECKSUM,
	 MOPT_EXT4_ONLY | MOPT_SET | MOPT_EXPLICIT},
	{Opt_journal_async_commit, (EXT4_MOUNT_JOURNAL_ASYNC_COMMIT |
				    EXT4_MOUNT_JOURNAL_CHECKSUM),
	 MOPT_EXT4_ONLY | MOPT_SET | MOPT_EXPLICIT},
	{Opt_noload, EXT4_MOUNT_NOLOAD, MOPT_NO_EXT2 | MOPT_SET},
	{Opt_err_panic, EXT4_MOUNT_ERRORS_PANIC, MOPT_SET | MOPT_CLEAR_ERR},
	{Opt_err_ro, EXT4_MOUNT_ERRORS_RO, MOPT_SET | MOPT_CLEAR_ERR},
	{Opt_err_cont, EXT4_MOUNT_ERRORS_CONT, MOPT_SET | MOPT_CLEAR_ERR},
	{Opt_data_err_abort, EXT4_MOUNT_DATA_ERR_ABORT,
	 MOPT_NO_EXT2},
	{Opt_data_err_ignore, EXT4_MOUNT_DATA_ERR_ABORT,
	 MOPT_NO_EXT2},
	{Opt_barrier, EXT4_MOUNT_BARRIER, MOPT_SET},
	{Opt_nobarrier, EXT4_MOUNT_BARRIER, MOPT_CLEAR},
	{Opt_noauto_da_alloc, EXT4_MOUNT_NO_AUTO_DA_ALLOC, MOPT_SET},
	{Opt_auto_da_alloc, EXT4_MOUNT_NO_AUTO_DA_ALLOC, MOPT_CLEAR},
	{Opt_noinit_itable, EXT4_MOUNT_INIT_INODE_TABLE, MOPT_CLEAR},
	{Opt_commit, 0, MOPT_GTE0},
	{Opt_max_batch_time, 0, MOPT_GTE0},
	{Opt_min_batch_time, 0, MOPT_GTE0},
	{Opt_inode_readahead_blks, 0, MOPT_GTE0},
	{Opt_init_itable, 0, MOPT_GTE0},
	{Opt_dax, EXT4_MOUNT_DAX_ALWAYS, MOPT_SET | MOPT_SKIP},
	{Opt_dax_always, EXT4_MOUNT_DAX_ALWAYS,
		MOPT_EXT4_ONLY | MOPT_SET | MOPT_SKIP},
	{Opt_dax_inode, EXT4_MOUNT2_DAX_INODE,
		MOPT_EXT4_ONLY | MOPT_SET | MOPT_SKIP},
	{Opt_dax_never, EXT4_MOUNT2_DAX_NEVER,
		MOPT_EXT4_ONLY | MOPT_SET | MOPT_SKIP},
	{Opt_stripe, 0, MOPT_GTE0},
	{Opt_resuid, 0, MOPT_GTE0},
	{Opt_resgid, 0, MOPT_GTE0},
	{Opt_journal_dev, 0, MOPT_NO_EXT2 | MOPT_GTE0},
	{Opt_journal_path, 0, MOPT_NO_EXT2 | MOPT_STRING},
	{Opt_journal_ioprio, 0, MOPT_NO_EXT2 | MOPT_GTE0},
	{Opt_data_journal, EXT4_MOUNT_JOURNAL_DATA, MOPT_NO_EXT2 | MOPT_DATAJ},
	{Opt_data_ordered, EXT4_MOUNT_ORDERED_DATA, MOPT_NO_EXT2 | MOPT_DATAJ},
	{Opt_data_writeback, EXT4_MOUNT_WRITEBACK_DATA,
	 MOPT_NO_EXT2 | MOPT_DATAJ},
	{Opt_user_xattr, EXT4_MOUNT_XATTR_USER, MOPT_SET},
	{Opt_nouser_xattr, EXT4_MOUNT_XATTR_USER, MOPT_CLEAR},
#ifdef CONFIG_EXT4_FS_POSIX_ACL
	{Opt_acl, EXT4_MOUNT_POSIX_ACL, MOPT_SET},
	{Opt_noacl, EXT4_MOUNT_POSIX_ACL, MOPT_CLEAR},
#else
	{Opt_acl, 0, MOPT_NOSUPPORT},
	{Opt_noacl, 0, MOPT_NOSUPPORT},
#endif
	{Opt_nouid32, EXT4_MOUNT_NO_UID32, MOPT_SET},
	{Opt_debug, EXT4_MOUNT_DEBUG, MOPT_SET},
	{Opt_debug_want_extra_isize, 0, MOPT_GTE0},
	{Opt_quota, EXT4_MOUNT_QUOTA | EXT4_MOUNT_USRQUOTA, MOPT_SET | MOPT_Q},
	{Opt_usrquota, EXT4_MOUNT_QUOTA | EXT4_MOUNT_USRQUOTA,
							MOPT_SET | MOPT_Q},
	{Opt_grpquota, EXT4_MOUNT_QUOTA | EXT4_MOUNT_GRPQUOTA,
							MOPT_SET | MOPT_Q},
	{Opt_prjquota, EXT4_MOUNT_QUOTA | EXT4_MOUNT_PRJQUOTA,
							MOPT_SET | MOPT_Q},
	{Opt_noquota, (EXT4_MOUNT_QUOTA | EXT4_MOUNT_USRQUOTA |
		       EXT4_MOUNT_GRPQUOTA | EXT4_MOUNT_PRJQUOTA),
							MOPT_CLEAR | MOPT_Q},
	{Opt_usrjquota, 0, MOPT_Q},
	{Opt_grpjquota, 0, MOPT_Q},
	{Opt_offusrjquota, 0, MOPT_Q},
	{Opt_offgrpjquota, 0, MOPT_Q},
	{Opt_jqfmt_vfsold, QFMT_VFS_OLD, MOPT_QFMT},
	{Opt_jqfmt_vfsv0, QFMT_VFS_V0, MOPT_QFMT},
	{Opt_jqfmt_vfsv1, QFMT_VFS_V1, MOPT_QFMT},
	{Opt_max_dir_size_kb, 0, MOPT_GTE0},
	{Opt_test_dummy_encryption, 0, MOPT_STRING},
	{Opt_nombcache, EXT4_MOUNT_NO_MBCACHE, MOPT_SET},
	{Opt_err, 0, 0}
};

#ifdef CONFIG_UNICODE
static const struct ext4_sb_encodings {
	__u16 magic;
	char *name;
	char *version;
} ext4_sb_encoding_map[] = {
	{EXT4_ENC_UTF8_12_1, "utf8", "12.1.0"},
};

static int ext4_sb_read_encoding(const struct ext4_super_block *es,
				 const struct ext4_sb_encodings **encoding,
				 __u16 *flags)
{
	__u16 magic = le16_to_cpu(es->s_encoding);
	int i;

	for (i = 0; i < ARRAY_SIZE(ext4_sb_encoding_map); i++)
		if (magic == ext4_sb_encoding_map[i].magic)
			break;

	if (i >= ARRAY_SIZE(ext4_sb_encoding_map))
		return -EINVAL;

	*encoding = &ext4_sb_encoding_map[i];
	*flags = le16_to_cpu(es->s_encoding_flags);

	return 0;
}
#endif

static int ext4_set_test_dummy_encryption(struct super_block *sb,
					  const char *opt,
					  const substring_t *arg,
					  bool is_remount)
{
#ifdef CONFIG_FS_ENCRYPTION
	struct ext4_sb_info *sbi = EXT4_SB(sb);
	int err;

	/*
	 * This mount option is just for testing, and it's not worthwhile to
	 * implement the extra complexity (e.g. RCU protection) that would be
	 * needed to allow it to be set or changed during remount.  We do allow
	 * it to be specified during remount, but only if there is no change.
	 */
	if (is_remount && !sbi->s_dummy_enc_ctx.ctx) {
		ext4_msg(sb, KERN_WARNING,
			 "Can't set test_dummy_encryption on remount");
		return -1;
	}
	err = fscrypt_set_test_dummy_encryption(sb, arg, &sbi->s_dummy_enc_ctx);
	if (err) {
		if (err == -EEXIST)
			ext4_msg(sb, KERN_WARNING,
				 "Can't change test_dummy_encryption on remount");
		else if (err == -EINVAL)
			ext4_msg(sb, KERN_WARNING,
				 "Value of option \"%s\" is unrecognized", opt);
		else
			ext4_msg(sb, KERN_WARNING,
				 "Error processing option \"%s\" [%d]",
				 opt, err);
		return -1;
	}
	ext4_msg(sb, KERN_WARNING, "Test dummy encryption mode enabled");
#else
	ext4_msg(sb, KERN_WARNING,
		 "Test dummy encryption mount option ignored");
#endif
	return 1;
}

static int handle_mount_opt(struct super_block *sb, char *opt, int token,
			    substring_t *args, unsigned long *journal_devnum,
			    unsigned int *journal_ioprio, int is_remount)
{
	struct ext4_sb_info *sbi = EXT4_SB(sb);
	const struct mount_opts *m;
	kuid_t uid;
	kgid_t gid;
	int arg = 0;

#ifdef CONFIG_QUOTA
	if (token == Opt_usrjquota)
		return set_qf_name(sb, USRQUOTA, &args[0]);
	else if (token == Opt_grpjquota)
		return set_qf_name(sb, GRPQUOTA, &args[0]);
	else if (token == Opt_offusrjquota)
		return clear_qf_name(sb, USRQUOTA);
	else if (token == Opt_offgrpjquota)
		return clear_qf_name(sb, GRPQUOTA);
#endif
	switch (token) {
	case Opt_noacl:
	case Opt_nouser_xattr:
		ext4_msg(sb, KERN_WARNING, deprecated_msg, opt, "3.5");
		break;
	case Opt_sb:
		return 1;	/* handled by get_sb_block() */
	case Opt_removed:
		ext4_msg(sb, KERN_WARNING, "Ignoring removed %s option", opt);
		return 1;
	case Opt_abort:
		sbi->s_mount_flags |= EXT4_MF_FS_ABORTED;
		return 1;
	case Opt_i_version:
		sb->s_flags |= SB_I_VERSION;
		return 1;
	case Opt_lazytime:
		sb->s_flags |= SB_LAZYTIME;
		return 1;
	case Opt_nolazytime:
		sb->s_flags &= ~SB_LAZYTIME;
		return 1;
	case Opt_inlinecrypt:
#ifdef CONFIG_FS_ENCRYPTION_INLINE_CRYPT
		sb->s_flags |= SB_INLINECRYPT;
#else
		ext4_msg(sb, KERN_ERR, "inline encryption not supported");
#endif
		return 1;
	}

	for (m = ext4_mount_opts; m->token != Opt_err; m++)
		if (token == m->token)
			break;

	if (m->token == Opt_err) {
		ext4_msg(sb, KERN_ERR, "Unrecognized mount option \"%s\" "
			 "or missing value", opt);
		return -1;
	}

	if ((m->flags & MOPT_NO_EXT2) && IS_EXT2_SB(sb)) {
		ext4_msg(sb, KERN_ERR,
			 "Mount option \"%s\" incompatible with ext2", opt);
		return -1;
	}
	if ((m->flags & MOPT_NO_EXT3) && IS_EXT3_SB(sb)) {
		ext4_msg(sb, KERN_ERR,
			 "Mount option \"%s\" incompatible with ext3", opt);
		return -1;
	}

	if (args->from && !(m->flags & MOPT_STRING) && match_int(args, &arg))
		return -1;
	if (args->from && (m->flags & MOPT_GTE0) && (arg < 0))
		return -1;
	if (m->flags & MOPT_EXPLICIT) {
		if (m->mount_opt & EXT4_MOUNT_DELALLOC) {
			set_opt2(sb, EXPLICIT_DELALLOC);
		} else if (m->mount_opt & EXT4_MOUNT_JOURNAL_CHECKSUM) {
			set_opt2(sb, EXPLICIT_JOURNAL_CHECKSUM);
		} else
			return -1;
	}
	if (m->flags & MOPT_CLEAR_ERR)
		clear_opt(sb, ERRORS_MASK);
	if (token == Opt_noquota && sb_any_quota_loaded(sb)) {
		ext4_msg(sb, KERN_ERR, "Cannot change quota "
			 "options when quota turned on");
		return -1;
	}

	if (m->flags & MOPT_NOSUPPORT) {
		ext4_msg(sb, KERN_ERR, "%s option not supported", opt);
	} else if (token == Opt_commit) {
		if (arg == 0)
			arg = JBD2_DEFAULT_MAX_COMMIT_AGE;
		else if (arg > INT_MAX / HZ) {
			ext4_msg(sb, KERN_ERR,
				 "Invalid commit interval %d, "
				 "must be smaller than %d",
				 arg, INT_MAX / HZ);
			return -1;
		}
		sbi->s_commit_interval = HZ * arg;
	} else if (token == Opt_debug_want_extra_isize) {
		if ((arg & 1) ||
		    (arg < 4) ||
		    (arg > (sbi->s_inode_size - EXT4_GOOD_OLD_INODE_SIZE))) {
			ext4_msg(sb, KERN_ERR,
				 "Invalid want_extra_isize %d", arg);
			return -1;
		}
		sbi->s_want_extra_isize = arg;
	} else if (token == Opt_max_batch_time) {
		sbi->s_max_batch_time = arg;
	} else if (token == Opt_min_batch_time) {
		sbi->s_min_batch_time = arg;
	} else if (token == Opt_inode_readahead_blks) {
		if (arg && (arg > (1 << 30) || !is_power_of_2(arg))) {
			ext4_msg(sb, KERN_ERR,
				 "EXT4-fs: inode_readahead_blks must be "
				 "0 or a power of 2 smaller than 2^31");
			return -1;
		}
		sbi->s_inode_readahead_blks = arg;
	} else if (token == Opt_init_itable) {
		set_opt(sb, INIT_INODE_TABLE);
		if (!args->from)
			arg = EXT4_DEF_LI_WAIT_MULT;
		sbi->s_li_wait_mult = arg;
	} else if (token == Opt_max_dir_size_kb) {
		sbi->s_max_dir_size_kb = arg;
	} else if (token == Opt_stripe) {
		sbi->s_stripe = arg;
	} else if (token == Opt_resuid) {
		uid = make_kuid(current_user_ns(), arg);
		if (!uid_valid(uid)) {
			ext4_msg(sb, KERN_ERR, "Invalid uid value %d", arg);
			return -1;
		}
		sbi->s_resuid = uid;
	} else if (token == Opt_resgid) {
		gid = make_kgid(current_user_ns(), arg);
		if (!gid_valid(gid)) {
			ext4_msg(sb, KERN_ERR, "Invalid gid value %d", arg);
			return -1;
		}
		sbi->s_resgid = gid;
	} else if (token == Opt_journal_dev) {
		if (is_remount) {
			ext4_msg(sb, KERN_ERR,
				 "Cannot specify journal on remount");
			return -1;
		}
		*journal_devnum = arg;
	} else if (token == Opt_journal_path) {
		char *journal_path;
		struct inode *journal_inode;
		struct path path;
		int error;

		if (is_remount) {
			ext4_msg(sb, KERN_ERR,
				 "Cannot specify journal on remount");
			return -1;
		}
		journal_path = match_strdup(&args[0]);
		if (!journal_path) {
			ext4_msg(sb, KERN_ERR, "error: could not dup "
				"journal device string");
			return -1;
		}

		error = kern_path(journal_path, LOOKUP_FOLLOW, &path);
		if (error) {
			ext4_msg(sb, KERN_ERR, "error: could not find "
				"journal device path: error %d", error);
			kfree(journal_path);
			return -1;
		}

		journal_inode = d_inode(path.dentry);
		if (!S_ISBLK(journal_inode->i_mode)) {
			ext4_msg(sb, KERN_ERR, "error: journal path %s "
				"is not a block device", journal_path);
			path_put(&path);
			kfree(journal_path);
			return -1;
		}

		*journal_devnum = new_encode_dev(journal_inode->i_rdev);
		path_put(&path);
		kfree(journal_path);
	} else if (token == Opt_journal_ioprio) {
		if (arg > 7) {
			ext4_msg(sb, KERN_ERR, "Invalid journal IO priority"
				 " (must be 0-7)");
			return -1;
		}
		*journal_ioprio =
			IOPRIO_PRIO_VALUE(IOPRIO_CLASS_BE, arg);
	} else if (token == Opt_test_dummy_encryption) {
		return ext4_set_test_dummy_encryption(sb, opt, &args[0],
						      is_remount);
	} else if (m->flags & MOPT_DATAJ) {
		if (is_remount) {
			if (!sbi->s_journal)
				ext4_msg(sb, KERN_WARNING, "Remounting file system with no journal so ignoring journalled data option");
			else if (test_opt(sb, DATA_FLAGS) != m->mount_opt) {
				ext4_msg(sb, KERN_ERR,
					 "Cannot change data mode on remount");
				return -1;
			}
		} else {
			clear_opt(sb, DATA_FLAGS);
			sbi->s_mount_opt |= m->mount_opt;
		}
#ifdef CONFIG_QUOTA
	} else if (m->flags & MOPT_QFMT) {
		if (sb_any_quota_loaded(sb) &&
		    sbi->s_jquota_fmt != m->mount_opt) {
			ext4_msg(sb, KERN_ERR, "Cannot change journaled "
				 "quota options when quota turned on");
			return -1;
		}
		if (ext4_has_feature_quota(sb)) {
			ext4_msg(sb, KERN_INFO,
				 "Quota format mount options ignored "
				 "when QUOTA feature is enabled");
			return 1;
		}
		sbi->s_jquota_fmt = m->mount_opt;
#endif
	} else if (token == Opt_dax || token == Opt_dax_always ||
		   token == Opt_dax_inode || token == Opt_dax_never) {
#ifdef CONFIG_FS_DAX
		switch (token) {
		case Opt_dax:
		case Opt_dax_always:
			if (is_remount &&
			    (!(sbi->s_mount_opt & EXT4_MOUNT_DAX_ALWAYS) ||
			     (sbi->s_mount_opt2 & EXT4_MOUNT2_DAX_NEVER))) {
			fail_dax_change_remount:
				ext4_msg(sb, KERN_ERR, "can't change "
					 "dax mount option while remounting");
				return -1;
			}
			if (is_remount &&
			    (test_opt(sb, DATA_FLAGS) ==
			     EXT4_MOUNT_JOURNAL_DATA)) {
				    ext4_msg(sb, KERN_ERR, "can't mount with "
					     "both data=journal and dax");
				    return -1;
			}
			ext4_msg(sb, KERN_WARNING,
				"DAX enabled. Warning: EXPERIMENTAL, use at your own risk");
			sbi->s_mount_opt |= EXT4_MOUNT_DAX_ALWAYS;
			sbi->s_mount_opt2 &= ~EXT4_MOUNT2_DAX_NEVER;
			break;
		case Opt_dax_never:
			if (is_remount &&
			    (!(sbi->s_mount_opt2 & EXT4_MOUNT2_DAX_NEVER) ||
			     (sbi->s_mount_opt & EXT4_MOUNT_DAX_ALWAYS)))
				goto fail_dax_change_remount;
			sbi->s_mount_opt2 |= EXT4_MOUNT2_DAX_NEVER;
			sbi->s_mount_opt &= ~EXT4_MOUNT_DAX_ALWAYS;
			break;
		case Opt_dax_inode:
			if (is_remount &&
			    ((sbi->s_mount_opt & EXT4_MOUNT_DAX_ALWAYS) ||
			     (sbi->s_mount_opt2 & EXT4_MOUNT2_DAX_NEVER) ||
			     !(sbi->s_mount_opt2 & EXT4_MOUNT2_DAX_INODE)))
				goto fail_dax_change_remount;
			sbi->s_mount_opt &= ~EXT4_MOUNT_DAX_ALWAYS;
			sbi->s_mount_opt2 &= ~EXT4_MOUNT2_DAX_NEVER;
			/* Strictly for printing options */
			sbi->s_mount_opt2 |= EXT4_MOUNT2_DAX_INODE;
			break;
		}
#else
		ext4_msg(sb, KERN_INFO, "dax option not supported");
		sbi->s_mount_opt2 |= EXT4_MOUNT2_DAX_NEVER;
		sbi->s_mount_opt &= ~EXT4_MOUNT_DAX_ALWAYS;
		return -1;
#endif
	} else if (token == Opt_data_err_abort) {
		sbi->s_mount_opt |= m->mount_opt;
	} else if (token == Opt_data_err_ignore) {
		sbi->s_mount_opt &= ~m->mount_opt;
	} else {
		if (!args->from)
			arg = 1;
		if (m->flags & MOPT_CLEAR)
			arg = !arg;
		else if (unlikely(!(m->flags & MOPT_SET))) {
			ext4_msg(sb, KERN_WARNING,
				 "buggy handling of option %s", opt);
			WARN_ON(1);
			return -1;
		}
		if (arg != 0)
			sbi->s_mount_opt |= m->mount_opt;
		else
			sbi->s_mount_opt &= ~m->mount_opt;
	}
	return 1;
}

static int parse_options(char *options, struct super_block *sb,
			 unsigned long *journal_devnum,
			 unsigned int *journal_ioprio,
			 int is_remount)
{
	struct ext4_sb_info __maybe_unused *sbi = EXT4_SB(sb);
	char *p, __maybe_unused *usr_qf_name, __maybe_unused *grp_qf_name;
	substring_t args[MAX_OPT_ARGS];
	int token;

	if (!options)
		return 1;

	while ((p = strsep(&options, ",")) != NULL) {
		if (!*p)
			continue;
		/*
		 * Initialize args struct so we know whether arg was
		 * found; some options take optional arguments.
		 */
		args[0].to = args[0].from = NULL;
		token = match_token(p, tokens, args);
		if (handle_mount_opt(sb, p, token, args, journal_devnum,
				     journal_ioprio, is_remount) < 0)
			return 0;
	}
#ifdef CONFIG_QUOTA
	/*
	 * We do the test below only for project quotas. 'usrquota' and
	 * 'grpquota' mount options are allowed even without quota feature
	 * to support legacy quotas in quota files.
	 */
	if (test_opt(sb, PRJQUOTA) && !ext4_has_feature_project(sb)) {
		ext4_msg(sb, KERN_ERR, "Project quota feature not enabled. "
			 "Cannot enable project quota enforcement.");
		return 0;
	}
	usr_qf_name = get_qf_name(sb, sbi, USRQUOTA);
	grp_qf_name = get_qf_name(sb, sbi, GRPQUOTA);
	if (usr_qf_name || grp_qf_name) {
		if (test_opt(sb, USRQUOTA) && usr_qf_name)
			clear_opt(sb, USRQUOTA);

		if (test_opt(sb, GRPQUOTA) && grp_qf_name)
			clear_opt(sb, GRPQUOTA);

		if (test_opt(sb, GRPQUOTA) || test_opt(sb, USRQUOTA)) {
			ext4_msg(sb, KERN_ERR, "old and new quota "
					"format mixing");
			return 0;
		}

		if (!sbi->s_jquota_fmt) {
			ext4_msg(sb, KERN_ERR, "journaled quota format "
					"not specified");
			return 0;
		}
	}
#endif
	if (test_opt(sb, DIOREAD_NOLOCK)) {
		int blocksize =
			BLOCK_SIZE << le32_to_cpu(sbi->s_es->s_log_block_size);
		if (blocksize < PAGE_SIZE)
			ext4_msg(sb, KERN_WARNING, "Warning: mounting with an "
				 "experimental mount option 'dioread_nolock' "
				 "for blocksize < PAGE_SIZE");
	}
	return 1;
}

static inline void ext4_show_quota_options(struct seq_file *seq,
					   struct super_block *sb)
{
#if defined(CONFIG_QUOTA)
	struct ext4_sb_info *sbi = EXT4_SB(sb);
	char *usr_qf_name, *grp_qf_name;

	if (sbi->s_jquota_fmt) {
		char *fmtname = "";

		switch (sbi->s_jquota_fmt) {
		case QFMT_VFS_OLD:
			fmtname = "vfsold";
			break;
		case QFMT_VFS_V0:
			fmtname = "vfsv0";
			break;
		case QFMT_VFS_V1:
			fmtname = "vfsv1";
			break;
		}
		seq_printf(seq, ",jqfmt=%s", fmtname);
	}

	rcu_read_lock();
	usr_qf_name = rcu_dereference(sbi->s_qf_names[USRQUOTA]);
	grp_qf_name = rcu_dereference(sbi->s_qf_names[GRPQUOTA]);
	if (usr_qf_name)
		seq_show_option(seq, "usrjquota", usr_qf_name);
	if (grp_qf_name)
		seq_show_option(seq, "grpjquota", grp_qf_name);
	rcu_read_unlock();
#endif
}

static const char *token2str(int token)
{
	const struct match_token *t;

	for (t = tokens; t->token != Opt_err; t++)
		if (t->token == token && !strchr(t->pattern, '='))
			break;
	return t->pattern;
}

/*
 * Show an option if
 *  - it's set to a non-default value OR
 *  - if the per-sb default is different from the global default
 */
static int _ext4_show_options(struct seq_file *seq, struct super_block *sb,
			      int nodefs)
{
	struct ext4_sb_info *sbi = EXT4_SB(sb);
	struct ext4_super_block *es = sbi->s_es;
	int def_errors, def_mount_opt = sbi->s_def_mount_opt;
	const struct mount_opts *m;
	char sep = nodefs ? '\n' : ',';

#define SEQ_OPTS_PUTS(str) seq_printf(seq, "%c" str, sep)
#define SEQ_OPTS_PRINT(str, arg) seq_printf(seq, "%c" str, sep, arg)

	if (sbi->s_sb_block != 1)
		SEQ_OPTS_PRINT("sb=%llu", sbi->s_sb_block);

	for (m = ext4_mount_opts; m->token != Opt_err; m++) {
		int want_set = m->flags & MOPT_SET;
		if (((m->flags & (MOPT_SET|MOPT_CLEAR)) == 0) ||
		    (m->flags & MOPT_CLEAR_ERR) || m->flags & MOPT_SKIP)
			continue;
		if (!nodefs && !(m->mount_opt & (sbi->s_mount_opt ^ def_mount_opt)))
			continue; /* skip if same as the default */
		if ((want_set &&
		     (sbi->s_mount_opt & m->mount_opt) != m->mount_opt) ||
		    (!want_set && (sbi->s_mount_opt & m->mount_opt)))
			continue; /* select Opt_noFoo vs Opt_Foo */
		SEQ_OPTS_PRINT("%s", token2str(m->token));
	}

	if (nodefs || !uid_eq(sbi->s_resuid, make_kuid(&init_user_ns, EXT4_DEF_RESUID)) ||
	    le16_to_cpu(es->s_def_resuid) != EXT4_DEF_RESUID)
		SEQ_OPTS_PRINT("resuid=%u",
				from_kuid_munged(&init_user_ns, sbi->s_resuid));
	if (nodefs || !gid_eq(sbi->s_resgid, make_kgid(&init_user_ns, EXT4_DEF_RESGID)) ||
	    le16_to_cpu(es->s_def_resgid) != EXT4_DEF_RESGID)
		SEQ_OPTS_PRINT("resgid=%u",
				from_kgid_munged(&init_user_ns, sbi->s_resgid));
	def_errors = nodefs ? -1 : le16_to_cpu(es->s_errors);
	if (test_opt(sb, ERRORS_RO) && def_errors != EXT4_ERRORS_RO)
		SEQ_OPTS_PUTS("errors=remount-ro");
	if (test_opt(sb, ERRORS_CONT) && def_errors != EXT4_ERRORS_CONTINUE)
		SEQ_OPTS_PUTS("errors=continue");
	if (test_opt(sb, ERRORS_PANIC) && def_errors != EXT4_ERRORS_PANIC)
		SEQ_OPTS_PUTS("errors=panic");
	if (nodefs || sbi->s_commit_interval != JBD2_DEFAULT_MAX_COMMIT_AGE*HZ)
		SEQ_OPTS_PRINT("commit=%lu", sbi->s_commit_interval / HZ);
	if (nodefs || sbi->s_min_batch_time != EXT4_DEF_MIN_BATCH_TIME)
		SEQ_OPTS_PRINT("min_batch_time=%u", sbi->s_min_batch_time);
	if (nodefs || sbi->s_max_batch_time != EXT4_DEF_MAX_BATCH_TIME)
		SEQ_OPTS_PRINT("max_batch_time=%u", sbi->s_max_batch_time);
	if (sb->s_flags & SB_I_VERSION)
		SEQ_OPTS_PUTS("i_version");
	if (nodefs || sbi->s_stripe)
		SEQ_OPTS_PRINT("stripe=%lu", sbi->s_stripe);
	if (nodefs || EXT4_MOUNT_DATA_FLAGS &
			(sbi->s_mount_opt ^ def_mount_opt)) {
		if (test_opt(sb, DATA_FLAGS) == EXT4_MOUNT_JOURNAL_DATA)
			SEQ_OPTS_PUTS("data=journal");
		else if (test_opt(sb, DATA_FLAGS) == EXT4_MOUNT_ORDERED_DATA)
			SEQ_OPTS_PUTS("data=ordered");
		else if (test_opt(sb, DATA_FLAGS) == EXT4_MOUNT_WRITEBACK_DATA)
			SEQ_OPTS_PUTS("data=writeback");
	}
	if (nodefs ||
	    sbi->s_inode_readahead_blks != EXT4_DEF_INODE_READAHEAD_BLKS)
		SEQ_OPTS_PRINT("inode_readahead_blks=%u",
			       sbi->s_inode_readahead_blks);

	if (test_opt(sb, INIT_INODE_TABLE) && (nodefs ||
		       (sbi->s_li_wait_mult != EXT4_DEF_LI_WAIT_MULT)))
		SEQ_OPTS_PRINT("init_itable=%u", sbi->s_li_wait_mult);
	if (nodefs || sbi->s_max_dir_size_kb)
		SEQ_OPTS_PRINT("max_dir_size_kb=%u", sbi->s_max_dir_size_kb);
	if (test_opt(sb, DATA_ERR_ABORT))
		SEQ_OPTS_PUTS("data_err=abort");

	fscrypt_show_test_dummy_encryption(seq, sep, sb);

<<<<<<< HEAD
=======
	if (sb->s_flags & SB_INLINECRYPT)
		SEQ_OPTS_PUTS("inlinecrypt");

>>>>>>> 547bbf7d
	if (test_opt(sb, DAX_ALWAYS)) {
		if (IS_EXT2_SB(sb))
			SEQ_OPTS_PUTS("dax");
		else
			SEQ_OPTS_PUTS("dax=always");
	} else if (test_opt2(sb, DAX_NEVER)) {
		SEQ_OPTS_PUTS("dax=never");
	} else if (test_opt2(sb, DAX_INODE)) {
		SEQ_OPTS_PUTS("dax=inode");
	}

	ext4_show_quota_options(seq, sb);
	return 0;
}

static int ext4_show_options(struct seq_file *seq, struct dentry *root)
{
	return _ext4_show_options(seq, root->d_sb, 0);
}

int ext4_seq_options_show(struct seq_file *seq, void *offset)
{
	struct super_block *sb = seq->private;
	int rc;

	seq_puts(seq, sb_rdonly(sb) ? "ro" : "rw");
	rc = _ext4_show_options(seq, sb, 1);
	seq_puts(seq, "\n");
	return rc;
}

static int ext4_setup_super(struct super_block *sb, struct ext4_super_block *es,
			    int read_only)
{
	struct ext4_sb_info *sbi = EXT4_SB(sb);
	int err = 0;

	if (le32_to_cpu(es->s_rev_level) > EXT4_MAX_SUPP_REV) {
		ext4_msg(sb, KERN_ERR, "revision level too high, "
			 "forcing read-only mode");
		err = -EROFS;
		goto done;
	}
	if (read_only)
		goto done;
	if (!(sbi->s_mount_state & EXT4_VALID_FS))
		ext4_msg(sb, KERN_WARNING, "warning: mounting unchecked fs, "
			 "running e2fsck is recommended");
	else if (sbi->s_mount_state & EXT4_ERROR_FS)
		ext4_msg(sb, KERN_WARNING,
			 "warning: mounting fs with errors, "
			 "running e2fsck is recommended");
	else if ((__s16) le16_to_cpu(es->s_max_mnt_count) > 0 &&
		 le16_to_cpu(es->s_mnt_count) >=
		 (unsigned short) (__s16) le16_to_cpu(es->s_max_mnt_count))
		ext4_msg(sb, KERN_WARNING,
			 "warning: maximal mount count reached, "
			 "running e2fsck is recommended");
	else if (le32_to_cpu(es->s_checkinterval) &&
		 (ext4_get_tstamp(es, s_lastcheck) +
		  le32_to_cpu(es->s_checkinterval) <= ktime_get_real_seconds()))
		ext4_msg(sb, KERN_WARNING,
			 "warning: checktime reached, "
			 "running e2fsck is recommended");
	if (!sbi->s_journal)
		es->s_state &= cpu_to_le16(~EXT4_VALID_FS);
	if (!(__s16) le16_to_cpu(es->s_max_mnt_count))
		es->s_max_mnt_count = cpu_to_le16(EXT4_DFL_MAX_MNT_COUNT);
	le16_add_cpu(&es->s_mnt_count, 1);
	ext4_update_tstamp(es, s_mtime);
	if (sbi->s_journal)
		ext4_set_feature_journal_needs_recovery(sb);

	err = ext4_commit_super(sb, 1);
done:
	if (test_opt(sb, DEBUG))
		printk(KERN_INFO "[EXT4 FS bs=%lu, gc=%u, "
				"bpg=%lu, ipg=%lu, mo=%04x, mo2=%04x]\n",
			sb->s_blocksize,
			sbi->s_groups_count,
			EXT4_BLOCKS_PER_GROUP(sb),
			EXT4_INODES_PER_GROUP(sb),
			sbi->s_mount_opt, sbi->s_mount_opt2);

	cleancache_init_fs(sb);
	return err;
}

int ext4_alloc_flex_bg_array(struct super_block *sb, ext4_group_t ngroup)
{
	struct ext4_sb_info *sbi = EXT4_SB(sb);
	struct flex_groups **old_groups, **new_groups;
	int size, i, j;

	if (!sbi->s_log_groups_per_flex)
		return 0;

	size = ext4_flex_group(sbi, ngroup - 1) + 1;
	if (size <= sbi->s_flex_groups_allocated)
		return 0;

	new_groups = kvzalloc(roundup_pow_of_two(size *
			      sizeof(*sbi->s_flex_groups)), GFP_KERNEL);
	if (!new_groups) {
		ext4_msg(sb, KERN_ERR,
			 "not enough memory for %d flex group pointers", size);
		return -ENOMEM;
	}
	for (i = sbi->s_flex_groups_allocated; i < size; i++) {
		new_groups[i] = kvzalloc(roundup_pow_of_two(
					 sizeof(struct flex_groups)),
					 GFP_KERNEL);
		if (!new_groups[i]) {
			for (j = sbi->s_flex_groups_allocated; j < i; j++)
				kvfree(new_groups[j]);
			kvfree(new_groups);
			ext4_msg(sb, KERN_ERR,
				 "not enough memory for %d flex groups", size);
			return -ENOMEM;
		}
	}
	rcu_read_lock();
	old_groups = rcu_dereference(sbi->s_flex_groups);
	if (old_groups)
		memcpy(new_groups, old_groups,
		       (sbi->s_flex_groups_allocated *
			sizeof(struct flex_groups *)));
	rcu_read_unlock();
	rcu_assign_pointer(sbi->s_flex_groups, new_groups);
	sbi->s_flex_groups_allocated = size;
	if (old_groups)
		ext4_kvfree_array_rcu(old_groups);
	return 0;
}

static int ext4_fill_flex_info(struct super_block *sb)
{
	struct ext4_sb_info *sbi = EXT4_SB(sb);
	struct ext4_group_desc *gdp = NULL;
	struct flex_groups *fg;
	ext4_group_t flex_group;
	int i, err;

	sbi->s_log_groups_per_flex = sbi->s_es->s_log_groups_per_flex;
	if (sbi->s_log_groups_per_flex < 1 || sbi->s_log_groups_per_flex > 31) {
		sbi->s_log_groups_per_flex = 0;
		return 1;
	}

	err = ext4_alloc_flex_bg_array(sb, sbi->s_groups_count);
	if (err)
		goto failed;

	for (i = 0; i < sbi->s_groups_count; i++) {
		gdp = ext4_get_group_desc(sb, i, NULL);

		flex_group = ext4_flex_group(sbi, i);
		fg = sbi_array_rcu_deref(sbi, s_flex_groups, flex_group);
		atomic_add(ext4_free_inodes_count(sb, gdp), &fg->free_inodes);
		atomic64_add(ext4_free_group_clusters(sb, gdp),
			     &fg->free_clusters);
		atomic_add(ext4_used_dirs_count(sb, gdp), &fg->used_dirs);
	}

	return 1;
failed:
	return 0;
}

static __le16 ext4_group_desc_csum(struct super_block *sb, __u32 block_group,
				   struct ext4_group_desc *gdp)
{
	int offset = offsetof(struct ext4_group_desc, bg_checksum);
	__u16 crc = 0;
	__le32 le_group = cpu_to_le32(block_group);
	struct ext4_sb_info *sbi = EXT4_SB(sb);

	if (ext4_has_metadata_csum(sbi->s_sb)) {
		/* Use new metadata_csum algorithm */
		__u32 csum32;
		__u16 dummy_csum = 0;

		csum32 = ext4_chksum(sbi, sbi->s_csum_seed, (__u8 *)&le_group,
				     sizeof(le_group));
		csum32 = ext4_chksum(sbi, csum32, (__u8 *)gdp, offset);
		csum32 = ext4_chksum(sbi, csum32, (__u8 *)&dummy_csum,
				     sizeof(dummy_csum));
		offset += sizeof(dummy_csum);
		if (offset < sbi->s_desc_size)
			csum32 = ext4_chksum(sbi, csum32, (__u8 *)gdp + offset,
					     sbi->s_desc_size - offset);

		crc = csum32 & 0xFFFF;
		goto out;
	}

	/* old crc16 code */
	if (!ext4_has_feature_gdt_csum(sb))
		return 0;

	crc = crc16(~0, sbi->s_es->s_uuid, sizeof(sbi->s_es->s_uuid));
	crc = crc16(crc, (__u8 *)&le_group, sizeof(le_group));
	crc = crc16(crc, (__u8 *)gdp, offset);
	offset += sizeof(gdp->bg_checksum); /* skip checksum */
	/* for checksum of struct ext4_group_desc do the rest...*/
	if (ext4_has_feature_64bit(sb) &&
	    offset < le16_to_cpu(sbi->s_es->s_desc_size))
		crc = crc16(crc, (__u8 *)gdp + offset,
			    le16_to_cpu(sbi->s_es->s_desc_size) -
				offset);

out:
	return cpu_to_le16(crc);
}

int ext4_group_desc_csum_verify(struct super_block *sb, __u32 block_group,
				struct ext4_group_desc *gdp)
{
	if (ext4_has_group_desc_csum(sb) &&
	    (gdp->bg_checksum != ext4_group_desc_csum(sb, block_group, gdp)))
		return 0;

	return 1;
}

void ext4_group_desc_csum_set(struct super_block *sb, __u32 block_group,
			      struct ext4_group_desc *gdp)
{
	if (!ext4_has_group_desc_csum(sb))
		return;
	gdp->bg_checksum = ext4_group_desc_csum(sb, block_group, gdp);
}

/* Called at mount-time, super-block is locked */
static int ext4_check_descriptors(struct super_block *sb,
				  ext4_fsblk_t sb_block,
				  ext4_group_t *first_not_zeroed)
{
	struct ext4_sb_info *sbi = EXT4_SB(sb);
	ext4_fsblk_t first_block = le32_to_cpu(sbi->s_es->s_first_data_block);
	ext4_fsblk_t last_block;
	ext4_fsblk_t last_bg_block = sb_block + ext4_bg_num_gdb(sb, 0);
	ext4_fsblk_t block_bitmap;
	ext4_fsblk_t inode_bitmap;
	ext4_fsblk_t inode_table;
	int flexbg_flag = 0;
	ext4_group_t i, grp = sbi->s_groups_count;

	if (ext4_has_feature_flex_bg(sb))
		flexbg_flag = 1;

	ext4_debug("Checking group descriptors");

	for (i = 0; i < sbi->s_groups_count; i++) {
		struct ext4_group_desc *gdp = ext4_get_group_desc(sb, i, NULL);

		if (i == sbi->s_groups_count - 1 || flexbg_flag)
			last_block = ext4_blocks_count(sbi->s_es) - 1;
		else
			last_block = first_block +
				(EXT4_BLOCKS_PER_GROUP(sb) - 1);

		if ((grp == sbi->s_groups_count) &&
		   !(gdp->bg_flags & cpu_to_le16(EXT4_BG_INODE_ZEROED)))
			grp = i;

		block_bitmap = ext4_block_bitmap(sb, gdp);
		if (block_bitmap == sb_block) {
			ext4_msg(sb, KERN_ERR, "ext4_check_descriptors: "
				 "Block bitmap for group %u overlaps "
				 "superblock", i);
			if (!sb_rdonly(sb))
				return 0;
		}
		if (block_bitmap >= sb_block + 1 &&
		    block_bitmap <= last_bg_block) {
			ext4_msg(sb, KERN_ERR, "ext4_check_descriptors: "
				 "Block bitmap for group %u overlaps "
				 "block group descriptors", i);
			if (!sb_rdonly(sb))
				return 0;
		}
		if (block_bitmap < first_block || block_bitmap > last_block) {
			ext4_msg(sb, KERN_ERR, "ext4_check_descriptors: "
			       "Block bitmap for group %u not in group "
			       "(block %llu)!", i, block_bitmap);
			return 0;
		}
		inode_bitmap = ext4_inode_bitmap(sb, gdp);
		if (inode_bitmap == sb_block) {
			ext4_msg(sb, KERN_ERR, "ext4_check_descriptors: "
				 "Inode bitmap for group %u overlaps "
				 "superblock", i);
			if (!sb_rdonly(sb))
				return 0;
		}
		if (inode_bitmap >= sb_block + 1 &&
		    inode_bitmap <= last_bg_block) {
			ext4_msg(sb, KERN_ERR, "ext4_check_descriptors: "
				 "Inode bitmap for group %u overlaps "
				 "block group descriptors", i);
			if (!sb_rdonly(sb))
				return 0;
		}
		if (inode_bitmap < first_block || inode_bitmap > last_block) {
			ext4_msg(sb, KERN_ERR, "ext4_check_descriptors: "
			       "Inode bitmap for group %u not in group "
			       "(block %llu)!", i, inode_bitmap);
			return 0;
		}
		inode_table = ext4_inode_table(sb, gdp);
		if (inode_table == sb_block) {
			ext4_msg(sb, KERN_ERR, "ext4_check_descriptors: "
				 "Inode table for group %u overlaps "
				 "superblock", i);
			if (!sb_rdonly(sb))
				return 0;
		}
		if (inode_table >= sb_block + 1 &&
		    inode_table <= last_bg_block) {
			ext4_msg(sb, KERN_ERR, "ext4_check_descriptors: "
				 "Inode table for group %u overlaps "
				 "block group descriptors", i);
			if (!sb_rdonly(sb))
				return 0;
		}
		if (inode_table < first_block ||
		    inode_table + sbi->s_itb_per_group - 1 > last_block) {
			ext4_msg(sb, KERN_ERR, "ext4_check_descriptors: "
			       "Inode table for group %u not in group "
			       "(block %llu)!", i, inode_table);
			return 0;
		}
		ext4_lock_group(sb, i);
		if (!ext4_group_desc_csum_verify(sb, i, gdp)) {
			ext4_msg(sb, KERN_ERR, "ext4_check_descriptors: "
				 "Checksum for group %u failed (%u!=%u)",
				 i, le16_to_cpu(ext4_group_desc_csum(sb, i,
				     gdp)), le16_to_cpu(gdp->bg_checksum));
			if (!sb_rdonly(sb)) {
				ext4_unlock_group(sb, i);
				return 0;
			}
		}
		ext4_unlock_group(sb, i);
		if (!flexbg_flag)
			first_block += EXT4_BLOCKS_PER_GROUP(sb);
	}
	if (NULL != first_not_zeroed)
		*first_not_zeroed = grp;
	return 1;
}

/* ext4_orphan_cleanup() walks a singly-linked list of inodes (starting at
 * the superblock) which were deleted from all directories, but held open by
 * a process at the time of a crash.  We walk the list and try to delete these
 * inodes at recovery time (only with a read-write filesystem).
 *
 * In order to keep the orphan inode chain consistent during traversal (in
 * case of crash during recovery), we link each inode into the superblock
 * orphan list_head and handle it the same way as an inode deletion during
 * normal operation (which journals the operations for us).
 *
 * We only do an iget() and an iput() on each inode, which is very safe if we
 * accidentally point at an in-use or already deleted inode.  The worst that
 * can happen in this case is that we get a "bit already cleared" message from
 * ext4_free_inode().  The only reason we would point at a wrong inode is if
 * e2fsck was run on this filesystem, and it must have already done the orphan
 * inode cleanup for us, so we can safely abort without any further action.
 */
static void ext4_orphan_cleanup(struct super_block *sb,
				struct ext4_super_block *es)
{
	unsigned int s_flags = sb->s_flags;
	int ret, nr_orphans = 0, nr_truncates = 0;
#ifdef CONFIG_QUOTA
	int quota_update = 0;
	int i;
#endif
	if (!es->s_last_orphan) {
		jbd_debug(4, "no orphan inodes to clean up\n");
		return;
	}

	if (bdev_read_only(sb->s_bdev)) {
		ext4_msg(sb, KERN_ERR, "write access "
			"unavailable, skipping orphan cleanup");
		return;
	}

	/* Check if feature set would not allow a r/w mount */
	if (!ext4_feature_set_ok(sb, 0)) {
		ext4_msg(sb, KERN_INFO, "Skipping orphan cleanup due to "
			 "unknown ROCOMPAT features");
		return;
	}

	if (EXT4_SB(sb)->s_mount_state & EXT4_ERROR_FS) {
		/* don't clear list on RO mount w/ errors */
		if (es->s_last_orphan && !(s_flags & SB_RDONLY)) {
			ext4_msg(sb, KERN_INFO, "Errors on filesystem, "
				  "clearing orphan list.\n");
			es->s_last_orphan = 0;
		}
		jbd_debug(1, "Skipping orphan recovery on fs with errors.\n");
		return;
	}

	if (s_flags & SB_RDONLY) {
		ext4_msg(sb, KERN_INFO, "orphan cleanup on readonly fs");
		sb->s_flags &= ~SB_RDONLY;
	}
#ifdef CONFIG_QUOTA
	/* Needed for iput() to work correctly and not trash data */
	sb->s_flags |= SB_ACTIVE;

	/*
	 * Turn on quotas which were not enabled for read-only mounts if
	 * filesystem has quota feature, so that they are updated correctly.
	 */
	if (ext4_has_feature_quota(sb) && (s_flags & SB_RDONLY)) {
		int ret = ext4_enable_quotas(sb);

		if (!ret)
			quota_update = 1;
		else
			ext4_msg(sb, KERN_ERR,
				"Cannot turn on quotas: error %d", ret);
	}

	/* Turn on journaled quotas used for old sytle */
	for (i = 0; i < EXT4_MAXQUOTAS; i++) {
		if (EXT4_SB(sb)->s_qf_names[i]) {
			int ret = ext4_quota_on_mount(sb, i);

			if (!ret)
				quota_update = 1;
			else
				ext4_msg(sb, KERN_ERR,
					"Cannot turn on journaled "
					"quota: type %d: error %d", i, ret);
		}
	}
#endif

	while (es->s_last_orphan) {
		struct inode *inode;

		/*
		 * We may have encountered an error during cleanup; if
		 * so, skip the rest.
		 */
		if (EXT4_SB(sb)->s_mount_state & EXT4_ERROR_FS) {
			jbd_debug(1, "Skipping orphan recovery on fs with errors.\n");
			es->s_last_orphan = 0;
			break;
		}

		inode = ext4_orphan_get(sb, le32_to_cpu(es->s_last_orphan));
		if (IS_ERR(inode)) {
			es->s_last_orphan = 0;
			break;
		}

		list_add(&EXT4_I(inode)->i_orphan, &EXT4_SB(sb)->s_orphan);
		dquot_initialize(inode);
		if (inode->i_nlink) {
			if (test_opt(sb, DEBUG))
				ext4_msg(sb, KERN_DEBUG,
					"%s: truncating inode %lu to %lld bytes",
					__func__, inode->i_ino, inode->i_size);
			jbd_debug(2, "truncating inode %lu to %lld bytes\n",
				  inode->i_ino, inode->i_size);
			inode_lock(inode);
			truncate_inode_pages(inode->i_mapping, inode->i_size);
			ret = ext4_truncate(inode);
			if (ret)
				ext4_std_error(inode->i_sb, ret);
			inode_unlock(inode);
			nr_truncates++;
		} else {
			if (test_opt(sb, DEBUG))
				ext4_msg(sb, KERN_DEBUG,
					"%s: deleting unreferenced inode %lu",
					__func__, inode->i_ino);
			jbd_debug(2, "deleting unreferenced inode %lu\n",
				  inode->i_ino);
			nr_orphans++;
		}
		iput(inode);  /* The delete magic happens here! */
	}

#define PLURAL(x) (x), ((x) == 1) ? "" : "s"

	if (nr_orphans)
		ext4_msg(sb, KERN_INFO, "%d orphan inode%s deleted",
		       PLURAL(nr_orphans));
	if (nr_truncates)
		ext4_msg(sb, KERN_INFO, "%d truncate%s cleaned up",
		       PLURAL(nr_truncates));
#ifdef CONFIG_QUOTA
	/* Turn off quotas if they were enabled for orphan cleanup */
	if (quota_update) {
		for (i = 0; i < EXT4_MAXQUOTAS; i++) {
			if (sb_dqopt(sb)->files[i])
				dquot_quota_off(sb, i);
		}
	}
#endif
	sb->s_flags = s_flags; /* Restore SB_RDONLY status */
}

/*
 * Maximal extent format file size.
 * Resulting logical blkno at s_maxbytes must fit in our on-disk
 * extent format containers, within a sector_t, and within i_blocks
 * in the vfs.  ext4 inode has 48 bits of i_block in fsblock units,
 * so that won't be a limiting factor.
 *
 * However there is other limiting factor. We do store extents in the form
 * of starting block and length, hence the resulting length of the extent
 * covering maximum file size must fit into on-disk format containers as
 * well. Given that length is always by 1 unit bigger than max unit (because
 * we count 0 as well) we have to lower the s_maxbytes by one fs block.
 *
 * Note, this does *not* consider any metadata overhead for vfs i_blocks.
 */
static loff_t ext4_max_size(int blkbits, int has_huge_files)
{
	loff_t res;
	loff_t upper_limit = MAX_LFS_FILESIZE;

	BUILD_BUG_ON(sizeof(blkcnt_t) < sizeof(u64));

	if (!has_huge_files) {
		upper_limit = (1LL << 32) - 1;

		/* total blocks in file system block size */
		upper_limit >>= (blkbits - 9);
		upper_limit <<= blkbits;
	}

	/*
	 * 32-bit extent-start container, ee_block. We lower the maxbytes
	 * by one fs block, so ee_len can cover the extent of maximum file
	 * size
	 */
	res = (1LL << 32) - 1;
	res <<= blkbits;

	/* Sanity check against vm- & vfs- imposed limits */
	if (res > upper_limit)
		res = upper_limit;

	return res;
}

/*
 * Maximal bitmap file size.  There is a direct, and {,double-,triple-}indirect
 * block limit, and also a limit of (2^48 - 1) 512-byte sectors in i_blocks.
 * We need to be 1 filesystem block less than the 2^48 sector limit.
 */
static loff_t ext4_max_bitmap_size(int bits, int has_huge_files)
{
	loff_t res = EXT4_NDIR_BLOCKS;
	int meta_blocks;
	loff_t upper_limit;
	/* This is calculated to be the largest file size for a dense, block
	 * mapped file such that the file's total number of 512-byte sectors,
	 * including data and all indirect blocks, does not exceed (2^48 - 1).
	 *
	 * __u32 i_blocks_lo and _u16 i_blocks_high represent the total
	 * number of 512-byte sectors of the file.
	 */

	if (!has_huge_files) {
		/*
		 * !has_huge_files or implies that the inode i_block field
		 * represents total file blocks in 2^32 512-byte sectors ==
		 * size of vfs inode i_blocks * 8
		 */
		upper_limit = (1LL << 32) - 1;

		/* total blocks in file system block size */
		upper_limit >>= (bits - 9);

	} else {
		/*
		 * We use 48 bit ext4_inode i_blocks
		 * With EXT4_HUGE_FILE_FL set the i_blocks
		 * represent total number of blocks in
		 * file system block size
		 */
		upper_limit = (1LL << 48) - 1;

	}

	/* indirect blocks */
	meta_blocks = 1;
	/* double indirect blocks */
	meta_blocks += 1 + (1LL << (bits-2));
	/* tripple indirect blocks */
	meta_blocks += 1 + (1LL << (bits-2)) + (1LL << (2*(bits-2)));

	upper_limit -= meta_blocks;
	upper_limit <<= bits;

	res += 1LL << (bits-2);
	res += 1LL << (2*(bits-2));
	res += 1LL << (3*(bits-2));
	res <<= bits;
	if (res > upper_limit)
		res = upper_limit;

	if (res > MAX_LFS_FILESIZE)
		res = MAX_LFS_FILESIZE;

	return res;
}

static ext4_fsblk_t descriptor_loc(struct super_block *sb,
				   ext4_fsblk_t logical_sb_block, int nr)
{
	struct ext4_sb_info *sbi = EXT4_SB(sb);
	ext4_group_t bg, first_meta_bg;
	int has_super = 0;

	first_meta_bg = le32_to_cpu(sbi->s_es->s_first_meta_bg);

	if (!ext4_has_feature_meta_bg(sb) || nr < first_meta_bg)
		return logical_sb_block + nr + 1;
	bg = sbi->s_desc_per_block * nr;
	if (ext4_bg_has_super(sb, bg))
		has_super = 1;

	/*
	 * If we have a meta_bg fs with 1k blocks, group 0's GDT is at
	 * block 2, not 1.  If s_first_data_block == 0 (bigalloc is enabled
	 * on modern mke2fs or blksize > 1k on older mke2fs) then we must
	 * compensate.
	 */
	if (sb->s_blocksize == 1024 && nr == 0 &&
	    le32_to_cpu(sbi->s_es->s_first_data_block) == 0)
		has_super++;

	return (has_super + ext4_group_first_block_no(sb, bg));
}

/**
 * ext4_get_stripe_size: Get the stripe size.
 * @sbi: In memory super block info
 *
 * If we have specified it via mount option, then
 * use the mount option value. If the value specified at mount time is
 * greater than the blocks per group use the super block value.
 * If the super block value is greater than blocks per group return 0.
 * Allocator needs it be less than blocks per group.
 *
 */
static unsigned long ext4_get_stripe_size(struct ext4_sb_info *sbi)
{
	unsigned long stride = le16_to_cpu(sbi->s_es->s_raid_stride);
	unsigned long stripe_width =
			le32_to_cpu(sbi->s_es->s_raid_stripe_width);
	int ret;

	if (sbi->s_stripe && sbi->s_stripe <= sbi->s_blocks_per_group)
		ret = sbi->s_stripe;
	else if (stripe_width && stripe_width <= sbi->s_blocks_per_group)
		ret = stripe_width;
	else if (stride && stride <= sbi->s_blocks_per_group)
		ret = stride;
	else
		ret = 0;

	/*
	 * If the stripe width is 1, this makes no sense and
	 * we set it to 0 to turn off stripe handling code.
	 */
	if (ret <= 1)
		ret = 0;

	return ret;
}

/*
 * Check whether this filesystem can be mounted based on
 * the features present and the RDONLY/RDWR mount requested.
 * Returns 1 if this filesystem can be mounted as requested,
 * 0 if it cannot be.
 */
static int ext4_feature_set_ok(struct super_block *sb, int readonly)
{
	if (ext4_has_unknown_ext4_incompat_features(sb)) {
		ext4_msg(sb, KERN_ERR,
			"Couldn't mount because of "
			"unsupported optional features (%x)",
			(le32_to_cpu(EXT4_SB(sb)->s_es->s_feature_incompat) &
			~EXT4_FEATURE_INCOMPAT_SUPP));
		return 0;
	}

#ifndef CONFIG_UNICODE
	if (ext4_has_feature_casefold(sb)) {
		ext4_msg(sb, KERN_ERR,
			 "Filesystem with casefold feature cannot be "
			 "mounted without CONFIG_UNICODE");
		return 0;
	}
#endif

	if (readonly)
		return 1;

	if (ext4_has_feature_readonly(sb)) {
		ext4_msg(sb, KERN_INFO, "filesystem is read-only");
		sb->s_flags |= SB_RDONLY;
		return 1;
	}

	/* Check that feature set is OK for a read-write mount */
	if (ext4_has_unknown_ext4_ro_compat_features(sb)) {
		ext4_msg(sb, KERN_ERR, "couldn't mount RDWR because of "
			 "unsupported optional features (%x)",
			 (le32_to_cpu(EXT4_SB(sb)->s_es->s_feature_ro_compat) &
				~EXT4_FEATURE_RO_COMPAT_SUPP));
		return 0;
	}
	if (ext4_has_feature_bigalloc(sb) && !ext4_has_feature_extents(sb)) {
		ext4_msg(sb, KERN_ERR,
			 "Can't support bigalloc feature without "
			 "extents feature\n");
		return 0;
	}

#if !IS_ENABLED(CONFIG_QUOTA) || !IS_ENABLED(CONFIG_QFMT_V2)
	if (!readonly && (ext4_has_feature_quota(sb) ||
			  ext4_has_feature_project(sb))) {
		ext4_msg(sb, KERN_ERR,
			 "The kernel was not built with CONFIG_QUOTA and CONFIG_QFMT_V2");
		return 0;
	}
#endif  /* CONFIG_QUOTA */
	return 1;
}

/*
 * This function is called once a day if we have errors logged
 * on the file system
 */
static void print_daily_error_info(struct timer_list *t)
{
	struct ext4_sb_info *sbi = from_timer(sbi, t, s_err_report);
	struct super_block *sb = sbi->s_sb;
	struct ext4_super_block *es = sbi->s_es;

	if (es->s_error_count)
		/* fsck newer than v1.41.13 is needed to clean this condition. */
		ext4_msg(sb, KERN_NOTICE, "error count since last fsck: %u",
			 le32_to_cpu(es->s_error_count));
	if (es->s_first_error_time) {
		printk(KERN_NOTICE "EXT4-fs (%s): initial error at time %llu: %.*s:%d",
		       sb->s_id,
		       ext4_get_tstamp(es, s_first_error_time),
		       (int) sizeof(es->s_first_error_func),
		       es->s_first_error_func,
		       le32_to_cpu(es->s_first_error_line));
		if (es->s_first_error_ino)
			printk(KERN_CONT ": inode %u",
			       le32_to_cpu(es->s_first_error_ino));
		if (es->s_first_error_block)
			printk(KERN_CONT ": block %llu", (unsigned long long)
			       le64_to_cpu(es->s_first_error_block));
		printk(KERN_CONT "\n");
	}
	if (es->s_last_error_time) {
		printk(KERN_NOTICE "EXT4-fs (%s): last error at time %llu: %.*s:%d",
		       sb->s_id,
		       ext4_get_tstamp(es, s_last_error_time),
		       (int) sizeof(es->s_last_error_func),
		       es->s_last_error_func,
		       le32_to_cpu(es->s_last_error_line));
		if (es->s_last_error_ino)
			printk(KERN_CONT ": inode %u",
			       le32_to_cpu(es->s_last_error_ino));
		if (es->s_last_error_block)
			printk(KERN_CONT ": block %llu", (unsigned long long)
			       le64_to_cpu(es->s_last_error_block));
		printk(KERN_CONT "\n");
	}
	mod_timer(&sbi->s_err_report, jiffies + 24*60*60*HZ);  /* Once a day */
}

/* Find next suitable group and run ext4_init_inode_table */
static int ext4_run_li_request(struct ext4_li_request *elr)
{
	struct ext4_group_desc *gdp = NULL;
	ext4_group_t group, ngroups;
	struct super_block *sb;
	unsigned long timeout = 0;
	int ret = 0;

	sb = elr->lr_super;
	ngroups = EXT4_SB(sb)->s_groups_count;

	for (group = elr->lr_next_group; group < ngroups; group++) {
		gdp = ext4_get_group_desc(sb, group, NULL);
		if (!gdp) {
			ret = 1;
			break;
		}

		if (!(gdp->bg_flags & cpu_to_le16(EXT4_BG_INODE_ZEROED)))
			break;
	}

	if (group >= ngroups)
		ret = 1;

	if (!ret) {
		timeout = jiffies;
		ret = ext4_init_inode_table(sb, group,
					    elr->lr_timeout ? 0 : 1);
		if (elr->lr_timeout == 0) {
			timeout = (jiffies - timeout) *
				  elr->lr_sbi->s_li_wait_mult;
			elr->lr_timeout = timeout;
		}
		elr->lr_next_sched = jiffies + elr->lr_timeout;
		elr->lr_next_group = group + 1;
	}
	return ret;
}

/*
 * Remove lr_request from the list_request and free the
 * request structure. Should be called with li_list_mtx held
 */
static void ext4_remove_li_request(struct ext4_li_request *elr)
{
	struct ext4_sb_info *sbi;

	if (!elr)
		return;

	sbi = elr->lr_sbi;

	list_del(&elr->lr_request);
	sbi->s_li_request = NULL;
	kfree(elr);
}

static void ext4_unregister_li_request(struct super_block *sb)
{
	mutex_lock(&ext4_li_mtx);
	if (!ext4_li_info) {
		mutex_unlock(&ext4_li_mtx);
		return;
	}

	mutex_lock(&ext4_li_info->li_list_mtx);
	ext4_remove_li_request(EXT4_SB(sb)->s_li_request);
	mutex_unlock(&ext4_li_info->li_list_mtx);
	mutex_unlock(&ext4_li_mtx);
}

static struct task_struct *ext4_lazyinit_task;

/*
 * This is the function where ext4lazyinit thread lives. It walks
 * through the request list searching for next scheduled filesystem.
 * When such a fs is found, run the lazy initialization request
 * (ext4_rn_li_request) and keep track of the time spend in this
 * function. Based on that time we compute next schedule time of
 * the request. When walking through the list is complete, compute
 * next waking time and put itself into sleep.
 */
static int ext4_lazyinit_thread(void *arg)
{
	struct ext4_lazy_init *eli = (struct ext4_lazy_init *)arg;
	struct list_head *pos, *n;
	struct ext4_li_request *elr;
	unsigned long next_wakeup, cur;

	BUG_ON(NULL == eli);

cont_thread:
	while (true) {
		next_wakeup = MAX_JIFFY_OFFSET;

		mutex_lock(&eli->li_list_mtx);
		if (list_empty(&eli->li_request_list)) {
			mutex_unlock(&eli->li_list_mtx);
			goto exit_thread;
		}
		list_for_each_safe(pos, n, &eli->li_request_list) {
			int err = 0;
			int progress = 0;
			elr = list_entry(pos, struct ext4_li_request,
					 lr_request);

			if (time_before(jiffies, elr->lr_next_sched)) {
				if (time_before(elr->lr_next_sched, next_wakeup))
					next_wakeup = elr->lr_next_sched;
				continue;
			}
			if (down_read_trylock(&elr->lr_super->s_umount)) {
				if (sb_start_write_trylock(elr->lr_super)) {
					progress = 1;
					/*
					 * We hold sb->s_umount, sb can not
					 * be removed from the list, it is
					 * now safe to drop li_list_mtx
					 */
					mutex_unlock(&eli->li_list_mtx);
					err = ext4_run_li_request(elr);
					sb_end_write(elr->lr_super);
					mutex_lock(&eli->li_list_mtx);
					n = pos->next;
				}
				up_read((&elr->lr_super->s_umount));
			}
			/* error, remove the lazy_init job */
			if (err) {
				ext4_remove_li_request(elr);
				continue;
			}
			if (!progress) {
				elr->lr_next_sched = jiffies +
					(prandom_u32()
					 % (EXT4_DEF_LI_MAX_START_DELAY * HZ));
			}
			if (time_before(elr->lr_next_sched, next_wakeup))
				next_wakeup = elr->lr_next_sched;
		}
		mutex_unlock(&eli->li_list_mtx);

		try_to_freeze();

		cur = jiffies;
		if ((time_after_eq(cur, next_wakeup)) ||
		    (MAX_JIFFY_OFFSET == next_wakeup)) {
			cond_resched();
			continue;
		}

		schedule_timeout_interruptible(next_wakeup - cur);

		if (kthread_should_stop()) {
			ext4_clear_request_list();
			goto exit_thread;
		}
	}

exit_thread:
	/*
	 * It looks like the request list is empty, but we need
	 * to check it under the li_list_mtx lock, to prevent any
	 * additions into it, and of course we should lock ext4_li_mtx
	 * to atomically free the list and ext4_li_info, because at
	 * this point another ext4 filesystem could be registering
	 * new one.
	 */
	mutex_lock(&ext4_li_mtx);
	mutex_lock(&eli->li_list_mtx);
	if (!list_empty(&eli->li_request_list)) {
		mutex_unlock(&eli->li_list_mtx);
		mutex_unlock(&ext4_li_mtx);
		goto cont_thread;
	}
	mutex_unlock(&eli->li_list_mtx);
	kfree(ext4_li_info);
	ext4_li_info = NULL;
	mutex_unlock(&ext4_li_mtx);

	return 0;
}

static void ext4_clear_request_list(void)
{
	struct list_head *pos, *n;
	struct ext4_li_request *elr;

	mutex_lock(&ext4_li_info->li_list_mtx);
	list_for_each_safe(pos, n, &ext4_li_info->li_request_list) {
		elr = list_entry(pos, struct ext4_li_request,
				 lr_request);
		ext4_remove_li_request(elr);
	}
	mutex_unlock(&ext4_li_info->li_list_mtx);
}

static int ext4_run_lazyinit_thread(void)
{
	ext4_lazyinit_task = kthread_run(ext4_lazyinit_thread,
					 ext4_li_info, "ext4lazyinit");
	if (IS_ERR(ext4_lazyinit_task)) {
		int err = PTR_ERR(ext4_lazyinit_task);
		ext4_clear_request_list();
		kfree(ext4_li_info);
		ext4_li_info = NULL;
		printk(KERN_CRIT "EXT4-fs: error %d creating inode table "
				 "initialization thread\n",
				 err);
		return err;
	}
	ext4_li_info->li_state |= EXT4_LAZYINIT_RUNNING;
	return 0;
}

/*
 * Check whether it make sense to run itable init. thread or not.
 * If there is at least one uninitialized inode table, return
 * corresponding group number, else the loop goes through all
 * groups and return total number of groups.
 */
static ext4_group_t ext4_has_uninit_itable(struct super_block *sb)
{
	ext4_group_t group, ngroups = EXT4_SB(sb)->s_groups_count;
	struct ext4_group_desc *gdp = NULL;

	if (!ext4_has_group_desc_csum(sb))
		return ngroups;

	for (group = 0; group < ngroups; group++) {
		gdp = ext4_get_group_desc(sb, group, NULL);
		if (!gdp)
			continue;

		if (!(gdp->bg_flags & cpu_to_le16(EXT4_BG_INODE_ZEROED)))
			break;
	}

	return group;
}

static int ext4_li_info_new(void)
{
	struct ext4_lazy_init *eli = NULL;

	eli = kzalloc(sizeof(*eli), GFP_KERNEL);
	if (!eli)
		return -ENOMEM;

	INIT_LIST_HEAD(&eli->li_request_list);
	mutex_init(&eli->li_list_mtx);

	eli->li_state |= EXT4_LAZYINIT_QUIT;

	ext4_li_info = eli;

	return 0;
}

static struct ext4_li_request *ext4_li_request_new(struct super_block *sb,
					    ext4_group_t start)
{
	struct ext4_sb_info *sbi = EXT4_SB(sb);
	struct ext4_li_request *elr;

	elr = kzalloc(sizeof(*elr), GFP_KERNEL);
	if (!elr)
		return NULL;

	elr->lr_super = sb;
	elr->lr_sbi = sbi;
	elr->lr_next_group = start;

	/*
	 * Randomize first schedule time of the request to
	 * spread the inode table initialization requests
	 * better.
	 */
	elr->lr_next_sched = jiffies + (prandom_u32() %
				(EXT4_DEF_LI_MAX_START_DELAY * HZ));
	return elr;
}

int ext4_register_li_request(struct super_block *sb,
			     ext4_group_t first_not_zeroed)
{
	struct ext4_sb_info *sbi = EXT4_SB(sb);
	struct ext4_li_request *elr = NULL;
	ext4_group_t ngroups = sbi->s_groups_count;
	int ret = 0;

	mutex_lock(&ext4_li_mtx);
	if (sbi->s_li_request != NULL) {
		/*
		 * Reset timeout so it can be computed again, because
		 * s_li_wait_mult might have changed.
		 */
		sbi->s_li_request->lr_timeout = 0;
		goto out;
	}

	if (first_not_zeroed == ngroups || sb_rdonly(sb) ||
	    !test_opt(sb, INIT_INODE_TABLE))
		goto out;

	elr = ext4_li_request_new(sb, first_not_zeroed);
	if (!elr) {
		ret = -ENOMEM;
		goto out;
	}

	if (NULL == ext4_li_info) {
		ret = ext4_li_info_new();
		if (ret)
			goto out;
	}

	mutex_lock(&ext4_li_info->li_list_mtx);
	list_add(&elr->lr_request, &ext4_li_info->li_request_list);
	mutex_unlock(&ext4_li_info->li_list_mtx);

	sbi->s_li_request = elr;
	/*
	 * set elr to NULL here since it has been inserted to
	 * the request_list and the removal and free of it is
	 * handled by ext4_clear_request_list from now on.
	 */
	elr = NULL;

	if (!(ext4_li_info->li_state & EXT4_LAZYINIT_RUNNING)) {
		ret = ext4_run_lazyinit_thread();
		if (ret)
			goto out;
	}
out:
	mutex_unlock(&ext4_li_mtx);
	if (ret)
		kfree(elr);
	return ret;
}

/*
 * We do not need to lock anything since this is called on
 * module unload.
 */
static void ext4_destroy_lazyinit_thread(void)
{
	/*
	 * If thread exited earlier
	 * there's nothing to be done.
	 */
	if (!ext4_li_info || !ext4_lazyinit_task)
		return;

	kthread_stop(ext4_lazyinit_task);
}

static int set_journal_csum_feature_set(struct super_block *sb)
{
	int ret = 1;
	int compat, incompat;
	struct ext4_sb_info *sbi = EXT4_SB(sb);

	if (ext4_has_metadata_csum(sb)) {
		/* journal checksum v3 */
		compat = 0;
		incompat = JBD2_FEATURE_INCOMPAT_CSUM_V3;
	} else {
		/* journal checksum v1 */
		compat = JBD2_FEATURE_COMPAT_CHECKSUM;
		incompat = 0;
	}

	jbd2_journal_clear_features(sbi->s_journal,
			JBD2_FEATURE_COMPAT_CHECKSUM, 0,
			JBD2_FEATURE_INCOMPAT_CSUM_V3 |
			JBD2_FEATURE_INCOMPAT_CSUM_V2);
	if (test_opt(sb, JOURNAL_ASYNC_COMMIT)) {
		ret = jbd2_journal_set_features(sbi->s_journal,
				compat, 0,
				JBD2_FEATURE_INCOMPAT_ASYNC_COMMIT |
				incompat);
	} else if (test_opt(sb, JOURNAL_CHECKSUM)) {
		ret = jbd2_journal_set_features(sbi->s_journal,
				compat, 0,
				incompat);
		jbd2_journal_clear_features(sbi->s_journal, 0, 0,
				JBD2_FEATURE_INCOMPAT_ASYNC_COMMIT);
	} else {
		jbd2_journal_clear_features(sbi->s_journal, 0, 0,
				JBD2_FEATURE_INCOMPAT_ASYNC_COMMIT);
	}

	return ret;
}

/*
 * Note: calculating the overhead so we can be compatible with
 * historical BSD practice is quite difficult in the face of
 * clusters/bigalloc.  This is because multiple metadata blocks from
 * different block group can end up in the same allocation cluster.
 * Calculating the exact overhead in the face of clustered allocation
 * requires either O(all block bitmaps) in memory or O(number of block
 * groups**2) in time.  We will still calculate the superblock for
 * older file systems --- and if we come across with a bigalloc file
 * system with zero in s_overhead_clusters the estimate will be close to
 * correct especially for very large cluster sizes --- but for newer
 * file systems, it's better to calculate this figure once at mkfs
 * time, and store it in the superblock.  If the superblock value is
 * present (even for non-bigalloc file systems), we will use it.
 */
static int count_overhead(struct super_block *sb, ext4_group_t grp,
			  char *buf)
{
	struct ext4_sb_info	*sbi = EXT4_SB(sb);
	struct ext4_group_desc	*gdp;
	ext4_fsblk_t		first_block, last_block, b;
	ext4_group_t		i, ngroups = ext4_get_groups_count(sb);
	int			s, j, count = 0;

	if (!ext4_has_feature_bigalloc(sb))
		return (ext4_bg_has_super(sb, grp) + ext4_bg_num_gdb(sb, grp) +
			sbi->s_itb_per_group + 2);

	first_block = le32_to_cpu(sbi->s_es->s_first_data_block) +
		(grp * EXT4_BLOCKS_PER_GROUP(sb));
	last_block = first_block + EXT4_BLOCKS_PER_GROUP(sb) - 1;
	for (i = 0; i < ngroups; i++) {
		gdp = ext4_get_group_desc(sb, i, NULL);
		b = ext4_block_bitmap(sb, gdp);
		if (b >= first_block && b <= last_block) {
			ext4_set_bit(EXT4_B2C(sbi, b - first_block), buf);
			count++;
		}
		b = ext4_inode_bitmap(sb, gdp);
		if (b >= first_block && b <= last_block) {
			ext4_set_bit(EXT4_B2C(sbi, b - first_block), buf);
			count++;
		}
		b = ext4_inode_table(sb, gdp);
		if (b >= first_block && b + sbi->s_itb_per_group <= last_block)
			for (j = 0; j < sbi->s_itb_per_group; j++, b++) {
				int c = EXT4_B2C(sbi, b - first_block);
				ext4_set_bit(c, buf);
				count++;
			}
		if (i != grp)
			continue;
		s = 0;
		if (ext4_bg_has_super(sb, grp)) {
			ext4_set_bit(s++, buf);
			count++;
		}
		j = ext4_bg_num_gdb(sb, grp);
		if (s + j > EXT4_BLOCKS_PER_GROUP(sb)) {
			ext4_error(sb, "Invalid number of block group "
				   "descriptor blocks: %d", j);
			j = EXT4_BLOCKS_PER_GROUP(sb) - s;
		}
		count += j;
		for (; j > 0; j--)
			ext4_set_bit(EXT4_B2C(sbi, s++), buf);
	}
	if (!count)
		return 0;
	return EXT4_CLUSTERS_PER_GROUP(sb) -
		ext4_count_free(buf, EXT4_CLUSTERS_PER_GROUP(sb) / 8);
}

/*
 * Compute the overhead and stash it in sbi->s_overhead
 */
int ext4_calculate_overhead(struct super_block *sb)
{
	struct ext4_sb_info *sbi = EXT4_SB(sb);
	struct ext4_super_block *es = sbi->s_es;
	struct inode *j_inode;
	unsigned int j_blocks, j_inum = le32_to_cpu(es->s_journal_inum);
	ext4_group_t i, ngroups = ext4_get_groups_count(sb);
	ext4_fsblk_t overhead = 0;
	char *buf = (char *) get_zeroed_page(GFP_NOFS);

	if (!buf)
		return -ENOMEM;

	/*
	 * Compute the overhead (FS structures).  This is constant
	 * for a given filesystem unless the number of block groups
	 * changes so we cache the previous value until it does.
	 */

	/*
	 * All of the blocks before first_data_block are overhead
	 */
	overhead = EXT4_B2C(sbi, le32_to_cpu(es->s_first_data_block));

	/*
	 * Add the overhead found in each block group
	 */
	for (i = 0; i < ngroups; i++) {
		int blks;

		blks = count_overhead(sb, i, buf);
		overhead += blks;
		if (blks)
			memset(buf, 0, PAGE_SIZE);
		cond_resched();
	}

	/*
	 * Add the internal journal blocks whether the journal has been
	 * loaded or not
	 */
	if (sbi->s_journal && !sbi->journal_bdev)
		overhead += EXT4_NUM_B2C(sbi, sbi->s_journal->j_maxlen);
	else if (ext4_has_feature_journal(sb) && !sbi->s_journal && j_inum) {
		/* j_inum for internal journal is non-zero */
		j_inode = ext4_get_journal_inode(sb, j_inum);
		if (j_inode) {
			j_blocks = j_inode->i_size >> sb->s_blocksize_bits;
			overhead += EXT4_NUM_B2C(sbi, j_blocks);
			iput(j_inode);
		} else {
			ext4_msg(sb, KERN_ERR, "can't get journal size");
		}
	}
	sbi->s_overhead = overhead;
	smp_wmb();
	free_page((unsigned long) buf);
	return 0;
}

static void ext4_set_resv_clusters(struct super_block *sb)
{
	ext4_fsblk_t resv_clusters;
	struct ext4_sb_info *sbi = EXT4_SB(sb);

	/*
	 * There's no need to reserve anything when we aren't using extents.
	 * The space estimates are exact, there are no unwritten extents,
	 * hole punching doesn't need new metadata... This is needed especially
	 * to keep ext2/3 backward compatibility.
	 */
	if (!ext4_has_feature_extents(sb))
		return;
	/*
	 * By default we reserve 2% or 4096 clusters, whichever is smaller.
	 * This should cover the situations where we can not afford to run
	 * out of space like for example punch hole, or converting
	 * unwritten extents in delalloc path. In most cases such
	 * allocation would require 1, or 2 blocks, higher numbers are
	 * very rare.
	 */
	resv_clusters = (ext4_blocks_count(sbi->s_es) >>
			 sbi->s_cluster_bits);

	do_div(resv_clusters, 50);
	resv_clusters = min_t(ext4_fsblk_t, resv_clusters, 4096);

	atomic64_set(&sbi->s_resv_clusters, resv_clusters);
}

static int ext4_fill_super(struct super_block *sb, void *data, int silent)
{
	struct dax_device *dax_dev = fs_dax_get_by_bdev(sb->s_bdev);
	char *orig_data = kstrdup(data, GFP_KERNEL);
	struct buffer_head *bh, **group_desc;
	struct ext4_super_block *es = NULL;
	struct ext4_sb_info *sbi = kzalloc(sizeof(*sbi), GFP_KERNEL);
	struct flex_groups **flex_groups;
	ext4_fsblk_t block;
	ext4_fsblk_t sb_block = get_sb_block(&data);
	ext4_fsblk_t logical_sb_block;
	unsigned long offset = 0;
	unsigned long journal_devnum = 0;
	unsigned long def_mount_opts;
	struct inode *root;
	const char *descr;
	int ret = -ENOMEM;
	int blocksize, clustersize;
	unsigned int db_count;
	unsigned int i;
	int needs_recovery, has_huge_files;
	__u64 blocks_count;
	int err = 0;
	unsigned int journal_ioprio = DEFAULT_JOURNAL_IOPRIO;
	ext4_group_t first_not_zeroed;

	if ((data && !orig_data) || !sbi)
		goto out_free_base;

	sbi->s_daxdev = dax_dev;
	sbi->s_blockgroup_lock =
		kzalloc(sizeof(struct blockgroup_lock), GFP_KERNEL);
	if (!sbi->s_blockgroup_lock)
		goto out_free_base;

	sb->s_fs_info = sbi;
	sbi->s_sb = sb;
	sbi->s_inode_readahead_blks = EXT4_DEF_INODE_READAHEAD_BLKS;
	sbi->s_sb_block = sb_block;
	if (sb->s_bdev->bd_part)
		sbi->s_sectors_written_start =
			part_stat_read(sb->s_bdev->bd_part, sectors[STAT_WRITE]);

	/* Cleanup superblock name */
	strreplace(sb->s_id, '/', '!');

	/* -EINVAL is default */
	ret = -EINVAL;
	blocksize = sb_min_blocksize(sb, EXT4_MIN_BLOCK_SIZE);
	if (!blocksize) {
		ext4_msg(sb, KERN_ERR, "unable to set blocksize");
		goto out_fail;
	}

	/*
	 * The ext4 superblock will not be buffer aligned for other than 1kB
	 * block sizes.  We need to calculate the offset from buffer start.
	 */
	if (blocksize != EXT4_MIN_BLOCK_SIZE) {
		logical_sb_block = sb_block * EXT4_MIN_BLOCK_SIZE;
		offset = do_div(logical_sb_block, blocksize);
	} else {
		logical_sb_block = sb_block;
	}

	if (!(bh = sb_bread_unmovable(sb, logical_sb_block))) {
		ext4_msg(sb, KERN_ERR, "unable to read superblock");
		goto out_fail;
	}
	/*
	 * Note: s_es must be initialized as soon as possible because
	 *       some ext4 macro-instructions depend on its value
	 */
	es = (struct ext4_super_block *) (bh->b_data + offset);
	sbi->s_es = es;
	sb->s_magic = le16_to_cpu(es->s_magic);
	if (sb->s_magic != EXT4_SUPER_MAGIC)
		goto cantfind_ext4;
	sbi->s_kbytes_written = le64_to_cpu(es->s_kbytes_written);

	/* Warn if metadata_csum and gdt_csum are both set. */
	if (ext4_has_feature_metadata_csum(sb) &&
	    ext4_has_feature_gdt_csum(sb))
		ext4_warning(sb, "metadata_csum and uninit_bg are "
			     "redundant flags; please run fsck.");

	/* Check for a known checksum algorithm */
	if (!ext4_verify_csum_type(sb, es)) {
		ext4_msg(sb, KERN_ERR, "VFS: Found ext4 filesystem with "
			 "unknown checksum algorithm.");
		silent = 1;
		goto cantfind_ext4;
	}

	/* Load the checksum driver */
	sbi->s_chksum_driver = crypto_alloc_shash("crc32c", 0, 0);
	if (IS_ERR(sbi->s_chksum_driver)) {
		ext4_msg(sb, KERN_ERR, "Cannot load crc32c driver.");
		ret = PTR_ERR(sbi->s_chksum_driver);
		sbi->s_chksum_driver = NULL;
		goto failed_mount;
	}

	/* Check superblock checksum */
	if (!ext4_superblock_csum_verify(sb, es)) {
		ext4_msg(sb, KERN_ERR, "VFS: Found ext4 filesystem with "
			 "invalid superblock checksum.  Run e2fsck?");
		silent = 1;
		ret = -EFSBADCRC;
		goto cantfind_ext4;
	}

	/* Precompute checksum seed for all metadata */
	if (ext4_has_feature_csum_seed(sb))
		sbi->s_csum_seed = le32_to_cpu(es->s_checksum_seed);
	else if (ext4_has_metadata_csum(sb) || ext4_has_feature_ea_inode(sb))
		sbi->s_csum_seed = ext4_chksum(sbi, ~0, es->s_uuid,
					       sizeof(es->s_uuid));

	/* Set defaults before we parse the mount options */
	def_mount_opts = le32_to_cpu(es->s_default_mount_opts);
	set_opt(sb, INIT_INODE_TABLE);
	if (def_mount_opts & EXT4_DEFM_DEBUG)
		set_opt(sb, DEBUG);
	if (def_mount_opts & EXT4_DEFM_BSDGROUPS)
		set_opt(sb, GRPID);
	if (def_mount_opts & EXT4_DEFM_UID16)
		set_opt(sb, NO_UID32);
	/* xattr user namespace & acls are now defaulted on */
	set_opt(sb, XATTR_USER);
#ifdef CONFIG_EXT4_FS_POSIX_ACL
	set_opt(sb, POSIX_ACL);
#endif
	/* don't forget to enable journal_csum when metadata_csum is enabled. */
	if (ext4_has_metadata_csum(sb))
		set_opt(sb, JOURNAL_CHECKSUM);

	if ((def_mount_opts & EXT4_DEFM_JMODE) == EXT4_DEFM_JMODE_DATA)
		set_opt(sb, JOURNAL_DATA);
	else if ((def_mount_opts & EXT4_DEFM_JMODE) == EXT4_DEFM_JMODE_ORDERED)
		set_opt(sb, ORDERED_DATA);
	else if ((def_mount_opts & EXT4_DEFM_JMODE) == EXT4_DEFM_JMODE_WBACK)
		set_opt(sb, WRITEBACK_DATA);

	if (le16_to_cpu(sbi->s_es->s_errors) == EXT4_ERRORS_PANIC)
		set_opt(sb, ERRORS_PANIC);
	else if (le16_to_cpu(sbi->s_es->s_errors) == EXT4_ERRORS_CONTINUE)
		set_opt(sb, ERRORS_CONT);
	else
		set_opt(sb, ERRORS_RO);
	/* block_validity enabled by default; disable with noblock_validity */
	set_opt(sb, BLOCK_VALIDITY);
	if (def_mount_opts & EXT4_DEFM_DISCARD)
		set_opt(sb, DISCARD);

	sbi->s_resuid = make_kuid(&init_user_ns, le16_to_cpu(es->s_def_resuid));
	sbi->s_resgid = make_kgid(&init_user_ns, le16_to_cpu(es->s_def_resgid));
	sbi->s_commit_interval = JBD2_DEFAULT_MAX_COMMIT_AGE * HZ;
	sbi->s_min_batch_time = EXT4_DEF_MIN_BATCH_TIME;
	sbi->s_max_batch_time = EXT4_DEF_MAX_BATCH_TIME;

	if ((def_mount_opts & EXT4_DEFM_NOBARRIER) == 0)
		set_opt(sb, BARRIER);

	/*
	 * enable delayed allocation by default
	 * Use -o nodelalloc to turn it off
	 */
	if (!IS_EXT3_SB(sb) && !IS_EXT2_SB(sb) &&
	    ((def_mount_opts & EXT4_DEFM_NODELALLOC) == 0))
		set_opt(sb, DELALLOC);

	/*
	 * set default s_li_wait_mult for lazyinit, for the case there is
	 * no mount option specified.
	 */
	sbi->s_li_wait_mult = EXT4_DEF_LI_WAIT_MULT;

	blocksize = BLOCK_SIZE << le32_to_cpu(es->s_log_block_size);

	if (blocksize == PAGE_SIZE)
		set_opt(sb, DIOREAD_NOLOCK);

	if (blocksize < EXT4_MIN_BLOCK_SIZE ||
	    blocksize > EXT4_MAX_BLOCK_SIZE) {
		ext4_msg(sb, KERN_ERR,
		       "Unsupported filesystem blocksize %d (%d log_block_size)",
			 blocksize, le32_to_cpu(es->s_log_block_size));
		goto failed_mount;
	}

	if (le32_to_cpu(es->s_rev_level) == EXT4_GOOD_OLD_REV) {
		sbi->s_inode_size = EXT4_GOOD_OLD_INODE_SIZE;
		sbi->s_first_ino = EXT4_GOOD_OLD_FIRST_INO;
	} else {
		sbi->s_inode_size = le16_to_cpu(es->s_inode_size);
		sbi->s_first_ino = le32_to_cpu(es->s_first_ino);
		if (sbi->s_first_ino < EXT4_GOOD_OLD_FIRST_INO) {
			ext4_msg(sb, KERN_ERR, "invalid first ino: %u",
				 sbi->s_first_ino);
			goto failed_mount;
		}
		if ((sbi->s_inode_size < EXT4_GOOD_OLD_INODE_SIZE) ||
		    (!is_power_of_2(sbi->s_inode_size)) ||
		    (sbi->s_inode_size > blocksize)) {
			ext4_msg(sb, KERN_ERR,
			       "unsupported inode size: %d",
			       sbi->s_inode_size);
			ext4_msg(sb, KERN_ERR, "blocksize: %d", blocksize);
			goto failed_mount;
		}
		/*
		 * i_atime_extra is the last extra field available for
		 * [acm]times in struct ext4_inode. Checking for that
		 * field should suffice to ensure we have extra space
		 * for all three.
		 */
		if (sbi->s_inode_size >= offsetof(struct ext4_inode, i_atime_extra) +
			sizeof(((struct ext4_inode *)0)->i_atime_extra)) {
			sb->s_time_gran = 1;
			sb->s_time_max = EXT4_EXTRA_TIMESTAMP_MAX;
		} else {
			sb->s_time_gran = NSEC_PER_SEC;
			sb->s_time_max = EXT4_NON_EXTRA_TIMESTAMP_MAX;
		}
		sb->s_time_min = EXT4_TIMESTAMP_MIN;
	}
	if (sbi->s_inode_size > EXT4_GOOD_OLD_INODE_SIZE) {
		sbi->s_want_extra_isize = sizeof(struct ext4_inode) -
			EXT4_GOOD_OLD_INODE_SIZE;
		if (ext4_has_feature_extra_isize(sb)) {
			unsigned v, max = (sbi->s_inode_size -
					   EXT4_GOOD_OLD_INODE_SIZE);

			v = le16_to_cpu(es->s_want_extra_isize);
			if (v > max) {
				ext4_msg(sb, KERN_ERR,
					 "bad s_want_extra_isize: %d", v);
				goto failed_mount;
			}
			if (sbi->s_want_extra_isize < v)
				sbi->s_want_extra_isize = v;

			v = le16_to_cpu(es->s_min_extra_isize);
			if (v > max) {
				ext4_msg(sb, KERN_ERR,
					 "bad s_min_extra_isize: %d", v);
				goto failed_mount;
			}
			if (sbi->s_want_extra_isize < v)
				sbi->s_want_extra_isize = v;
		}
	}

	if (sbi->s_es->s_mount_opts[0]) {
		char *s_mount_opts = kstrndup(sbi->s_es->s_mount_opts,
					      sizeof(sbi->s_es->s_mount_opts),
					      GFP_KERNEL);
		if (!s_mount_opts)
			goto failed_mount;
		if (!parse_options(s_mount_opts, sb, &journal_devnum,
				   &journal_ioprio, 0)) {
			ext4_msg(sb, KERN_WARNING,
				 "failed to parse options in superblock: %s",
				 s_mount_opts);
		}
		kfree(s_mount_opts);
	}
	sbi->s_def_mount_opt = sbi->s_mount_opt;
	if (!parse_options((char *) data, sb, &journal_devnum,
			   &journal_ioprio, 0))
		goto failed_mount;

#ifdef CONFIG_UNICODE
	if (ext4_has_feature_casefold(sb) && !sbi->s_encoding) {
		const struct ext4_sb_encodings *encoding_info;
		struct unicode_map *encoding;
		__u16 encoding_flags;

		if (ext4_has_feature_encrypt(sb)) {
			ext4_msg(sb, KERN_ERR,
				 "Can't mount with encoding and encryption");
			goto failed_mount;
		}

		if (ext4_sb_read_encoding(es, &encoding_info,
					  &encoding_flags)) {
			ext4_msg(sb, KERN_ERR,
				 "Encoding requested by superblock is unknown");
			goto failed_mount;
		}

		encoding = utf8_load(encoding_info->version);
		if (IS_ERR(encoding)) {
			ext4_msg(sb, KERN_ERR,
				 "can't mount with superblock charset: %s-%s "
				 "not supported by the kernel. flags: 0x%x.",
				 encoding_info->name, encoding_info->version,
				 encoding_flags);
			goto failed_mount;
		}
		ext4_msg(sb, KERN_INFO,"Using encoding defined by superblock: "
			 "%s-%s with flags 0x%hx", encoding_info->name,
			 encoding_info->version?:"\b", encoding_flags);

		sbi->s_encoding = encoding;
		sbi->s_encoding_flags = encoding_flags;
	}
#endif

	if (test_opt(sb, DATA_FLAGS) == EXT4_MOUNT_JOURNAL_DATA) {
		printk_once(KERN_WARNING "EXT4-fs: Warning: mounting with data=journal disables delayed allocation, dioread_nolock, and O_DIRECT support!\n");
		/* can't mount with both data=journal and dioread_nolock. */
		clear_opt(sb, DIOREAD_NOLOCK);
		if (test_opt2(sb, EXPLICIT_DELALLOC)) {
			ext4_msg(sb, KERN_ERR, "can't mount with "
				 "both data=journal and delalloc");
			goto failed_mount;
		}
		if (test_opt(sb, DAX_ALWAYS)) {
			ext4_msg(sb, KERN_ERR, "can't mount with "
				 "both data=journal and dax");
			goto failed_mount;
		}
		if (ext4_has_feature_encrypt(sb)) {
			ext4_msg(sb, KERN_WARNING,
				 "encrypted files will use data=ordered "
				 "instead of data journaling mode");
		}
		if (test_opt(sb, DELALLOC))
			clear_opt(sb, DELALLOC);
	} else {
		sb->s_iflags |= SB_I_CGROUPWB;
	}

	sb->s_flags = (sb->s_flags & ~SB_POSIXACL) |
		(test_opt(sb, POSIX_ACL) ? SB_POSIXACL : 0);

	if (le32_to_cpu(es->s_rev_level) == EXT4_GOOD_OLD_REV &&
	    (ext4_has_compat_features(sb) ||
	     ext4_has_ro_compat_features(sb) ||
	     ext4_has_incompat_features(sb)))
		ext4_msg(sb, KERN_WARNING,
		       "feature flags set on rev 0 fs, "
		       "running e2fsck is recommended");

	if (es->s_creator_os == cpu_to_le32(EXT4_OS_HURD)) {
		set_opt2(sb, HURD_COMPAT);
		if (ext4_has_feature_64bit(sb)) {
			ext4_msg(sb, KERN_ERR,
				 "The Hurd can't support 64-bit file systems");
			goto failed_mount;
		}

		/*
		 * ea_inode feature uses l_i_version field which is not
		 * available in HURD_COMPAT mode.
		 */
		if (ext4_has_feature_ea_inode(sb)) {
			ext4_msg(sb, KERN_ERR,
				 "ea_inode feature is not supported for Hurd");
			goto failed_mount;
		}
	}

	if (IS_EXT2_SB(sb)) {
		if (ext2_feature_set_ok(sb))
			ext4_msg(sb, KERN_INFO, "mounting ext2 file system "
				 "using the ext4 subsystem");
		else {
			/*
			 * If we're probing be silent, if this looks like
			 * it's actually an ext[34] filesystem.
			 */
			if (silent && ext4_feature_set_ok(sb, sb_rdonly(sb)))
				goto failed_mount;
			ext4_msg(sb, KERN_ERR, "couldn't mount as ext2 due "
				 "to feature incompatibilities");
			goto failed_mount;
		}
	}

	if (IS_EXT3_SB(sb)) {
		if (ext3_feature_set_ok(sb))
			ext4_msg(sb, KERN_INFO, "mounting ext3 file system "
				 "using the ext4 subsystem");
		else {
			/*
			 * If we're probing be silent, if this looks like
			 * it's actually an ext4 filesystem.
			 */
			if (silent && ext4_feature_set_ok(sb, sb_rdonly(sb)))
				goto failed_mount;
			ext4_msg(sb, KERN_ERR, "couldn't mount as ext3 due "
				 "to feature incompatibilities");
			goto failed_mount;
		}
	}

	/*
	 * Check feature flags regardless of the revision level, since we
	 * previously didn't change the revision level when setting the flags,
	 * so there is a chance incompat flags are set on a rev 0 filesystem.
	 */
	if (!ext4_feature_set_ok(sb, (sb_rdonly(sb))))
		goto failed_mount;

	if (le32_to_cpu(es->s_log_block_size) >
	    (EXT4_MAX_BLOCK_LOG_SIZE - EXT4_MIN_BLOCK_LOG_SIZE)) {
		ext4_msg(sb, KERN_ERR,
			 "Invalid log block size: %u",
			 le32_to_cpu(es->s_log_block_size));
		goto failed_mount;
	}
	if (le32_to_cpu(es->s_log_cluster_size) >
	    (EXT4_MAX_CLUSTER_LOG_SIZE - EXT4_MIN_BLOCK_LOG_SIZE)) {
		ext4_msg(sb, KERN_ERR,
			 "Invalid log cluster size: %u",
			 le32_to_cpu(es->s_log_cluster_size));
		goto failed_mount;
	}

	if (le16_to_cpu(sbi->s_es->s_reserved_gdt_blocks) > (blocksize / 4)) {
		ext4_msg(sb, KERN_ERR,
			 "Number of reserved GDT blocks insanely large: %d",
			 le16_to_cpu(sbi->s_es->s_reserved_gdt_blocks));
		goto failed_mount;
	}

	if (bdev_dax_supported(sb->s_bdev, blocksize))
		set_bit(EXT4_FLAGS_BDEV_IS_DAX, &sbi->s_ext4_flags);

	if (sbi->s_mount_opt & EXT4_MOUNT_DAX_ALWAYS) {
		if (ext4_has_feature_inline_data(sb)) {
			ext4_msg(sb, KERN_ERR, "Cannot use DAX on a filesystem"
					" that may contain inline data");
			goto failed_mount;
		}
		if (!test_bit(EXT4_FLAGS_BDEV_IS_DAX, &sbi->s_ext4_flags)) {
			ext4_msg(sb, KERN_ERR,
				"DAX unsupported by block device.");
			goto failed_mount;
		}
	}

	if (ext4_has_feature_encrypt(sb) && es->s_encryption_level) {
		ext4_msg(sb, KERN_ERR, "Unsupported encryption level %d",
			 es->s_encryption_level);
		goto failed_mount;
	}

	if (sb->s_blocksize != blocksize) {
		/* Validate the filesystem blocksize */
		if (!sb_set_blocksize(sb, blocksize)) {
			ext4_msg(sb, KERN_ERR, "bad block size %d",
					blocksize);
			goto failed_mount;
		}

		brelse(bh);
		logical_sb_block = sb_block * EXT4_MIN_BLOCK_SIZE;
		offset = do_div(logical_sb_block, blocksize);
		bh = sb_bread_unmovable(sb, logical_sb_block);
		if (!bh) {
			ext4_msg(sb, KERN_ERR,
			       "Can't read superblock on 2nd try");
			goto failed_mount;
		}
		es = (struct ext4_super_block *)(bh->b_data + offset);
		sbi->s_es = es;
		if (es->s_magic != cpu_to_le16(EXT4_SUPER_MAGIC)) {
			ext4_msg(sb, KERN_ERR,
			       "Magic mismatch, very weird!");
			goto failed_mount;
		}
	}

	has_huge_files = ext4_has_feature_huge_file(sb);
	sbi->s_bitmap_maxbytes = ext4_max_bitmap_size(sb->s_blocksize_bits,
						      has_huge_files);
	sb->s_maxbytes = ext4_max_size(sb->s_blocksize_bits, has_huge_files);

	sbi->s_desc_size = le16_to_cpu(es->s_desc_size);
	if (ext4_has_feature_64bit(sb)) {
		if (sbi->s_desc_size < EXT4_MIN_DESC_SIZE_64BIT ||
		    sbi->s_desc_size > EXT4_MAX_DESC_SIZE ||
		    !is_power_of_2(sbi->s_desc_size)) {
			ext4_msg(sb, KERN_ERR,
			       "unsupported descriptor size %lu",
			       sbi->s_desc_size);
			goto failed_mount;
		}
	} else
		sbi->s_desc_size = EXT4_MIN_DESC_SIZE;

	sbi->s_blocks_per_group = le32_to_cpu(es->s_blocks_per_group);
	sbi->s_inodes_per_group = le32_to_cpu(es->s_inodes_per_group);

	sbi->s_inodes_per_block = blocksize / EXT4_INODE_SIZE(sb);
	if (sbi->s_inodes_per_block == 0)
		goto cantfind_ext4;
	if (sbi->s_inodes_per_group < sbi->s_inodes_per_block ||
	    sbi->s_inodes_per_group > blocksize * 8) {
		ext4_msg(sb, KERN_ERR, "invalid inodes per group: %lu\n",
			 sbi->s_inodes_per_group);
		goto failed_mount;
	}
	sbi->s_itb_per_group = sbi->s_inodes_per_group /
					sbi->s_inodes_per_block;
	sbi->s_desc_per_block = blocksize / EXT4_DESC_SIZE(sb);
	sbi->s_sbh = bh;
	sbi->s_mount_state = le16_to_cpu(es->s_state);
	sbi->s_addr_per_block_bits = ilog2(EXT4_ADDR_PER_BLOCK(sb));
	sbi->s_desc_per_block_bits = ilog2(EXT4_DESC_PER_BLOCK(sb));

	for (i = 0; i < 4; i++)
		sbi->s_hash_seed[i] = le32_to_cpu(es->s_hash_seed[i]);
	sbi->s_def_hash_version = es->s_def_hash_version;
	if (ext4_has_feature_dir_index(sb)) {
		i = le32_to_cpu(es->s_flags);
		if (i & EXT2_FLAGS_UNSIGNED_HASH)
			sbi->s_hash_unsigned = 3;
		else if ((i & EXT2_FLAGS_SIGNED_HASH) == 0) {
#ifdef __CHAR_UNSIGNED__
			if (!sb_rdonly(sb))
				es->s_flags |=
					cpu_to_le32(EXT2_FLAGS_UNSIGNED_HASH);
			sbi->s_hash_unsigned = 3;
#else
			if (!sb_rdonly(sb))
				es->s_flags |=
					cpu_to_le32(EXT2_FLAGS_SIGNED_HASH);
#endif
		}
	}

	/* Handle clustersize */
	clustersize = BLOCK_SIZE << le32_to_cpu(es->s_log_cluster_size);
	if (ext4_has_feature_bigalloc(sb)) {
		if (clustersize < blocksize) {
			ext4_msg(sb, KERN_ERR,
				 "cluster size (%d) smaller than "
				 "block size (%d)", clustersize, blocksize);
			goto failed_mount;
		}
		sbi->s_cluster_bits = le32_to_cpu(es->s_log_cluster_size) -
			le32_to_cpu(es->s_log_block_size);
		sbi->s_clusters_per_group =
			le32_to_cpu(es->s_clusters_per_group);
		if (sbi->s_clusters_per_group > blocksize * 8) {
			ext4_msg(sb, KERN_ERR,
				 "#clusters per group too big: %lu",
				 sbi->s_clusters_per_group);
			goto failed_mount;
		}
		if (sbi->s_blocks_per_group !=
		    (sbi->s_clusters_per_group * (clustersize / blocksize))) {
			ext4_msg(sb, KERN_ERR, "blocks per group (%lu) and "
				 "clusters per group (%lu) inconsistent",
				 sbi->s_blocks_per_group,
				 sbi->s_clusters_per_group);
			goto failed_mount;
		}
	} else {
		if (clustersize != blocksize) {
			ext4_msg(sb, KERN_ERR,
				 "fragment/cluster size (%d) != "
				 "block size (%d)", clustersize, blocksize);
			goto failed_mount;
		}
		if (sbi->s_blocks_per_group > blocksize * 8) {
			ext4_msg(sb, KERN_ERR,
				 "#blocks per group too big: %lu",
				 sbi->s_blocks_per_group);
			goto failed_mount;
		}
		sbi->s_clusters_per_group = sbi->s_blocks_per_group;
		sbi->s_cluster_bits = 0;
	}
	sbi->s_cluster_ratio = clustersize / blocksize;

	/* Do we have standard group size of clustersize * 8 blocks ? */
	if (sbi->s_blocks_per_group == clustersize << 3)
		set_opt2(sb, STD_GROUP_SIZE);

	/*
	 * Test whether we have more sectors than will fit in sector_t,
	 * and whether the max offset is addressable by the page cache.
	 */
	err = generic_check_addressable(sb->s_blocksize_bits,
					ext4_blocks_count(es));
	if (err) {
		ext4_msg(sb, KERN_ERR, "filesystem"
			 " too large to mount safely on this system");
		goto failed_mount;
	}

	if (EXT4_BLOCKS_PER_GROUP(sb) == 0)
		goto cantfind_ext4;

	/* check blocks count against device size */
	blocks_count = sb->s_bdev->bd_inode->i_size >> sb->s_blocksize_bits;
	if (blocks_count && ext4_blocks_count(es) > blocks_count) {
		ext4_msg(sb, KERN_WARNING, "bad geometry: block count %llu "
		       "exceeds size of device (%llu blocks)",
		       ext4_blocks_count(es), blocks_count);
		goto failed_mount;
	}

	/*
	 * It makes no sense for the first data block to be beyond the end
	 * of the filesystem.
	 */
	if (le32_to_cpu(es->s_first_data_block) >= ext4_blocks_count(es)) {
		ext4_msg(sb, KERN_WARNING, "bad geometry: first data "
			 "block %u is beyond end of filesystem (%llu)",
			 le32_to_cpu(es->s_first_data_block),
			 ext4_blocks_count(es));
		goto failed_mount;
	}
	if ((es->s_first_data_block == 0) && (es->s_log_block_size == 0) &&
	    (sbi->s_cluster_ratio == 1)) {
		ext4_msg(sb, KERN_WARNING, "bad geometry: first data "
			 "block is 0 with a 1k block and cluster size");
		goto failed_mount;
	}

	blocks_count = (ext4_blocks_count(es) -
			le32_to_cpu(es->s_first_data_block) +
			EXT4_BLOCKS_PER_GROUP(sb) - 1);
	do_div(blocks_count, EXT4_BLOCKS_PER_GROUP(sb));
	if (blocks_count > ((uint64_t)1<<32) - EXT4_DESC_PER_BLOCK(sb)) {
		ext4_msg(sb, KERN_WARNING, "groups count too large: %llu "
		       "(block count %llu, first data block %u, "
		       "blocks per group %lu)", blocks_count,
		       ext4_blocks_count(es),
		       le32_to_cpu(es->s_first_data_block),
		       EXT4_BLOCKS_PER_GROUP(sb));
		goto failed_mount;
	}
	sbi->s_groups_count = blocks_count;
	sbi->s_blockfile_groups = min_t(ext4_group_t, sbi->s_groups_count,
			(EXT4_MAX_BLOCK_FILE_PHYS / EXT4_BLOCKS_PER_GROUP(sb)));
	if (((u64)sbi->s_groups_count * sbi->s_inodes_per_group) !=
	    le32_to_cpu(es->s_inodes_count)) {
		ext4_msg(sb, KERN_ERR, "inodes count not valid: %u vs %llu",
			 le32_to_cpu(es->s_inodes_count),
			 ((u64)sbi->s_groups_count * sbi->s_inodes_per_group));
		ret = -EINVAL;
		goto failed_mount;
	}
	db_count = (sbi->s_groups_count + EXT4_DESC_PER_BLOCK(sb) - 1) /
		   EXT4_DESC_PER_BLOCK(sb);
	if (ext4_has_feature_meta_bg(sb)) {
		if (le32_to_cpu(es->s_first_meta_bg) > db_count) {
			ext4_msg(sb, KERN_WARNING,
				 "first meta block group too large: %u "
				 "(group descriptor block count %u)",
				 le32_to_cpu(es->s_first_meta_bg), db_count);
			goto failed_mount;
		}
	}
	rcu_assign_pointer(sbi->s_group_desc,
			   kvmalloc_array(db_count,
					  sizeof(struct buffer_head *),
					  GFP_KERNEL));
	if (sbi->s_group_desc == NULL) {
		ext4_msg(sb, KERN_ERR, "not enough memory");
		ret = -ENOMEM;
		goto failed_mount;
	}

	bgl_lock_init(sbi->s_blockgroup_lock);

	/* Pre-read the descriptors into the buffer cache */
	for (i = 0; i < db_count; i++) {
		block = descriptor_loc(sb, logical_sb_block, i);
		sb_breadahead_unmovable(sb, block);
	}

	for (i = 0; i < db_count; i++) {
		struct buffer_head *bh;

		block = descriptor_loc(sb, logical_sb_block, i);
		bh = sb_bread_unmovable(sb, block);
		if (!bh) {
			ext4_msg(sb, KERN_ERR,
			       "can't read group descriptor %d", i);
			db_count = i;
			goto failed_mount2;
		}
		rcu_read_lock();
		rcu_dereference(sbi->s_group_desc)[i] = bh;
		rcu_read_unlock();
	}
	sbi->s_gdb_count = db_count;
	if (!ext4_check_descriptors(sb, logical_sb_block, &first_not_zeroed)) {
		ext4_msg(sb, KERN_ERR, "group descriptors corrupted!");
		ret = -EFSCORRUPTED;
		goto failed_mount2;
	}

	timer_setup(&sbi->s_err_report, print_daily_error_info, 0);

	/* Register extent status tree shrinker */
	if (ext4_es_register_shrinker(sbi))
		goto failed_mount3;

	sbi->s_stripe = ext4_get_stripe_size(sbi);
	sbi->s_extent_max_zeroout_kb = 32;

	/*
	 * set up enough so that it can read an inode
	 */
	sb->s_op = &ext4_sops;
	sb->s_export_op = &ext4_export_ops;
	sb->s_xattr = ext4_xattr_handlers;
#ifdef CONFIG_FS_ENCRYPTION
	sb->s_cop = &ext4_cryptops;
#endif
#ifdef CONFIG_FS_VERITY
	sb->s_vop = &ext4_verityops;
#endif
#ifdef CONFIG_QUOTA
	sb->dq_op = &ext4_quota_operations;
	if (ext4_has_feature_quota(sb))
		sb->s_qcop = &dquot_quotactl_sysfile_ops;
	else
		sb->s_qcop = &ext4_qctl_operations;
	sb->s_quota_types = QTYPE_MASK_USR | QTYPE_MASK_GRP | QTYPE_MASK_PRJ;
#endif
	memcpy(&sb->s_uuid, es->s_uuid, sizeof(es->s_uuid));

	INIT_LIST_HEAD(&sbi->s_orphan); /* unlinked but open files */
	mutex_init(&sbi->s_orphan_lock);

	sb->s_root = NULL;

	needs_recovery = (es->s_last_orphan != 0 ||
			  ext4_has_feature_journal_needs_recovery(sb));

	if (ext4_has_feature_mmp(sb) && !sb_rdonly(sb))
		if (ext4_multi_mount_protect(sb, le64_to_cpu(es->s_mmp_block)))
			goto failed_mount3a;

	/*
	 * The first inode we look at is the journal inode.  Don't try
	 * root first: it may be modified in the journal!
	 */
	if (!test_opt(sb, NOLOAD) && ext4_has_feature_journal(sb)) {
		err = ext4_load_journal(sb, es, journal_devnum);
		if (err)
			goto failed_mount3a;
	} else if (test_opt(sb, NOLOAD) && !sb_rdonly(sb) &&
		   ext4_has_feature_journal_needs_recovery(sb)) {
		ext4_msg(sb, KERN_ERR, "required journal recovery "
		       "suppressed and not mounted read-only");
		goto failed_mount_wq;
	} else {
		/* Nojournal mode, all journal mount options are illegal */
		if (test_opt2(sb, EXPLICIT_JOURNAL_CHECKSUM)) {
			ext4_msg(sb, KERN_ERR, "can't mount with "
				 "journal_checksum, fs mounted w/o journal");
			goto failed_mount_wq;
		}
		if (test_opt(sb, JOURNAL_ASYNC_COMMIT)) {
			ext4_msg(sb, KERN_ERR, "can't mount with "
				 "journal_async_commit, fs mounted w/o journal");
			goto failed_mount_wq;
		}
		if (sbi->s_commit_interval != JBD2_DEFAULT_MAX_COMMIT_AGE*HZ) {
			ext4_msg(sb, KERN_ERR, "can't mount with "
				 "commit=%lu, fs mounted w/o journal",
				 sbi->s_commit_interval / HZ);
			goto failed_mount_wq;
		}
		if (EXT4_MOUNT_DATA_FLAGS &
		    (sbi->s_mount_opt ^ sbi->s_def_mount_opt)) {
			ext4_msg(sb, KERN_ERR, "can't mount with "
				 "data=, fs mounted w/o journal");
			goto failed_mount_wq;
		}
		sbi->s_def_mount_opt &= ~EXT4_MOUNT_JOURNAL_CHECKSUM;
		clear_opt(sb, JOURNAL_CHECKSUM);
		clear_opt(sb, DATA_FLAGS);
		sbi->s_journal = NULL;
		needs_recovery = 0;
		goto no_journal;
	}

	if (ext4_has_feature_64bit(sb) &&
	    !jbd2_journal_set_features(EXT4_SB(sb)->s_journal, 0, 0,
				       JBD2_FEATURE_INCOMPAT_64BIT)) {
		ext4_msg(sb, KERN_ERR, "Failed to set 64-bit journal feature");
		goto failed_mount_wq;
	}

	if (!set_journal_csum_feature_set(sb)) {
		ext4_msg(sb, KERN_ERR, "Failed to set journal checksum "
			 "feature set");
		goto failed_mount_wq;
	}

	/* We have now updated the journal if required, so we can
	 * validate the data journaling mode. */
	switch (test_opt(sb, DATA_FLAGS)) {
	case 0:
		/* No mode set, assume a default based on the journal
		 * capabilities: ORDERED_DATA if the journal can
		 * cope, else JOURNAL_DATA
		 */
		if (jbd2_journal_check_available_features
		    (sbi->s_journal, 0, 0, JBD2_FEATURE_INCOMPAT_REVOKE)) {
			set_opt(sb, ORDERED_DATA);
			sbi->s_def_mount_opt |= EXT4_MOUNT_ORDERED_DATA;
		} else {
			set_opt(sb, JOURNAL_DATA);
			sbi->s_def_mount_opt |= EXT4_MOUNT_JOURNAL_DATA;
		}
		break;

	case EXT4_MOUNT_ORDERED_DATA:
	case EXT4_MOUNT_WRITEBACK_DATA:
		if (!jbd2_journal_check_available_features
		    (sbi->s_journal, 0, 0, JBD2_FEATURE_INCOMPAT_REVOKE)) {
			ext4_msg(sb, KERN_ERR, "Journal does not support "
			       "requested data journaling mode");
			goto failed_mount_wq;
		}
	default:
		break;
	}

	if (test_opt(sb, DATA_FLAGS) == EXT4_MOUNT_ORDERED_DATA &&
	    test_opt(sb, JOURNAL_ASYNC_COMMIT)) {
		ext4_msg(sb, KERN_ERR, "can't mount with "
			"journal_async_commit in data=ordered mode");
		goto failed_mount_wq;
	}

	set_task_ioprio(sbi->s_journal->j_task, journal_ioprio);

	sbi->s_journal->j_commit_callback = ext4_journal_commit_callback;

no_journal:
	if (!test_opt(sb, NO_MBCACHE)) {
		sbi->s_ea_block_cache = ext4_xattr_create_cache();
		if (!sbi->s_ea_block_cache) {
			ext4_msg(sb, KERN_ERR,
				 "Failed to create ea_block_cache");
			goto failed_mount_wq;
		}

		if (ext4_has_feature_ea_inode(sb)) {
			sbi->s_ea_inode_cache = ext4_xattr_create_cache();
			if (!sbi->s_ea_inode_cache) {
				ext4_msg(sb, KERN_ERR,
					 "Failed to create ea_inode_cache");
				goto failed_mount_wq;
			}
		}
	}

	if (ext4_has_feature_verity(sb) && blocksize != PAGE_SIZE) {
		ext4_msg(sb, KERN_ERR, "Unsupported blocksize for fs-verity");
		goto failed_mount_wq;
	}

	if (DUMMY_ENCRYPTION_ENABLED(sbi) && !sb_rdonly(sb) &&
	    !ext4_has_feature_encrypt(sb)) {
		ext4_set_feature_encrypt(sb);
		ext4_commit_super(sb, 1);
	}

	/*
	 * Get the # of file system overhead blocks from the
	 * superblock if present.
	 */
	if (es->s_overhead_clusters)
		sbi->s_overhead = le32_to_cpu(es->s_overhead_clusters);
	else {
		err = ext4_calculate_overhead(sb);
		if (err)
			goto failed_mount_wq;
	}

	/*
	 * The maximum number of concurrent works can be high and
	 * concurrency isn't really necessary.  Limit it to 1.
	 */
	EXT4_SB(sb)->rsv_conversion_wq =
		alloc_workqueue("ext4-rsv-conversion", WQ_MEM_RECLAIM | WQ_UNBOUND, 1);
	if (!EXT4_SB(sb)->rsv_conversion_wq) {
		printk(KERN_ERR "EXT4-fs: failed to create workqueue\n");
		ret = -ENOMEM;
		goto failed_mount4;
	}

	/*
	 * The jbd2_journal_load will have done any necessary log recovery,
	 * so we can safely mount the rest of the filesystem now.
	 */

	root = ext4_iget(sb, EXT4_ROOT_INO, EXT4_IGET_SPECIAL);
	if (IS_ERR(root)) {
		ext4_msg(sb, KERN_ERR, "get root inode failed");
		ret = PTR_ERR(root);
		root = NULL;
		goto failed_mount4;
	}
	if (!S_ISDIR(root->i_mode) || !root->i_blocks || !root->i_size) {
		ext4_msg(sb, KERN_ERR, "corrupt root inode, run e2fsck");
		iput(root);
		goto failed_mount4;
	}

#ifdef CONFIG_UNICODE
	if (sbi->s_encoding)
		sb->s_d_op = &ext4_dentry_ops;
#endif

	sb->s_root = d_make_root(root);
	if (!sb->s_root) {
		ext4_msg(sb, KERN_ERR, "get root dentry failed");
		ret = -ENOMEM;
		goto failed_mount4;
	}

	ret = ext4_setup_super(sb, es, sb_rdonly(sb));
	if (ret == -EROFS) {
		sb->s_flags |= SB_RDONLY;
		ret = 0;
	} else if (ret)
		goto failed_mount4a;

	ext4_set_resv_clusters(sb);

	err = ext4_setup_system_zone(sb);
	if (err) {
		ext4_msg(sb, KERN_ERR, "failed to initialize system "
			 "zone (%d)", err);
		goto failed_mount4a;
	}

	ext4_ext_init(sb);
	err = ext4_mb_init(sb);
	if (err) {
		ext4_msg(sb, KERN_ERR, "failed to initialize mballoc (%d)",
			 err);
		goto failed_mount5;
	}

	block = ext4_count_free_clusters(sb);
	ext4_free_blocks_count_set(sbi->s_es, 
				   EXT4_C2B(sbi, block));
	ext4_superblock_csum_set(sb);
	err = percpu_counter_init(&sbi->s_freeclusters_counter, block,
				  GFP_KERNEL);
	if (!err) {
		unsigned long freei = ext4_count_free_inodes(sb);
		sbi->s_es->s_free_inodes_count = cpu_to_le32(freei);
		ext4_superblock_csum_set(sb);
		err = percpu_counter_init(&sbi->s_freeinodes_counter, freei,
					  GFP_KERNEL);
	}
	if (!err)
		err = percpu_counter_init(&sbi->s_dirs_counter,
					  ext4_count_dirs(sb), GFP_KERNEL);
	if (!err)
		err = percpu_counter_init(&sbi->s_dirtyclusters_counter, 0,
					  GFP_KERNEL);
	if (!err)
		err = percpu_init_rwsem(&sbi->s_writepages_rwsem);

	if (err) {
		ext4_msg(sb, KERN_ERR, "insufficient memory");
		goto failed_mount6;
	}

	if (ext4_has_feature_flex_bg(sb))
		if (!ext4_fill_flex_info(sb)) {
			ext4_msg(sb, KERN_ERR,
			       "unable to initialize "
			       "flex_bg meta info!");
			goto failed_mount6;
		}

	err = ext4_register_li_request(sb, first_not_zeroed);
	if (err)
		goto failed_mount6;

	err = ext4_register_sysfs(sb);
	if (err)
		goto failed_mount7;

#ifdef CONFIG_QUOTA
	/* Enable quota usage during mount. */
	if (ext4_has_feature_quota(sb) && !sb_rdonly(sb)) {
		err = ext4_enable_quotas(sb);
		if (err)
			goto failed_mount8;
	}
#endif  /* CONFIG_QUOTA */

	EXT4_SB(sb)->s_mount_state |= EXT4_ORPHAN_FS;
	ext4_orphan_cleanup(sb, es);
	EXT4_SB(sb)->s_mount_state &= ~EXT4_ORPHAN_FS;
	if (needs_recovery) {
		ext4_msg(sb, KERN_INFO, "recovery complete");
		ext4_mark_recovery_complete(sb, es);
	}
	if (EXT4_SB(sb)->s_journal) {
		if (test_opt(sb, DATA_FLAGS) == EXT4_MOUNT_JOURNAL_DATA)
			descr = " journalled data mode";
		else if (test_opt(sb, DATA_FLAGS) == EXT4_MOUNT_ORDERED_DATA)
			descr = " ordered data mode";
		else
			descr = " writeback data mode";
	} else
		descr = "out journal";

	if (test_opt(sb, DISCARD)) {
		struct request_queue *q = bdev_get_queue(sb->s_bdev);
		if (!blk_queue_discard(q))
			ext4_msg(sb, KERN_WARNING,
				 "mounting with \"discard\" option, but "
				 "the device does not support discard");
	}

	if (___ratelimit(&ext4_mount_msg_ratelimit, "EXT4-fs mount"))
		ext4_msg(sb, KERN_INFO, "mounted filesystem with%s. "
			 "Opts: %.*s%s%s", descr,
			 (int) sizeof(sbi->s_es->s_mount_opts),
			 sbi->s_es->s_mount_opts,
			 *sbi->s_es->s_mount_opts ? "; " : "", orig_data);

	if (es->s_error_count)
		mod_timer(&sbi->s_err_report, jiffies + 300*HZ); /* 5 minutes */

	/* Enable message ratelimiting. Default is 10 messages per 5 secs. */
	ratelimit_state_init(&sbi->s_err_ratelimit_state, 5 * HZ, 10);
	ratelimit_state_init(&sbi->s_warning_ratelimit_state, 5 * HZ, 10);
	ratelimit_state_init(&sbi->s_msg_ratelimit_state, 5 * HZ, 10);

	kfree(orig_data);
	return 0;

cantfind_ext4:
	if (!silent)
		ext4_msg(sb, KERN_ERR, "VFS: Can't find ext4 filesystem");
	goto failed_mount;

#ifdef CONFIG_QUOTA
failed_mount8:
	ext4_unregister_sysfs(sb);
#endif
failed_mount7:
	ext4_unregister_li_request(sb);
failed_mount6:
	ext4_mb_release(sb);
	rcu_read_lock();
	flex_groups = rcu_dereference(sbi->s_flex_groups);
	if (flex_groups) {
		for (i = 0; i < sbi->s_flex_groups_allocated; i++)
			kvfree(flex_groups[i]);
		kvfree(flex_groups);
	}
	rcu_read_unlock();
	percpu_counter_destroy(&sbi->s_freeclusters_counter);
	percpu_counter_destroy(&sbi->s_freeinodes_counter);
	percpu_counter_destroy(&sbi->s_dirs_counter);
	percpu_counter_destroy(&sbi->s_dirtyclusters_counter);
	percpu_free_rwsem(&sbi->s_writepages_rwsem);
failed_mount5:
	ext4_ext_release(sb);
	ext4_release_system_zone(sb);
failed_mount4a:
	dput(sb->s_root);
	sb->s_root = NULL;
failed_mount4:
	ext4_msg(sb, KERN_ERR, "mount failed");
	if (EXT4_SB(sb)->rsv_conversion_wq)
		destroy_workqueue(EXT4_SB(sb)->rsv_conversion_wq);
failed_mount_wq:
	ext4_xattr_destroy_cache(sbi->s_ea_inode_cache);
	sbi->s_ea_inode_cache = NULL;

	ext4_xattr_destroy_cache(sbi->s_ea_block_cache);
	sbi->s_ea_block_cache = NULL;

	if (sbi->s_journal) {
		jbd2_journal_destroy(sbi->s_journal);
		sbi->s_journal = NULL;
	}
failed_mount3a:
	ext4_es_unregister_shrinker(sbi);
failed_mount3:
	del_timer_sync(&sbi->s_err_report);
	if (sbi->s_mmp_tsk)
		kthread_stop(sbi->s_mmp_tsk);
failed_mount2:
	rcu_read_lock();
	group_desc = rcu_dereference(sbi->s_group_desc);
	for (i = 0; i < db_count; i++)
		brelse(group_desc[i]);
	kvfree(group_desc);
	rcu_read_unlock();
failed_mount:
	if (sbi->s_chksum_driver)
		crypto_free_shash(sbi->s_chksum_driver);

#ifdef CONFIG_UNICODE
	utf8_unload(sbi->s_encoding);
#endif

#ifdef CONFIG_QUOTA
	for (i = 0; i < EXT4_MAXQUOTAS; i++)
		kfree(get_qf_name(sb, sbi, i));
#endif
	fscrypt_free_dummy_context(&sbi->s_dummy_enc_ctx);
	ext4_blkdev_remove(sbi);
	brelse(bh);
out_fail:
	sb->s_fs_info = NULL;
	kfree(sbi->s_blockgroup_lock);
out_free_base:
	kfree(sbi);
	kfree(orig_data);
	fs_put_dax(dax_dev);
	return err ? err : ret;
}

/*
 * Setup any per-fs journal parameters now.  We'll do this both on
 * initial mount, once the journal has been initialised but before we've
 * done any recovery; and again on any subsequent remount.
 */
static void ext4_init_journal_params(struct super_block *sb, journal_t *journal)
{
	struct ext4_sb_info *sbi = EXT4_SB(sb);

	journal->j_commit_interval = sbi->s_commit_interval;
	journal->j_min_batch_time = sbi->s_min_batch_time;
	journal->j_max_batch_time = sbi->s_max_batch_time;

	write_lock(&journal->j_state_lock);
	if (test_opt(sb, BARRIER))
		journal->j_flags |= JBD2_BARRIER;
	else
		journal->j_flags &= ~JBD2_BARRIER;
	if (test_opt(sb, DATA_ERR_ABORT))
		journal->j_flags |= JBD2_ABORT_ON_SYNCDATA_ERR;
	else
		journal->j_flags &= ~JBD2_ABORT_ON_SYNCDATA_ERR;
	write_unlock(&journal->j_state_lock);
}

static struct inode *ext4_get_journal_inode(struct super_block *sb,
					     unsigned int journal_inum)
{
	struct inode *journal_inode;

	/*
	 * Test for the existence of a valid inode on disk.  Bad things
	 * happen if we iget() an unused inode, as the subsequent iput()
	 * will try to delete it.
	 */
	journal_inode = ext4_iget(sb, journal_inum, EXT4_IGET_SPECIAL);
	if (IS_ERR(journal_inode)) {
		ext4_msg(sb, KERN_ERR, "no journal found");
		return NULL;
	}
	if (!journal_inode->i_nlink) {
		make_bad_inode(journal_inode);
		iput(journal_inode);
		ext4_msg(sb, KERN_ERR, "journal inode is deleted");
		return NULL;
	}

	jbd_debug(2, "Journal inode found at %p: %lld bytes\n",
		  journal_inode, journal_inode->i_size);
	if (!S_ISREG(journal_inode->i_mode)) {
		ext4_msg(sb, KERN_ERR, "invalid journal inode");
		iput(journal_inode);
		return NULL;
	}
	return journal_inode;
}

static journal_t *ext4_get_journal(struct super_block *sb,
				   unsigned int journal_inum)
{
	struct inode *journal_inode;
	journal_t *journal;

	BUG_ON(!ext4_has_feature_journal(sb));

	journal_inode = ext4_get_journal_inode(sb, journal_inum);
	if (!journal_inode)
		return NULL;

	journal = jbd2_journal_init_inode(journal_inode);
	if (!journal) {
		ext4_msg(sb, KERN_ERR, "Could not load journal inode");
		iput(journal_inode);
		return NULL;
	}
	journal->j_private = sb;
	ext4_init_journal_params(sb, journal);
	return journal;
}

static journal_t *ext4_get_dev_journal(struct super_block *sb,
				       dev_t j_dev)
{
	struct buffer_head *bh;
	journal_t *journal;
	ext4_fsblk_t start;
	ext4_fsblk_t len;
	int hblock, blocksize;
	ext4_fsblk_t sb_block;
	unsigned long offset;
	struct ext4_super_block *es;
	struct block_device *bdev;

	BUG_ON(!ext4_has_feature_journal(sb));

	bdev = ext4_blkdev_get(j_dev, sb);
	if (bdev == NULL)
		return NULL;

	blocksize = sb->s_blocksize;
	hblock = bdev_logical_block_size(bdev);
	if (blocksize < hblock) {
		ext4_msg(sb, KERN_ERR,
			"blocksize too small for journal device");
		goto out_bdev;
	}

	sb_block = EXT4_MIN_BLOCK_SIZE / blocksize;
	offset = EXT4_MIN_BLOCK_SIZE % blocksize;
	set_blocksize(bdev, blocksize);
	if (!(bh = __bread(bdev, sb_block, blocksize))) {
		ext4_msg(sb, KERN_ERR, "couldn't read superblock of "
		       "external journal");
		goto out_bdev;
	}

	es = (struct ext4_super_block *) (bh->b_data + offset);
	if ((le16_to_cpu(es->s_magic) != EXT4_SUPER_MAGIC) ||
	    !(le32_to_cpu(es->s_feature_incompat) &
	      EXT4_FEATURE_INCOMPAT_JOURNAL_DEV)) {
		ext4_msg(sb, KERN_ERR, "external journal has "
					"bad superblock");
		brelse(bh);
		goto out_bdev;
	}

	if ((le32_to_cpu(es->s_feature_ro_compat) &
	     EXT4_FEATURE_RO_COMPAT_METADATA_CSUM) &&
	    es->s_checksum != ext4_superblock_csum(sb, es)) {
		ext4_msg(sb, KERN_ERR, "external journal has "
				       "corrupt superblock");
		brelse(bh);
		goto out_bdev;
	}

	if (memcmp(EXT4_SB(sb)->s_es->s_journal_uuid, es->s_uuid, 16)) {
		ext4_msg(sb, KERN_ERR, "journal UUID does not match");
		brelse(bh);
		goto out_bdev;
	}

	len = ext4_blocks_count(es);
	start = sb_block + 1;
	brelse(bh);	/* we're done with the superblock */

	journal = jbd2_journal_init_dev(bdev, sb->s_bdev,
					start, len, blocksize);
	if (!journal) {
		ext4_msg(sb, KERN_ERR, "failed to create device journal");
		goto out_bdev;
	}
	journal->j_private = sb;
	ll_rw_block(REQ_OP_READ, REQ_META | REQ_PRIO, 1, &journal->j_sb_buffer);
	wait_on_buffer(journal->j_sb_buffer);
	if (!buffer_uptodate(journal->j_sb_buffer)) {
		ext4_msg(sb, KERN_ERR, "I/O error on journal device");
		goto out_journal;
	}
	if (be32_to_cpu(journal->j_superblock->s_nr_users) != 1) {
		ext4_msg(sb, KERN_ERR, "External journal has more than one "
					"user (unsupported) - %d",
			be32_to_cpu(journal->j_superblock->s_nr_users));
		goto out_journal;
	}
	EXT4_SB(sb)->journal_bdev = bdev;
	ext4_init_journal_params(sb, journal);
	return journal;

out_journal:
	jbd2_journal_destroy(journal);
out_bdev:
	ext4_blkdev_put(bdev);
	return NULL;
}

static int ext4_load_journal(struct super_block *sb,
			     struct ext4_super_block *es,
			     unsigned long journal_devnum)
{
	journal_t *journal;
	unsigned int journal_inum = le32_to_cpu(es->s_journal_inum);
	dev_t journal_dev;
	int err = 0;
	int really_read_only;

	BUG_ON(!ext4_has_feature_journal(sb));

	if (journal_devnum &&
	    journal_devnum != le32_to_cpu(es->s_journal_dev)) {
		ext4_msg(sb, KERN_INFO, "external journal device major/minor "
			"numbers have changed");
		journal_dev = new_decode_dev(journal_devnum);
	} else
		journal_dev = new_decode_dev(le32_to_cpu(es->s_journal_dev));

	really_read_only = bdev_read_only(sb->s_bdev);

	/*
	 * Are we loading a blank journal or performing recovery after a
	 * crash?  For recovery, we need to check in advance whether we
	 * can get read-write access to the device.
	 */
	if (ext4_has_feature_journal_needs_recovery(sb)) {
		if (sb_rdonly(sb)) {
			ext4_msg(sb, KERN_INFO, "INFO: recovery "
					"required on readonly filesystem");
			if (really_read_only) {
				ext4_msg(sb, KERN_ERR, "write access "
					"unavailable, cannot proceed "
					"(try mounting with noload)");
				return -EROFS;
			}
			ext4_msg(sb, KERN_INFO, "write access will "
			       "be enabled during recovery");
		}
	}

	if (journal_inum && journal_dev) {
		ext4_msg(sb, KERN_ERR, "filesystem has both journal "
		       "and inode journals!");
		return -EINVAL;
	}

	if (journal_inum) {
		if (!(journal = ext4_get_journal(sb, journal_inum)))
			return -EINVAL;
	} else {
		if (!(journal = ext4_get_dev_journal(sb, journal_dev)))
			return -EINVAL;
	}

	if (!(journal->j_flags & JBD2_BARRIER))
		ext4_msg(sb, KERN_INFO, "barriers disabled");

	if (!ext4_has_feature_journal_needs_recovery(sb))
		err = jbd2_journal_wipe(journal, !really_read_only);
	if (!err) {
		char *save = kmalloc(EXT4_S_ERR_LEN, GFP_KERNEL);
		if (save)
			memcpy(save, ((char *) es) +
			       EXT4_S_ERR_START, EXT4_S_ERR_LEN);
		err = jbd2_journal_load(journal);
		if (save)
			memcpy(((char *) es) + EXT4_S_ERR_START,
			       save, EXT4_S_ERR_LEN);
		kfree(save);
	}

	if (err) {
		ext4_msg(sb, KERN_ERR, "error loading journal");
		jbd2_journal_destroy(journal);
		return err;
	}

	EXT4_SB(sb)->s_journal = journal;
	ext4_clear_journal_err(sb, es);

	if (!really_read_only && journal_devnum &&
	    journal_devnum != le32_to_cpu(es->s_journal_dev)) {
		es->s_journal_dev = cpu_to_le32(journal_devnum);

		/* Make sure we flush the recovery flag to disk. */
		ext4_commit_super(sb, 1);
	}

	return 0;
}

static int ext4_commit_super(struct super_block *sb, int sync)
{
	struct ext4_super_block *es = EXT4_SB(sb)->s_es;
	struct buffer_head *sbh = EXT4_SB(sb)->s_sbh;
	int error = 0;

	if (!sbh || block_device_ejected(sb))
		return error;

	/*
	 * The superblock bh should be mapped, but it might not be if the
	 * device was hot-removed. Not much we can do but fail the I/O.
	 */
	if (!buffer_mapped(sbh))
		return error;

	/*
	 * If the file system is mounted read-only, don't update the
	 * superblock write time.  This avoids updating the superblock
	 * write time when we are mounting the root file system
	 * read/only but we need to replay the journal; at that point,
	 * for people who are east of GMT and who make their clock
	 * tick in localtime for Windows bug-for-bug compatibility,
	 * the clock is set in the future, and this will cause e2fsck
	 * to complain and force a full file system check.
	 */
	if (!(sb->s_flags & SB_RDONLY))
		ext4_update_tstamp(es, s_wtime);
	if (sb->s_bdev->bd_part)
		es->s_kbytes_written =
			cpu_to_le64(EXT4_SB(sb)->s_kbytes_written +
			    ((part_stat_read(sb->s_bdev->bd_part,
					     sectors[STAT_WRITE]) -
			      EXT4_SB(sb)->s_sectors_written_start) >> 1));
	else
		es->s_kbytes_written =
			cpu_to_le64(EXT4_SB(sb)->s_kbytes_written);
	if (percpu_counter_initialized(&EXT4_SB(sb)->s_freeclusters_counter))
		ext4_free_blocks_count_set(es,
			EXT4_C2B(EXT4_SB(sb), percpu_counter_sum_positive(
				&EXT4_SB(sb)->s_freeclusters_counter)));
	if (percpu_counter_initialized(&EXT4_SB(sb)->s_freeinodes_counter))
		es->s_free_inodes_count =
			cpu_to_le32(percpu_counter_sum_positive(
				&EXT4_SB(sb)->s_freeinodes_counter));
	BUFFER_TRACE(sbh, "marking dirty");
	ext4_superblock_csum_set(sb);
	if (sync)
		lock_buffer(sbh);
	if (buffer_write_io_error(sbh) || !buffer_uptodate(sbh)) {
		/*
		 * Oh, dear.  A previous attempt to write the
		 * superblock failed.  This could happen because the
		 * USB device was yanked out.  Or it could happen to
		 * be a transient write error and maybe the block will
		 * be remapped.  Nothing we can do but to retry the
		 * write and hope for the best.
		 */
		ext4_msg(sb, KERN_ERR, "previous I/O error to "
		       "superblock detected");
		clear_buffer_write_io_error(sbh);
		set_buffer_uptodate(sbh);
	}
	mark_buffer_dirty(sbh);
	if (sync) {
		unlock_buffer(sbh);
		error = __sync_dirty_buffer(sbh,
			REQ_SYNC | (test_opt(sb, BARRIER) ? REQ_FUA : 0));
		if (buffer_write_io_error(sbh)) {
			ext4_msg(sb, KERN_ERR, "I/O error while writing "
			       "superblock");
			clear_buffer_write_io_error(sbh);
			set_buffer_uptodate(sbh);
		}
	}
	return error;
}

/*
 * Have we just finished recovery?  If so, and if we are mounting (or
 * remounting) the filesystem readonly, then we will end up with a
 * consistent fs on disk.  Record that fact.
 */
static void ext4_mark_recovery_complete(struct super_block *sb,
					struct ext4_super_block *es)
{
	journal_t *journal = EXT4_SB(sb)->s_journal;

	if (!ext4_has_feature_journal(sb)) {
		BUG_ON(journal != NULL);
		return;
	}
	jbd2_journal_lock_updates(journal);
	if (jbd2_journal_flush(journal) < 0)
		goto out;

	if (ext4_has_feature_journal_needs_recovery(sb) && sb_rdonly(sb)) {
		ext4_clear_feature_journal_needs_recovery(sb);
		ext4_commit_super(sb, 1);
	}

out:
	jbd2_journal_unlock_updates(journal);
}

/*
 * If we are mounting (or read-write remounting) a filesystem whose journal
 * has recorded an error from a previous lifetime, move that error to the
 * main filesystem now.
 */
static void ext4_clear_journal_err(struct super_block *sb,
				   struct ext4_super_block *es)
{
	journal_t *journal;
	int j_errno;
	const char *errstr;

	BUG_ON(!ext4_has_feature_journal(sb));

	journal = EXT4_SB(sb)->s_journal;

	/*
	 * Now check for any error status which may have been recorded in the
	 * journal by a prior ext4_error() or ext4_abort()
	 */

	j_errno = jbd2_journal_errno(journal);
	if (j_errno) {
		char nbuf[16];

		errstr = ext4_decode_error(sb, j_errno, nbuf);
		ext4_warning(sb, "Filesystem error recorded "
			     "from previous mount: %s", errstr);
		ext4_warning(sb, "Marking fs in need of filesystem check.");

		EXT4_SB(sb)->s_mount_state |= EXT4_ERROR_FS;
		es->s_state |= cpu_to_le16(EXT4_ERROR_FS);
		ext4_commit_super(sb, 1);

		jbd2_journal_clear_err(journal);
		jbd2_journal_update_sb_errno(journal);
	}
}

/*
 * Force the running and committing transactions to commit,
 * and wait on the commit.
 */
int ext4_force_commit(struct super_block *sb)
{
	journal_t *journal;

	if (sb_rdonly(sb))
		return 0;

	journal = EXT4_SB(sb)->s_journal;
	return ext4_journal_force_commit(journal);
}

static int ext4_sync_fs(struct super_block *sb, int wait)
{
	int ret = 0;
	tid_t target;
	bool needs_barrier = false;
	struct ext4_sb_info *sbi = EXT4_SB(sb);

	if (unlikely(ext4_forced_shutdown(sbi)))
		return 0;

	trace_ext4_sync_fs(sb, wait);
	flush_workqueue(sbi->rsv_conversion_wq);
	/*
	 * Writeback quota in non-journalled quota case - journalled quota has
	 * no dirty dquots
	 */
	dquot_writeback_dquots(sb, -1);
	/*
	 * Data writeback is possible w/o journal transaction, so barrier must
	 * being sent at the end of the function. But we can skip it if
	 * transaction_commit will do it for us.
	 */
	if (sbi->s_journal) {
		target = jbd2_get_latest_transaction(sbi->s_journal);
		if (wait && sbi->s_journal->j_flags & JBD2_BARRIER &&
		    !jbd2_trans_will_send_data_barrier(sbi->s_journal, target))
			needs_barrier = true;

		if (jbd2_journal_start_commit(sbi->s_journal, &target)) {
			if (wait)
				ret = jbd2_log_wait_commit(sbi->s_journal,
							   target);
		}
	} else if (wait && test_opt(sb, BARRIER))
		needs_barrier = true;
	if (needs_barrier) {
		int err;
		err = blkdev_issue_flush(sb->s_bdev, GFP_KERNEL);
		if (!ret)
			ret = err;
	}

	return ret;
}

/*
 * LVM calls this function before a (read-only) snapshot is created.  This
 * gives us a chance to flush the journal completely and mark the fs clean.
 *
 * Note that only this function cannot bring a filesystem to be in a clean
 * state independently. It relies on upper layer to stop all data & metadata
 * modifications.
 */
static int ext4_freeze(struct super_block *sb)
{
	int error = 0;
	journal_t *journal;

	if (sb_rdonly(sb))
		return 0;

	journal = EXT4_SB(sb)->s_journal;

	if (journal) {
		/* Now we set up the journal barrier. */
		jbd2_journal_lock_updates(journal);

		/*
		 * Don't clear the needs_recovery flag if we failed to
		 * flush the journal.
		 */
		error = jbd2_journal_flush(journal);
		if (error < 0)
			goto out;

		/* Journal blocked and flushed, clear needs_recovery flag. */
		ext4_clear_feature_journal_needs_recovery(sb);
	}

	error = ext4_commit_super(sb, 1);
out:
	if (journal)
		/* we rely on upper layer to stop further updates */
		jbd2_journal_unlock_updates(journal);
	return error;
}

/*
 * Called by LVM after the snapshot is done.  We need to reset the RECOVER
 * flag here, even though the filesystem is not technically dirty yet.
 */
static int ext4_unfreeze(struct super_block *sb)
{
	if (sb_rdonly(sb) || ext4_forced_shutdown(EXT4_SB(sb)))
		return 0;

	if (EXT4_SB(sb)->s_journal) {
		/* Reset the needs_recovery flag before the fs is unlocked. */
		ext4_set_feature_journal_needs_recovery(sb);
	}

	ext4_commit_super(sb, 1);
	return 0;
}

/*
 * Structure to save mount options for ext4_remount's benefit
 */
struct ext4_mount_options {
	unsigned long s_mount_opt;
	unsigned long s_mount_opt2;
	kuid_t s_resuid;
	kgid_t s_resgid;
	unsigned long s_commit_interval;
	u32 s_min_batch_time, s_max_batch_time;
#ifdef CONFIG_QUOTA
	int s_jquota_fmt;
	char *s_qf_names[EXT4_MAXQUOTAS];
#endif
};

static int ext4_remount(struct super_block *sb, int *flags, char *data)
{
	struct ext4_super_block *es;
	struct ext4_sb_info *sbi = EXT4_SB(sb);
	unsigned long old_sb_flags;
	struct ext4_mount_options old_opts;
	int enable_quota = 0;
	ext4_group_t g;
	unsigned int journal_ioprio = DEFAULT_JOURNAL_IOPRIO;
	int err = 0;
#ifdef CONFIG_QUOTA
	int i, j;
	char *to_free[EXT4_MAXQUOTAS];
#endif
	char *orig_data = kstrdup(data, GFP_KERNEL);

	if (data && !orig_data)
		return -ENOMEM;

	/* Store the original options */
	old_sb_flags = sb->s_flags;
	old_opts.s_mount_opt = sbi->s_mount_opt;
	old_opts.s_mount_opt2 = sbi->s_mount_opt2;
	old_opts.s_resuid = sbi->s_resuid;
	old_opts.s_resgid = sbi->s_resgid;
	old_opts.s_commit_interval = sbi->s_commit_interval;
	old_opts.s_min_batch_time = sbi->s_min_batch_time;
	old_opts.s_max_batch_time = sbi->s_max_batch_time;
#ifdef CONFIG_QUOTA
	old_opts.s_jquota_fmt = sbi->s_jquota_fmt;
	for (i = 0; i < EXT4_MAXQUOTAS; i++)
		if (sbi->s_qf_names[i]) {
			char *qf_name = get_qf_name(sb, sbi, i);

			old_opts.s_qf_names[i] = kstrdup(qf_name, GFP_KERNEL);
			if (!old_opts.s_qf_names[i]) {
				for (j = 0; j < i; j++)
					kfree(old_opts.s_qf_names[j]);
				kfree(orig_data);
				return -ENOMEM;
			}
		} else
			old_opts.s_qf_names[i] = NULL;
#endif
	if (sbi->s_journal && sbi->s_journal->j_task->io_context)
		journal_ioprio = sbi->s_journal->j_task->io_context->ioprio;

	if (!parse_options(data, sb, NULL, &journal_ioprio, 1)) {
		err = -EINVAL;
		goto restore_opts;
	}

	if ((old_opts.s_mount_opt & EXT4_MOUNT_JOURNAL_CHECKSUM) ^
	    test_opt(sb, JOURNAL_CHECKSUM)) {
		ext4_msg(sb, KERN_ERR, "changing journal_checksum "
			 "during remount not supported; ignoring");
		sbi->s_mount_opt ^= EXT4_MOUNT_JOURNAL_CHECKSUM;
	}

	if (test_opt(sb, DATA_FLAGS) == EXT4_MOUNT_JOURNAL_DATA) {
		if (test_opt2(sb, EXPLICIT_DELALLOC)) {
			ext4_msg(sb, KERN_ERR, "can't mount with "
				 "both data=journal and delalloc");
			err = -EINVAL;
			goto restore_opts;
		}
		if (test_opt(sb, DIOREAD_NOLOCK)) {
			ext4_msg(sb, KERN_ERR, "can't mount with "
				 "both data=journal and dioread_nolock");
			err = -EINVAL;
			goto restore_opts;
		}
	} else if (test_opt(sb, DATA_FLAGS) == EXT4_MOUNT_ORDERED_DATA) {
		if (test_opt(sb, JOURNAL_ASYNC_COMMIT)) {
			ext4_msg(sb, KERN_ERR, "can't mount with "
				"journal_async_commit in data=ordered mode");
			err = -EINVAL;
			goto restore_opts;
		}
	}

	if ((sbi->s_mount_opt ^ old_opts.s_mount_opt) & EXT4_MOUNT_NO_MBCACHE) {
		ext4_msg(sb, KERN_ERR, "can't enable nombcache during remount");
		err = -EINVAL;
		goto restore_opts;
	}

	if (sbi->s_mount_flags & EXT4_MF_FS_ABORTED)
		ext4_abort(sb, EXT4_ERR_ESHUTDOWN, "Abort forced by user");

	sb->s_flags = (sb->s_flags & ~SB_POSIXACL) |
		(test_opt(sb, POSIX_ACL) ? SB_POSIXACL : 0);

	es = sbi->s_es;

	if (sbi->s_journal) {
		ext4_init_journal_params(sb, sbi->s_journal);
		set_task_ioprio(sbi->s_journal->j_task, journal_ioprio);
	}

	if (*flags & SB_LAZYTIME)
		sb->s_flags |= SB_LAZYTIME;

	if ((bool)(*flags & SB_RDONLY) != sb_rdonly(sb)) {
		if (sbi->s_mount_flags & EXT4_MF_FS_ABORTED) {
			err = -EROFS;
			goto restore_opts;
		}

		if (*flags & SB_RDONLY) {
			err = sync_filesystem(sb);
			if (err < 0)
				goto restore_opts;
			err = dquot_suspend(sb, -1);
			if (err < 0)
				goto restore_opts;

			/*
			 * First of all, the unconditional stuff we have to do
			 * to disable replay of the journal when we next remount
			 */
			sb->s_flags |= SB_RDONLY;

			/*
			 * OK, test if we are remounting a valid rw partition
			 * readonly, and if so set the rdonly flag and then
			 * mark the partition as valid again.
			 */
			if (!(es->s_state & cpu_to_le16(EXT4_VALID_FS)) &&
			    (sbi->s_mount_state & EXT4_VALID_FS))
				es->s_state = cpu_to_le16(sbi->s_mount_state);

			if (sbi->s_journal)
				ext4_mark_recovery_complete(sb, es);
			if (sbi->s_mmp_tsk)
				kthread_stop(sbi->s_mmp_tsk);
		} else {
			/* Make sure we can mount this feature set readwrite */
			if (ext4_has_feature_readonly(sb) ||
			    !ext4_feature_set_ok(sb, 0)) {
				err = -EROFS;
				goto restore_opts;
			}
			/*
			 * Make sure the group descriptor checksums
			 * are sane.  If they aren't, refuse to remount r/w.
			 */
			for (g = 0; g < sbi->s_groups_count; g++) {
				struct ext4_group_desc *gdp =
					ext4_get_group_desc(sb, g, NULL);

				if (!ext4_group_desc_csum_verify(sb, g, gdp)) {
					ext4_msg(sb, KERN_ERR,
	       "ext4_remount: Checksum for group %u failed (%u!=%u)",
		g, le16_to_cpu(ext4_group_desc_csum(sb, g, gdp)),
					       le16_to_cpu(gdp->bg_checksum));
					err = -EFSBADCRC;
					goto restore_opts;
				}
			}

			/*
			 * If we have an unprocessed orphan list hanging
			 * around from a previously readonly bdev mount,
			 * require a full umount/remount for now.
			 */
			if (es->s_last_orphan) {
				ext4_msg(sb, KERN_WARNING, "Couldn't "
				       "remount RDWR because of unprocessed "
				       "orphan inode list.  Please "
				       "umount/remount instead");
				err = -EINVAL;
				goto restore_opts;
			}

			/*
			 * Mounting a RDONLY partition read-write, so reread
			 * and store the current valid flag.  (It may have
			 * been changed by e2fsck since we originally mounted
			 * the partition.)
			 */
			if (sbi->s_journal)
				ext4_clear_journal_err(sb, es);
			sbi->s_mount_state = le16_to_cpu(es->s_state);

			err = ext4_setup_super(sb, es, 0);
			if (err)
				goto restore_opts;

			sb->s_flags &= ~SB_RDONLY;
			if (ext4_has_feature_mmp(sb))
				if (ext4_multi_mount_protect(sb,
						le64_to_cpu(es->s_mmp_block))) {
					err = -EROFS;
					goto restore_opts;
				}
			enable_quota = 1;
		}
	}

	/*
	 * Reinitialize lazy itable initialization thread based on
	 * current settings
	 */
	if (sb_rdonly(sb) || !test_opt(sb, INIT_INODE_TABLE))
		ext4_unregister_li_request(sb);
	else {
		ext4_group_t first_not_zeroed;
		first_not_zeroed = ext4_has_uninit_itable(sb);
		ext4_register_li_request(sb, first_not_zeroed);
	}

	ext4_setup_system_zone(sb);
	if (sbi->s_journal == NULL && !(old_sb_flags & SB_RDONLY)) {
		err = ext4_commit_super(sb, 1);
		if (err)
			goto restore_opts;
	}

#ifdef CONFIG_QUOTA
	/* Release old quota file names */
	for (i = 0; i < EXT4_MAXQUOTAS; i++)
		kfree(old_opts.s_qf_names[i]);
	if (enable_quota) {
		if (sb_any_quota_suspended(sb))
			dquot_resume(sb, -1);
		else if (ext4_has_feature_quota(sb)) {
			err = ext4_enable_quotas(sb);
			if (err)
				goto restore_opts;
		}
	}
#endif

	*flags = (*flags & ~SB_LAZYTIME) | (sb->s_flags & SB_LAZYTIME);
	ext4_msg(sb, KERN_INFO, "re-mounted. Opts: %s", orig_data);
	kfree(orig_data);
	return 0;

restore_opts:
	sb->s_flags = old_sb_flags;
	sbi->s_mount_opt = old_opts.s_mount_opt;
	sbi->s_mount_opt2 = old_opts.s_mount_opt2;
	sbi->s_resuid = old_opts.s_resuid;
	sbi->s_resgid = old_opts.s_resgid;
	sbi->s_commit_interval = old_opts.s_commit_interval;
	sbi->s_min_batch_time = old_opts.s_min_batch_time;
	sbi->s_max_batch_time = old_opts.s_max_batch_time;
#ifdef CONFIG_QUOTA
	sbi->s_jquota_fmt = old_opts.s_jquota_fmt;
	for (i = 0; i < EXT4_MAXQUOTAS; i++) {
		to_free[i] = get_qf_name(sb, sbi, i);
		rcu_assign_pointer(sbi->s_qf_names[i], old_opts.s_qf_names[i]);
	}
	synchronize_rcu();
	for (i = 0; i < EXT4_MAXQUOTAS; i++)
		kfree(to_free[i]);
#endif
	kfree(orig_data);
	return err;
}

#ifdef CONFIG_QUOTA
static int ext4_statfs_project(struct super_block *sb,
			       kprojid_t projid, struct kstatfs *buf)
{
	struct kqid qid;
	struct dquot *dquot;
	u64 limit;
	u64 curblock;

	qid = make_kqid_projid(projid);
	dquot = dqget(sb, qid);
	if (IS_ERR(dquot))
		return PTR_ERR(dquot);
	spin_lock(&dquot->dq_dqb_lock);

	limit = min_not_zero(dquot->dq_dqb.dqb_bsoftlimit,
			     dquot->dq_dqb.dqb_bhardlimit);
	limit >>= sb->s_blocksize_bits;

	if (limit && buf->f_blocks > limit) {
		curblock = (dquot->dq_dqb.dqb_curspace +
			    dquot->dq_dqb.dqb_rsvspace) >> sb->s_blocksize_bits;
		buf->f_blocks = limit;
		buf->f_bfree = buf->f_bavail =
			(buf->f_blocks > curblock) ?
			 (buf->f_blocks - curblock) : 0;
	}

	limit = min_not_zero(dquot->dq_dqb.dqb_isoftlimit,
			     dquot->dq_dqb.dqb_ihardlimit);
	if (limit && buf->f_files > limit) {
		buf->f_files = limit;
		buf->f_ffree =
			(buf->f_files > dquot->dq_dqb.dqb_curinodes) ?
			 (buf->f_files - dquot->dq_dqb.dqb_curinodes) : 0;
	}

	spin_unlock(&dquot->dq_dqb_lock);
	dqput(dquot);
	return 0;
}
#endif

static int ext4_statfs(struct dentry *dentry, struct kstatfs *buf)
{
	struct super_block *sb = dentry->d_sb;
	struct ext4_sb_info *sbi = EXT4_SB(sb);
	struct ext4_super_block *es = sbi->s_es;
	ext4_fsblk_t overhead = 0, resv_blocks;
	u64 fsid;
	s64 bfree;
	resv_blocks = EXT4_C2B(sbi, atomic64_read(&sbi->s_resv_clusters));

	if (!test_opt(sb, MINIX_DF))
		overhead = sbi->s_overhead;

	buf->f_type = EXT4_SUPER_MAGIC;
	buf->f_bsize = sb->s_blocksize;
	buf->f_blocks = ext4_blocks_count(es) - EXT4_C2B(sbi, overhead);
	bfree = percpu_counter_sum_positive(&sbi->s_freeclusters_counter) -
		percpu_counter_sum_positive(&sbi->s_dirtyclusters_counter);
	/* prevent underflow in case that few free space is available */
	buf->f_bfree = EXT4_C2B(sbi, max_t(s64, bfree, 0));
	buf->f_bavail = buf->f_bfree -
			(ext4_r_blocks_count(es) + resv_blocks);
	if (buf->f_bfree < (ext4_r_blocks_count(es) + resv_blocks))
		buf->f_bavail = 0;
	buf->f_files = le32_to_cpu(es->s_inodes_count);
	buf->f_ffree = percpu_counter_sum_positive(&sbi->s_freeinodes_counter);
	buf->f_namelen = EXT4_NAME_LEN;
	fsid = le64_to_cpup((void *)es->s_uuid) ^
	       le64_to_cpup((void *)es->s_uuid + sizeof(u64));
	buf->f_fsid.val[0] = fsid & 0xFFFFFFFFUL;
	buf->f_fsid.val[1] = (fsid >> 32) & 0xFFFFFFFFUL;

#ifdef CONFIG_QUOTA
	if (ext4_test_inode_flag(dentry->d_inode, EXT4_INODE_PROJINHERIT) &&
	    sb_has_quota_limits_enabled(sb, PRJQUOTA))
		ext4_statfs_project(sb, EXT4_I(dentry->d_inode)->i_projid, buf);
#endif
	return 0;
}


#ifdef CONFIG_QUOTA

/*
 * Helper functions so that transaction is started before we acquire dqio_sem
 * to keep correct lock ordering of transaction > dqio_sem
 */
static inline struct inode *dquot_to_inode(struct dquot *dquot)
{
	return sb_dqopt(dquot->dq_sb)->files[dquot->dq_id.type];
}

static int ext4_write_dquot(struct dquot *dquot)
{
	int ret, err;
	handle_t *handle;
	struct inode *inode;

	inode = dquot_to_inode(dquot);
	handle = ext4_journal_start(inode, EXT4_HT_QUOTA,
				    EXT4_QUOTA_TRANS_BLOCKS(dquot->dq_sb));
	if (IS_ERR(handle))
		return PTR_ERR(handle);
	ret = dquot_commit(dquot);
	err = ext4_journal_stop(handle);
	if (!ret)
		ret = err;
	return ret;
}

static int ext4_acquire_dquot(struct dquot *dquot)
{
	int ret, err;
	handle_t *handle;

	handle = ext4_journal_start(dquot_to_inode(dquot), EXT4_HT_QUOTA,
				    EXT4_QUOTA_INIT_BLOCKS(dquot->dq_sb));
	if (IS_ERR(handle))
		return PTR_ERR(handle);
	ret = dquot_acquire(dquot);
	err = ext4_journal_stop(handle);
	if (!ret)
		ret = err;
	return ret;
}

static int ext4_release_dquot(struct dquot *dquot)
{
	int ret, err;
	handle_t *handle;

	handle = ext4_journal_start(dquot_to_inode(dquot), EXT4_HT_QUOTA,
				    EXT4_QUOTA_DEL_BLOCKS(dquot->dq_sb));
	if (IS_ERR(handle)) {
		/* Release dquot anyway to avoid endless cycle in dqput() */
		dquot_release(dquot);
		return PTR_ERR(handle);
	}
	ret = dquot_release(dquot);
	err = ext4_journal_stop(handle);
	if (!ret)
		ret = err;
	return ret;
}

static int ext4_mark_dquot_dirty(struct dquot *dquot)
{
	struct super_block *sb = dquot->dq_sb;
	struct ext4_sb_info *sbi = EXT4_SB(sb);

	/* Are we journaling quotas? */
	if (ext4_has_feature_quota(sb) ||
	    sbi->s_qf_names[USRQUOTA] || sbi->s_qf_names[GRPQUOTA]) {
		dquot_mark_dquot_dirty(dquot);
		return ext4_write_dquot(dquot);
	} else {
		return dquot_mark_dquot_dirty(dquot);
	}
}

static int ext4_write_info(struct super_block *sb, int type)
{
	int ret, err;
	handle_t *handle;

	/* Data block + inode block */
	handle = ext4_journal_start(d_inode(sb->s_root), EXT4_HT_QUOTA, 2);
	if (IS_ERR(handle))
		return PTR_ERR(handle);
	ret = dquot_commit_info(sb, type);
	err = ext4_journal_stop(handle);
	if (!ret)
		ret = err;
	return ret;
}

/*
 * Turn on quotas during mount time - we need to find
 * the quota file and such...
 */
static int ext4_quota_on_mount(struct super_block *sb, int type)
{
	return dquot_quota_on_mount(sb, get_qf_name(sb, EXT4_SB(sb), type),
					EXT4_SB(sb)->s_jquota_fmt, type);
}

static void lockdep_set_quota_inode(struct inode *inode, int subclass)
{
	struct ext4_inode_info *ei = EXT4_I(inode);

	/* The first argument of lockdep_set_subclass has to be
	 * *exactly* the same as the argument to init_rwsem() --- in
	 * this case, in init_once() --- or lockdep gets unhappy
	 * because the name of the lock is set using the
	 * stringification of the argument to init_rwsem().
	 */
	(void) ei;	/* shut up clang warning if !CONFIG_LOCKDEP */
	lockdep_set_subclass(&ei->i_data_sem, subclass);
}

/*
 * Standard function to be called on quota_on
 */
static int ext4_quota_on(struct super_block *sb, int type, int format_id,
			 const struct path *path)
{
	int err;

	if (!test_opt(sb, QUOTA))
		return -EINVAL;

	/* Quotafile not on the same filesystem? */
	if (path->dentry->d_sb != sb)
		return -EXDEV;
	/* Journaling quota? */
	if (EXT4_SB(sb)->s_qf_names[type]) {
		/* Quotafile not in fs root? */
		if (path->dentry->d_parent != sb->s_root)
			ext4_msg(sb, KERN_WARNING,
				"Quota file not on filesystem root. "
				"Journaled quota will not work");
		sb_dqopt(sb)->flags |= DQUOT_NOLIST_DIRTY;
	} else {
		/*
		 * Clear the flag just in case mount options changed since
		 * last time.
		 */
		sb_dqopt(sb)->flags &= ~DQUOT_NOLIST_DIRTY;
	}

	/*
	 * When we journal data on quota file, we have to flush journal to see
	 * all updates to the file when we bypass pagecache...
	 */
	if (EXT4_SB(sb)->s_journal &&
	    ext4_should_journal_data(d_inode(path->dentry))) {
		/*
		 * We don't need to lock updates but journal_flush() could
		 * otherwise be livelocked...
		 */
		jbd2_journal_lock_updates(EXT4_SB(sb)->s_journal);
		err = jbd2_journal_flush(EXT4_SB(sb)->s_journal);
		jbd2_journal_unlock_updates(EXT4_SB(sb)->s_journal);
		if (err)
			return err;
	}

	lockdep_set_quota_inode(path->dentry->d_inode, I_DATA_SEM_QUOTA);
	err = dquot_quota_on(sb, type, format_id, path);
	if (err) {
		lockdep_set_quota_inode(path->dentry->d_inode,
					     I_DATA_SEM_NORMAL);
	} else {
		struct inode *inode = d_inode(path->dentry);
		handle_t *handle;

		/*
		 * Set inode flags to prevent userspace from messing with quota
		 * files. If this fails, we return success anyway since quotas
		 * are already enabled and this is not a hard failure.
		 */
		inode_lock(inode);
		handle = ext4_journal_start(inode, EXT4_HT_QUOTA, 1);
		if (IS_ERR(handle))
			goto unlock_inode;
		EXT4_I(inode)->i_flags |= EXT4_NOATIME_FL | EXT4_IMMUTABLE_FL;
		inode_set_flags(inode, S_NOATIME | S_IMMUTABLE,
				S_NOATIME | S_IMMUTABLE);
		err = ext4_mark_inode_dirty(handle, inode);
		ext4_journal_stop(handle);
	unlock_inode:
		inode_unlock(inode);
	}
	return err;
}

static int ext4_quota_enable(struct super_block *sb, int type, int format_id,
			     unsigned int flags)
{
	int err;
	struct inode *qf_inode;
	unsigned long qf_inums[EXT4_MAXQUOTAS] = {
		le32_to_cpu(EXT4_SB(sb)->s_es->s_usr_quota_inum),
		le32_to_cpu(EXT4_SB(sb)->s_es->s_grp_quota_inum),
		le32_to_cpu(EXT4_SB(sb)->s_es->s_prj_quota_inum)
	};

	BUG_ON(!ext4_has_feature_quota(sb));

	if (!qf_inums[type])
		return -EPERM;

	qf_inode = ext4_iget(sb, qf_inums[type], EXT4_IGET_SPECIAL);
	if (IS_ERR(qf_inode)) {
		ext4_error(sb, "Bad quota inode # %lu", qf_inums[type]);
		return PTR_ERR(qf_inode);
	}

	/* Don't account quota for quota files to avoid recursion */
	qf_inode->i_flags |= S_NOQUOTA;
	lockdep_set_quota_inode(qf_inode, I_DATA_SEM_QUOTA);
	err = dquot_load_quota_inode(qf_inode, type, format_id, flags);
	if (err)
		lockdep_set_quota_inode(qf_inode, I_DATA_SEM_NORMAL);
	iput(qf_inode);

	return err;
}

/* Enable usage tracking for all quota types. */
static int ext4_enable_quotas(struct super_block *sb)
{
	int type, err = 0;
	unsigned long qf_inums[EXT4_MAXQUOTAS] = {
		le32_to_cpu(EXT4_SB(sb)->s_es->s_usr_quota_inum),
		le32_to_cpu(EXT4_SB(sb)->s_es->s_grp_quota_inum),
		le32_to_cpu(EXT4_SB(sb)->s_es->s_prj_quota_inum)
	};
	bool quota_mopt[EXT4_MAXQUOTAS] = {
		test_opt(sb, USRQUOTA),
		test_opt(sb, GRPQUOTA),
		test_opt(sb, PRJQUOTA),
	};

	sb_dqopt(sb)->flags |= DQUOT_QUOTA_SYS_FILE | DQUOT_NOLIST_DIRTY;
	for (type = 0; type < EXT4_MAXQUOTAS; type++) {
		if (qf_inums[type]) {
			err = ext4_quota_enable(sb, type, QFMT_VFS_V1,
				DQUOT_USAGE_ENABLED |
				(quota_mopt[type] ? DQUOT_LIMITS_ENABLED : 0));
			if (err) {
				ext4_warning(sb,
					"Failed to enable quota tracking "
					"(type=%d, err=%d). Please run "
					"e2fsck to fix.", type, err);
				for (type--; type >= 0; type--)
					dquot_quota_off(sb, type);

				return err;
			}
		}
	}
	return 0;
}

static int ext4_quota_off(struct super_block *sb, int type)
{
	struct inode *inode = sb_dqopt(sb)->files[type];
	handle_t *handle;
	int err;

	/* Force all delayed allocation blocks to be allocated.
	 * Caller already holds s_umount sem */
	if (test_opt(sb, DELALLOC))
		sync_filesystem(sb);

	if (!inode || !igrab(inode))
		goto out;

	err = dquot_quota_off(sb, type);
	if (err || ext4_has_feature_quota(sb))
		goto out_put;

	inode_lock(inode);
	/*
	 * Update modification times of quota files when userspace can
	 * start looking at them. If we fail, we return success anyway since
	 * this is not a hard failure and quotas are already disabled.
	 */
	handle = ext4_journal_start(inode, EXT4_HT_QUOTA, 1);
	if (IS_ERR(handle)) {
		err = PTR_ERR(handle);
		goto out_unlock;
	}
	EXT4_I(inode)->i_flags &= ~(EXT4_NOATIME_FL | EXT4_IMMUTABLE_FL);
	inode_set_flags(inode, 0, S_NOATIME | S_IMMUTABLE);
	inode->i_mtime = inode->i_ctime = current_time(inode);
	err = ext4_mark_inode_dirty(handle, inode);
	ext4_journal_stop(handle);
out_unlock:
	inode_unlock(inode);
out_put:
	lockdep_set_quota_inode(inode, I_DATA_SEM_NORMAL);
	iput(inode);
	return err;
out:
	return dquot_quota_off(sb, type);
}

/* Read data from quotafile - avoid pagecache and such because we cannot afford
 * acquiring the locks... As quota files are never truncated and quota code
 * itself serializes the operations (and no one else should touch the files)
 * we don't have to be afraid of races */
static ssize_t ext4_quota_read(struct super_block *sb, int type, char *data,
			       size_t len, loff_t off)
{
	struct inode *inode = sb_dqopt(sb)->files[type];
	ext4_lblk_t blk = off >> EXT4_BLOCK_SIZE_BITS(sb);
	int offset = off & (sb->s_blocksize - 1);
	int tocopy;
	size_t toread;
	struct buffer_head *bh;
	loff_t i_size = i_size_read(inode);

	if (off > i_size)
		return 0;
	if (off+len > i_size)
		len = i_size-off;
	toread = len;
	while (toread > 0) {
		tocopy = sb->s_blocksize - offset < toread ?
				sb->s_blocksize - offset : toread;
		bh = ext4_bread(NULL, inode, blk, 0);
		if (IS_ERR(bh))
			return PTR_ERR(bh);
		if (!bh)	/* A hole? */
			memset(data, 0, tocopy);
		else
			memcpy(data, bh->b_data+offset, tocopy);
		brelse(bh);
		offset = 0;
		toread -= tocopy;
		data += tocopy;
		blk++;
	}
	return len;
}

/* Write to quotafile (we know the transaction is already started and has
 * enough credits) */
static ssize_t ext4_quota_write(struct super_block *sb, int type,
				const char *data, size_t len, loff_t off)
{
	struct inode *inode = sb_dqopt(sb)->files[type];
	ext4_lblk_t blk = off >> EXT4_BLOCK_SIZE_BITS(sb);
	int err = 0, err2 = 0, offset = off & (sb->s_blocksize - 1);
	int retries = 0;
	struct buffer_head *bh;
	handle_t *handle = journal_current_handle();

	if (EXT4_SB(sb)->s_journal && !handle) {
		ext4_msg(sb, KERN_WARNING, "Quota write (off=%llu, len=%llu)"
			" cancelled because transaction is not started",
			(unsigned long long)off, (unsigned long long)len);
		return -EIO;
	}
	/*
	 * Since we account only one data block in transaction credits,
	 * then it is impossible to cross a block boundary.
	 */
	if (sb->s_blocksize - offset < len) {
		ext4_msg(sb, KERN_WARNING, "Quota write (off=%llu, len=%llu)"
			" cancelled because not block aligned",
			(unsigned long long)off, (unsigned long long)len);
		return -EIO;
	}

	do {
		bh = ext4_bread(handle, inode, blk,
				EXT4_GET_BLOCKS_CREATE |
				EXT4_GET_BLOCKS_METADATA_NOFAIL);
	} while (PTR_ERR(bh) == -ENOSPC &&
		 ext4_should_retry_alloc(inode->i_sb, &retries));
	if (IS_ERR(bh))
		return PTR_ERR(bh);
	if (!bh)
		goto out;
	BUFFER_TRACE(bh, "get write access");
	err = ext4_journal_get_write_access(handle, bh);
	if (err) {
		brelse(bh);
		return err;
	}
	lock_buffer(bh);
	memcpy(bh->b_data+offset, data, len);
	flush_dcache_page(bh->b_page);
	unlock_buffer(bh);
	err = ext4_handle_dirty_metadata(handle, NULL, bh);
	brelse(bh);
out:
	if (inode->i_size < off + len) {
		i_size_write(inode, off + len);
		EXT4_I(inode)->i_disksize = inode->i_size;
		err2 = ext4_mark_inode_dirty(handle, inode);
		if (unlikely(err2 && !err))
			err = err2;
	}
	return err ? err : len;
}
#endif

static struct dentry *ext4_mount(struct file_system_type *fs_type, int flags,
		       const char *dev_name, void *data)
{
	return mount_bdev(fs_type, flags, dev_name, data, ext4_fill_super);
}

#if !defined(CONFIG_EXT2_FS) && !defined(CONFIG_EXT2_FS_MODULE) && defined(CONFIG_EXT4_USE_FOR_EXT2)
static inline void register_as_ext2(void)
{
	int err = register_filesystem(&ext2_fs_type);
	if (err)
		printk(KERN_WARNING
		       "EXT4-fs: Unable to register as ext2 (%d)\n", err);
}

static inline void unregister_as_ext2(void)
{
	unregister_filesystem(&ext2_fs_type);
}

static inline int ext2_feature_set_ok(struct super_block *sb)
{
	if (ext4_has_unknown_ext2_incompat_features(sb))
		return 0;
	if (sb_rdonly(sb))
		return 1;
	if (ext4_has_unknown_ext2_ro_compat_features(sb))
		return 0;
	return 1;
}
#else
static inline void register_as_ext2(void) { }
static inline void unregister_as_ext2(void) { }
static inline int ext2_feature_set_ok(struct super_block *sb) { return 0; }
#endif

static inline void register_as_ext3(void)
{
	int err = register_filesystem(&ext3_fs_type);
	if (err)
		printk(KERN_WARNING
		       "EXT4-fs: Unable to register as ext3 (%d)\n", err);
}

static inline void unregister_as_ext3(void)
{
	unregister_filesystem(&ext3_fs_type);
}

static inline int ext3_feature_set_ok(struct super_block *sb)
{
	if (ext4_has_unknown_ext3_incompat_features(sb))
		return 0;
	if (!ext4_has_feature_journal(sb))
		return 0;
	if (sb_rdonly(sb))
		return 1;
	if (ext4_has_unknown_ext3_ro_compat_features(sb))
		return 0;
	return 1;
}

static struct file_system_type ext4_fs_type = {
	.owner		= THIS_MODULE,
	.name		= "ext4",
	.mount		= ext4_mount,
	.kill_sb	= kill_block_super,
	.fs_flags	= FS_REQUIRES_DEV,
};
MODULE_ALIAS_FS("ext4");

/* Shared across all ext4 file systems */
wait_queue_head_t ext4__ioend_wq[EXT4_WQ_HASH_SZ];

static int __init ext4_init_fs(void)
{
	int i, err;

	ratelimit_state_init(&ext4_mount_msg_ratelimit, 30 * HZ, 64);
	ext4_li_info = NULL;
	mutex_init(&ext4_li_mtx);

	/* Build-time check for flags consistency */
	ext4_check_flag_values();

	for (i = 0; i < EXT4_WQ_HASH_SZ; i++)
		init_waitqueue_head(&ext4__ioend_wq[i]);

	err = ext4_init_es();
	if (err)
		return err;

	err = ext4_init_pending();
	if (err)
		goto out7;

	err = ext4_init_post_read_processing();
	if (err)
		goto out6;

	err = ext4_init_pageio();
	if (err)
		goto out5;

	err = ext4_init_system_zone();
	if (err)
		goto out4;

	err = ext4_init_sysfs();
	if (err)
		goto out3;

	err = ext4_init_mballoc();
	if (err)
		goto out2;
	err = init_inodecache();
	if (err)
		goto out1;
	register_as_ext3();
	register_as_ext2();
	err = register_filesystem(&ext4_fs_type);
	if (err)
		goto out;

	return 0;
out:
	unregister_as_ext2();
	unregister_as_ext3();
	destroy_inodecache();
out1:
	ext4_exit_mballoc();
out2:
	ext4_exit_sysfs();
out3:
	ext4_exit_system_zone();
out4:
	ext4_exit_pageio();
out5:
	ext4_exit_post_read_processing();
out6:
	ext4_exit_pending();
out7:
	ext4_exit_es();

	return err;
}

static void __exit ext4_exit_fs(void)
{
	ext4_destroy_lazyinit_thread();
	unregister_as_ext2();
	unregister_as_ext3();
	unregister_filesystem(&ext4_fs_type);
	destroy_inodecache();
	ext4_exit_mballoc();
	ext4_exit_sysfs();
	ext4_exit_system_zone();
	ext4_exit_pageio();
	ext4_exit_post_read_processing();
	ext4_exit_es();
	ext4_exit_pending();
}

MODULE_AUTHOR("Remy Card, Stephen Tweedie, Andrew Morton, Andreas Dilger, Theodore Ts'o and others");
MODULE_DESCRIPTION("Fourth Extended Filesystem");
MODULE_LICENSE("GPL");
MODULE_SOFTDEP("pre: crc32c");
module_init(ext4_init_fs)
module_exit(ext4_exit_fs)<|MERGE_RESOLUTION|>--- conflicted
+++ resolved
@@ -2413,12 +2413,9 @@
 
 	fscrypt_show_test_dummy_encryption(seq, sep, sb);
 
-<<<<<<< HEAD
-=======
 	if (sb->s_flags & SB_INLINECRYPT)
 		SEQ_OPTS_PUTS("inlinecrypt");
 
->>>>>>> 547bbf7d
 	if (test_opt(sb, DAX_ALWAYS)) {
 		if (IS_EXT2_SB(sb))
 			SEQ_OPTS_PUTS("dax");
